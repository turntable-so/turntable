--- conflicted
+++ resolved
@@ -381,9 +381,5 @@
     bigquery = create_bigquery_n(workspace, 3)
     sshkey = create_ssh_key_n(workspace, 3)
     repository = create_repository_n(workspace, 3, sshkey)
-<<<<<<< HEAD
     create_dbt_n(bigquery, 3, repository=repository)
-=======
-    create_dbt_n(bigquery, 5, repository=repository)
->>>>>>> 4f7109e6
     return [bigquery]