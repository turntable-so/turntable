import json
import os
import random
from datetime import datetime

from celery import states
from django_celery_beat.models import CrontabSchedule
from django_celery_results.models import TaskResult

from django.conf import settings

from app.models import (
    DBTCoreDetails,
    MetabaseDetails,
    PostgresDetails,
    Repository,
    Resource,
    ResourceSubtype,
    ResourceType,
    SSHKey,
    User,
    Workspace,
)
<<<<<<< HEAD
from app.models.resources import DBTResource, EnvironmentType
from app.models.workflows import DBTOrchestrator
=======
from app.models.resources import EnvironmentType
from app.models.settings import StorageSettings
>>>>>>> 7808734c
from vinyl.lib.dbt_methods import DBTVersion


def create_local_user():
    name = "Turntable Dev"
    email = "dev@turntable.so"
    password = "mypassword"
    try:
        return User.objects.get(email=email)
    except User.DoesNotExist:
        return User.objects.create_user(name=name, email=email, password=password)


def create_local_workspace(user):
    # create turntable full
    try:
        return Workspace.objects.get(id="0")
    except Workspace.DoesNotExist:
        workspace = Workspace.objects.create(
            id="0",
            name="Parkers Vinyl Shop",
        )
        workspace.add_admin(user)
        workspace.save()
        return workspace


def create_local_alternative_storage(workspace):
    return StorageSettings.objects.create(
        workspace=workspace,
        s3_access_key=settings.AWS_S3_ACCESS_KEY_ID,
        s3_secret_key=settings.AWS_S3_SECRET_ACCESS_KEY,
        s3_bucket_name=os.getenv(
            "MINIO_TEST_BUCKET_NAME", settings.AWS_STORAGE_BUCKET_NAME
        ),
        s3_endpoint_url=settings.AWS_S3_ENDPOINT_URL,
        s3_public_url=settings.AWS_S3_PUBLIC_URL,
        s3_region_name=getattr(settings, "AWS_S3_REGION_NAME", None),
    )


def create_ssh_key_n(workspace, n):
    public_key = os.getenv(f"SSHKEY_{n}_PUBLIC")
    private_key = os.getenv(f"SSHKEY_{n}_PRIVATE")
    assert public_key, f"must provide SSHKEY_{n}_PUBLIC to use this test"
    assert private_key, f"must provide SSHKEY_{n}_PRIVATE to use this test"
    private_key = private_key.replace("\\n", "\n")
    cur_keys = SSHKey.objects.filter(workspace=workspace)
    for key in cur_keys:
        if key.public_key == public_key and key.private_key == private_key:
            return key

    return SSHKey.objects.create(
        workspace=workspace,
        public_key=public_key,
        private_key=private_key,
    )


def create_repository_n(workspace, n, ssh_key):
    assert ssh_key, "must provide ssh_key to use this test"
    git_repo_url = os.getenv(f"GIT_{n}_REPO_URL")
    assert git_repo_url, f"must provide GIT_{n}_REPO_URL to use this test"
    return Repository.objects.get_or_create(
        workspace=workspace, git_repo_url=git_repo_url, ssh_key=ssh_key
    )[0]


def create_local_postgres(workspace, repository: Repository | None = None):
    resource_name = "Test Postgres Resource"
    try:
        resource = Resource.objects.get(
            workspace=workspace, name=resource_name, type=ResourceType.DB
        )
    except Resource.DoesNotExist:
        resource = Resource.objects.create(
            workspace=workspace, name=resource_name, type=ResourceType.DB
        )
        if not hasattr(resource, "details") or not isinstance(
            resource.details, PostgresDetails
        ):
            PostgresDetails(
                resource=resource,
                host=os.getenv("POSTGRES_TEST_DB_HOST", "postgres_test_db"),
                port=os.getenv("POSTGRES_TEST_DB_PORT", 5432),
                database="mydb",
                username="myuser",
                password="mypassword",
            ).save()
        environment_map = {
            "dev": EnvironmentType.DEV,
            "dbt_sl_test": EnvironmentType.PROD,
        }
        for schema, env_type in environment_map.items():
            if resource.dbtresource_set.filter(environment=env_type).count() == 0:
                DBTCoreDetails(
                    resource=resource,
                    workspace=workspace,
                    project_path=(
                        "fixtures/test_resources/jaffle_shop"
                        if repository is None
                        else "."
                    ),
                    repository=repository,
                    threads=1,
                    version=DBTVersion.V1_7.value,
                    subtype=ResourceSubtype.DBT,
                    database="mydb",
                    schema=schema,
                    environment=env_type,
                ).save()

    return resource


def create_local_metabase(workspace):
    try:
        resource = Resource.objects.get(
            workspace=workspace, name="Test Metabase Resource", type=ResourceType.BI
        )
    except Resource.DoesNotExist:
        resource = Resource.objects.create(
            workspace=workspace, name="Test Metabase Resource", type=ResourceType.BI
        )
        if not hasattr(resource, "details") or not isinstance(
            resource.details, MetabaseDetails
        ):
            MetabaseDetails(
                resource=resource,
                workspace=workspace,
                username="test@example.com",
                password="mypassword1",
                connect_uri=os.getenv("TEST_METABASE_URI", "http://metabase:4000"),
            ).save()

    return resource


def create_local_orchestration(workspace):
    crontab_schedule = CrontabSchedule.objects.create(
        minute="0",
        hour="12",
        day_of_week="*",
        day_of_month="*",
        month_of_year="*",
    )

    dbt_resource = DBTResource.objects.filter(workspace=workspace).first()
    if not dbt_resource:
        raise Exception("No DBT resource found for workspace")

    job = DBTOrchestrator.objects.create(
        workspace=workspace,
        dbtresource=dbt_resource,
        crontab=crontab_schedule,
        commands=["dbt ls", "dbt run"],
        name=f"Test Job {random.randint(1, 1000)}",
    )

    task_kwargs = {
        "workspace_id": str(workspace.id),
    }
    for state in [states.FAILURE, states.SUCCESS, states.STARTED]:
        TaskResult.objects.create(
            task_id=str(random.randint(10, 10000)),
            id=random.randint(10, 10000),
            status=state,
            periodic_task_name=job.replacement_identifier,
            result=None,
            date_created=datetime.now(),
            date_done=datetime.now(),
            traceback=None,
            task_kwargs=json.dumps(task_kwargs),
        )<|MERGE_RESOLUTION|>--- conflicted
+++ resolved
@@ -1,11 +1,4 @@
-import json
 import os
-import random
-from datetime import datetime
-
-from celery import states
-from django_celery_beat.models import CrontabSchedule
-from django_celery_results.models import TaskResult
 
 from django.conf import settings
 
@@ -21,13 +14,8 @@
     User,
     Workspace,
 )
-<<<<<<< HEAD
-from app.models.resources import DBTResource, EnvironmentType
-from app.models.workflows import DBTOrchestrator
-=======
 from app.models.resources import EnvironmentType
 from app.models.settings import StorageSettings
->>>>>>> 7808734c
 from vinyl.lib.dbt_methods import DBTVersion
 
 
@@ -163,42 +151,4 @@
                 connect_uri=os.getenv("TEST_METABASE_URI", "http://metabase:4000"),
             ).save()
 
-    return resource
-
-
-def create_local_orchestration(workspace):
-    crontab_schedule = CrontabSchedule.objects.create(
-        minute="0",
-        hour="12",
-        day_of_week="*",
-        day_of_month="*",
-        month_of_year="*",
-    )
-
-    dbt_resource = DBTResource.objects.filter(workspace=workspace).first()
-    if not dbt_resource:
-        raise Exception("No DBT resource found for workspace")
-
-    job = DBTOrchestrator.objects.create(
-        workspace=workspace,
-        dbtresource=dbt_resource,
-        crontab=crontab_schedule,
-        commands=["dbt ls", "dbt run"],
-        name=f"Test Job {random.randint(1, 1000)}",
-    )
-
-    task_kwargs = {
-        "workspace_id": str(workspace.id),
-    }
-    for state in [states.FAILURE, states.SUCCESS, states.STARTED]:
-        TaskResult.objects.create(
-            task_id=str(random.randint(10, 10000)),
-            id=random.randint(10, 10000),
-            status=state,
-            periodic_task_name=job.replacement_identifier,
-            result=None,
-            date_created=datetime.now(),
-            date_done=datetime.now(),
-            traceback=None,
-            task_kwargs=json.dumps(task_kwargs),
-        )+    return resource