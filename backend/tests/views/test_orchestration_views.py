import json
import time
import hmac
import hashlib

import pytest
import requests
from django.conf import settings
from django_celery_beat.models import PeriodicTask

from app.models.resources import DBTCoreDetails
from app.models.workflows import DBTOrchestrator

BASE_DATA = {
    "cron_str": "0 0 * * *",
    "commands": ["dbt deps", "dbt parse", "dbt run"],
}
MINIMAL_BASE_DATA = {
    "cron_str": "0 0 * * *",
    "commands": ["dbt deps", "dbt parse"],
    "save_artifacts": False,
}
NEW_COMMANDS_DATA = {
    **BASE_DATA,
    "commands": ["dbt deps", "dbt test"],
}

NEW_SCHEDULE_DATA = {
    **BASE_DATA,
    "cron_str": "0 1 * * *",
}


class TestOrchestrationViews:
    @pytest.fixture
    def local_postgres_dbtresource(self, local_postgres):
        return DBTCoreDetails.get_job_dbtresource(
            workspace_id=local_postgres.workspace.id,
            resource_id=local_postgres.id,
        )

    @pytest.fixture
    def resource_data(self, local_postgres_dbtresource):
        return {
            "workspace_id": local_postgres_dbtresource.workspace.id,
            "dbtresource_id": local_postgres_dbtresource.id,
        }

    @pytest.fixture
    def scheduled_workflow(self, client, resource_data):
        data = {**resource_data, **BASE_DATA}
        response = client.post("/jobs/", data, format="json")
        return DBTOrchestrator.objects.get(id=response.data["id"])

    @pytest.fixture
    def minimal_scheduled_workflow(self, client, resource_data):
        data = {**resource_data, **MINIMAL_BASE_DATA}
        response = client.post("/jobs/", data, format="json")
        return DBTOrchestrator.objects.get(id=response.data["id"])

    def test_create_orchestration(self, client, minimal_scheduled_workflow):
        assert minimal_scheduled_workflow is not None
        assert PeriodicTask.objects.count() == 1

    def test_list_orchestration(self, client, minimal_scheduled_workflow):
        response = client.get("/jobs/")
        assert response.status_code == 200
        assert len(response.data["results"]) == 1
        assert PeriodicTask.objects.count() == 1

    def test_delete_orchestration(self, client, minimal_scheduled_workflow):
        response = client.delete(f"/jobs/{minimal_scheduled_workflow.id}/")
        assert response.status_code == 204
        assert PeriodicTask.objects.count() == 0
        assert DBTOrchestrator.objects.count() == 0

    @pytest.mark.parametrize(
        "data",
        [NEW_COMMANDS_DATA, NEW_SCHEDULE_DATA],
    )
    def test_update_orchestration(
        self, client, minimal_scheduled_workflow, data, resource_data
    ):
        data = {**resource_data, **data}
        response = client.put(
            f"/jobs/{minimal_scheduled_workflow.id}/", data, format="json"
        )
        assert response.status_code == 200
        assert PeriodicTask.objects.count() == 1
        assert DBTOrchestrator.objects.count() == 1
        assert response.data["cron_str"] == data["cron_str"]
        assert response.data["commands"] == data["commands"]

    def test_invalid_commands(self, client, local_postgres_dbtresource):
        data = {
            **BASE_DATA,
            "workspace_id": local_postgres_dbtresource.workspace.id,
            "dbtresource_id": local_postgres_dbtresource.id,
            "commands": ["not a dbt command"],
        }
        response = client.post("/jobs/", data, format="json")
        assert response.status_code == 400
        assert "All commands must start with 'dbt'" in response.data["commands"]

    def test_orchestration_integration(
        self,
        client,
        custom_celery,
        scheduled_workflow,
        storage,
        local_postgres_dbtresource,
    ):
        time.sleep(1)
        # check start
        response = client.post(f"/jobs/{scheduled_workflow.id}/start/")
        assert response.status_code == 202

        # check result
        workflow = DBTOrchestrator.objects.get(id=response.data["id"])
        _, task_id = workflow.await_next_result()
        assert task_id is not None

        # check runs
        response = client.get("/runs/")
        assert response.status_code == 200
        assert len(response.data["results"]) == 1
        data = response.data["results"][0]
        assert data["task_id"] == task_id
        result = data["result"]
        assert result["success"]
        assert result["run_results"]

        # check subtasks
        response = client.get(f"/runs/{task_id}/")
        assert response.status_code == 200
        data = response.data
        assert data["subtasks"]
        assert len(data["subtasks"]) == 4
        for subtask in data["subtasks"]:
            assert not subtask["subtasks"]

        # check artifacts
        assert data["artifacts"]
        url = data["artifacts"][0]["artifact"]
        url = url.replace(settings.AWS_S3_PUBLIC_URL, settings.AWS_S3_ENDPOINT_URL)

        response = requests.get(url)
        assert response.status_code == 200

<<<<<<< HEAD
    def test_create_webhook_orchestration(self, client, local_postgres_dbtresource):
        data = {
            "workspace_id": local_postgres_dbtresource.workspace.id,
            "dbtresource_id": local_postgres_dbtresource.id,
            "workflow_type": "webhook",
            "hmac_secret_key": "TEST_SECRET_KEY",
            "commands": ["dbt deps", "dbt parse", "dbt run"],
        }
        response = client.post("/jobs/", data, format="json")
        assert response.status_code == 201

    def test_call_webhook_orchestration(
        self, client, custom_celery, local_postgres_dbtresource
    ):
        time.sleep(1)

        secret_key = "TEST_SECRET_KEY"
        data = {
            "workspace_id": local_postgres_dbtresource.workspace.id,
            "dbtresource_id": local_postgres_dbtresource.id,
            "workflow_type": "webhook",
            "hmac_secret_key": secret_key,
            "commands": ["dbt deps", "dbt parse", "dbt run"],
        }
        response = client.post("/jobs/", data, format="json")
        job_id = response.json().get("id")

        # Add signature to headers
        headers = {"X-Signature": f"sha256={'sd'}"}
        response = client.post(
            f"/webhooks/run_job/{job_id}/",
            {
                "event": "run_job"
            },  # Send the original dict, client.post will handle JSON conversion
            format="json",
            **headers,
        )
        assert response.status_code == 201
=======
        # check artifacts export
        local_postgres_dbtresource.refresh_from_db()
        assert local_postgres_dbtresource.exported_manifest
        assert local_postgres_dbtresource.exported_catalog
        assert local_postgres_dbtresource.exported_run_results
>>>>>>> 91498670
<|MERGE_RESOLUTION|>--- conflicted
+++ resolved
@@ -147,7 +147,12 @@
         response = requests.get(url)
         assert response.status_code == 200
 
-<<<<<<< HEAD
+        # check artifacts export
+        local_postgres_dbtresource.refresh_from_db()
+        assert local_postgres_dbtresource.exported_manifest
+        assert local_postgres_dbtresource.exported_catalog
+        assert local_postgres_dbtresource.exported_run_results
+
     def test_create_webhook_orchestration(self, client, local_postgres_dbtresource):
         data = {
             "workspace_id": local_postgres_dbtresource.workspace.id,
@@ -185,11 +190,4 @@
             format="json",
             **headers,
         )
-        assert response.status_code == 201
-=======
-        # check artifacts export
-        local_postgres_dbtresource.refresh_from_db()
-        assert local_postgres_dbtresource.exported_manifest
-        assert local_postgres_dbtresource.exported_catalog
-        assert local_postgres_dbtresource.exported_run_results
->>>>>>> 91498670
+        assert response.status_code == 201