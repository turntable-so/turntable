--- conflicted
+++ resolved
@@ -96,25 +96,21 @@
 
         assert response.status_code == 201
 
-<<<<<<< HEAD
-    def test_create_file_with_directory(self, client, project):
-=======
-    def test_change_file_path(self, client, branch):
+    def test_change_file_path(self, client, project):
         filepath = "models/marts/customer360/orders.sql"
         encoded_filepath = safe_encode(filepath)
         response = client.get(
-            f"/project/{branch.id}/files/?filepath={encoded_filepath}"
+            f"/project/{project.id}/files/?filepath={encoded_filepath}"
         )
         assert response.status_code == 200
 
         response = client.patch(
-            f"/project/{branch.id}/files/?filepath={encoded_filepath}",
+            f"/project/{project.id}/files/?filepath={encoded_filepath}",
             {"new_path": "models/marts/customer360/new_orders.sql"},
         )
         assert response.status_code == 204
 
-    def test_create_file_with_directory(self, client, branch):
->>>>>>> 8f1b41a3
+    def test_create_file_with_directory(self, client, project):
         filepath = "models/marts/sales/funnel.sql"
         encoded_filepath = safe_encode(filepath)
         response = client.post(
