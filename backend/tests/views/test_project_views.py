--- conflicted
+++ resolved
@@ -1,7 +1,6 @@
 from urllib.parse import quote, unquote
 
 import pytest
-from rest_framework.test import APIClient
 
 from app.utils.test_utils import require_env_vars
 from app.utils.url import build_url
@@ -105,12 +104,8 @@
             "models/staging/stg_products.sql",
         ],
     )
-<<<<<<< HEAD
     @pytest.mark.parametrize("branch_name", ["apple12345", "main"])
-    def test_get_lineage_view(self, client: APIClient, filepath_param, branch_name):
-=======
-    def test_get_project_based_lineage_view(self, client, filepath_param):
->>>>>>> 6ff8c49b
+    def test_get_project_based_lineage_view(self, client, filepath_param, branch_name):
         encoded_filepath = safe_encode(filepath_param)
         response = client.get(
             build_url(
@@ -123,7 +118,6 @@
                 },
             )
         )
-<<<<<<< HEAD
         if branch_name != "main":
             assert response.status_code == 404
         else:
@@ -146,12 +140,4 @@
                 print(c)
                 out += c
             assert response.status_code == 200
-            assert out.endswith("\nTrue")
-=======
-        assert response.status_code == 200
-        for asset in response.json()["lineage"]["assets"]:
-            assert len(asset["columns"]) > 0
-
-        assert response.json()["lineage"]["asset_links"]
-        assert response.json()["lineage"]["column_links"]
->>>>>>> 6ff8c49b
+            assert out.endswith("\nTrue")