## NOTE: can't name this file `dbt.py` or weird import errors will ensue.
import os
import re
import select
import subprocess
import sys
import tempfile
import traceback
from dataclasses import make_dataclass
from io import StringIO
from typing import Any, Generator

import orjson
import yaml
from dbt_extractor import ExtractionError, py_extract_from_source

from vinyl.lib.dbt_methods import (
    DBTArgs,
    DBTDialect,
    DBTError,
    DBTVersion,
)
from vinyl.lib.errors import VinylError, VinylErrorType
from vinyl.lib.utils.files import adjust_path, cd, file_exists_in_directory, load_orjson
from vinyl.lib.utils.graph import DAG


def run_adjusted_replace(base_pattern_list, replacement, contents):
    pattern = r"\s*".join(base_pattern_list)
    adjusted_pattern = pattern
    return re.sub(adjusted_pattern, replacement, contents)


class DBTProject(object):
    compiled_sql_path: str
    manifest_path: str
    catalog_path: str
    run_results_path: str
    target_path: str
    manifest: dict[str, Any]
    model_graph: DAG
    catalog: dict[str, Any]
    profile_name: str
    dbt_profiles_dir: str
    dbt_project_yml: dict[str, Any]
    dbt1_5: bool
    max_threads: int = 4
    version: DBTVersion
    version_list: list[int]
    multitenant: bool
    deferral_target_path: str | None

    def __init__(
        self,
        dbt_project_dir: str,
        dialect: DBTDialect,
        version: DBTVersion,
        dbt_profiles_dir: str | None = None,
        target_path: str | None = None,
        manifest_req: bool = False,
        catalog_req: bool = False,
        compile_exclusions: list[str] | None = None,
        env_vars: dict[str, str] = {},
        deferral_target_path: str | None = None,
    ):
        self.dbt_project_dir = adjust_path(dbt_project_dir)
        self.dialect = dialect
        self.version = version
        self.compile_exclusions = compile_exclusions
        self.env_vars = env_vars
        self.deferral_target_path = deferral_target_path

        # set version bool
        self.version_list = [int(v[0]) for v in self.version.split(".")]
        if tuple(self.version_list) >= (1, 5):
            self.dbt1_5 = True
        else:
            self.dbt1_5 = False

        # get target paths
        if target_path:
            self.target_path = adjust_path(target_path)
            os.environ["DBT_TARGET_PATH"] = self.target_path
        else:
            self.get_project_yml_files()
        self.generate_target_paths()

        # determine tenancy
        if os.getenv("MULTITENANT") == "true":
            self.multitenant = True
        else:
            self.multitenant = False

        # get profiles-dir
        self.dbt_profiles_dir = (
            self.get_profiles_dir() if not dbt_profiles_dir else dbt_profiles_dir
        )

        if self.needs_dbt_deps():
            self.run_dbt_command(["deps"])

        # get artifacts if required
        if manifest_req:
            self.mount_manifest()

        if catalog_req:
            self.mount_catalog()

        # validate paths
        if not os.path.exists(self.dbt_project_dir):
            raise Exception(f"Project path do not exist: {self.dbt_project_dir}")

    def install_dbt_if_necessary(self):
        dbt_package = f"dbt-{self.dialect.value.lower()}"
        install_package = f"{dbt_package}~={self.version}.0"
        res = subprocess.run(
            [
                sys.executable,
                "-m",
                "uv",
                "pip",
                "show",
                dbt_package,
            ],
            capture_output=True,
        )
        major_version_in_stdout = (
            (res.stdout.decode().split("\n")[1].split(":")[1].strip().rsplit(".", 1)[0])
            if res.stdout
            else None
        )
        if res.returncode != 0 or major_version_in_stdout != self.version:
            subprocess.run(
                [
                    sys.executable,
                    "-m",
                    "pip",
                    "install",
                    install_package,
                ],
                check=True,
            )

    def generate_target_paths(self):
        if self.target_path:
            self.manifest_path = os.path.join(self.target_path, "manifest.json")
            self.catalog_path = os.path.join(self.target_path, "catalog.json")
            self.run_results_path = os.path.join(self.target_path, "run_results.json")
            self.compiled_sql_path = os.path.join(self.target_path, "compiled")
        else:
            raise Exception("Target path not found")

    def needs_dbt_deps(self):
        packages_yml_path = os.path.join(self.dbt_project_dir, "packages.yml")
        dbt_packages_path = os.path.join(self.dbt_project_dir, "dbt_packages")
        if not os.path.exists(packages_yml_path):
            return False
        if os.path.exists(dbt_packages_path) and os.listdir(dbt_packages_path):
            return False
        return True

    def mount_manifest(
        self, read=True, force_read=False, force_run=False, defer: bool = False
    ):
        if hasattr(self, "manifest") and not force_run and not force_read:
            return "", "", True
        elif force_run or not os.path.exists(self.manifest_path):
            return self.dbt_parse(defer=defer)

        if read:
            self.manifest = load_orjson(self.manifest_path)

        elif (force_read or force_run) and hasattr(self, "manifest"):
            # make sure you don't accidentally read an outdated manifest in the future
            del self.manifest

    def build_model_graph(self, include_sources: bool = False, rebuild=False) -> DAG:
        self.mount_manifest()
        if hasattr(self, "model_graph") and not rebuild:
            return self.model_graph
        # build networkx graph
        dag = DAG()
        for parent, children in self.manifest["child_map"].items():
            for child in children:
                dag.add_edge(parent, child)

        # build table_level dag without metric nodes
        nodes_to_remove = [
            k
            for k in dag.node_dict
            if k.startswith("metric.")
            or k.startswith("test.")
            or k.startswith("semantic_model.")
            or k.startswith("saved_query.")
            or (
                not include_sources
                and (k.startswith("source.") or k.startswith("seed."))
            )  # only include sources and seeds in nodes to remove if include_sources is True
        ]
        dag.remove_nodes_and_reconnect(nodes_to_remove)

        self.model_graph = dag
        return dag

    def get_ancestors_and_descendants(
        self,
        node_ids: list[str],
        predecessor_depth: int | None,
        successor_depth: int | None,
    ) -> list[str]:
        self.mount_manifest()
        self.build_model_graph(include_sources=False)
        return self.model_graph.get_ancestors_and_descendants(
            node_ids, predecessor_depth, successor_depth
        )

    def mount_catalog(
        self, read=True, force_run=False, force_read=False, defer: bool = False
    ):
        if hasattr(self, "catalog") and not force_run and not force_read:
            return "", "", True
        elif force_run or not os.path.exists(self.catalog_path):
            self.dbt_docs_generate(defer=defer)

        if read:
            if defer:
                self.catalog = load_orjson(
                    os.path.join(self.deferral_target_path, "catalog.json")
                )
                new_catalog = load_orjson(self.catalog_path)
                for key in ["nodes", "sources", "errors"]:
                    new_val = new_catalog.get(key)
                    if self.catalog.get(key) is None:
                        self.catalog[key] = new_val
                    else:
                        self.catalog[key].update(new_val)
            else:
                self.catalog = load_orjson(self.catalog_path)
        elif (force_read or force_run) and hasattr(self, "catalog"):
            # make sure you don't accidentally read an outdated artifact in the future
            del self.catalog

    def get_project_yml_files(self):
        with open(os.path.join(self.dbt_project_dir, "dbt_project.yml"), "r") as f:
            self.dbt_project_yml = yaml.load(f, yaml.CLoader)

        # get target path
        if hasattr(self, "target_path"):
            return
        elif "DBT_TARGET_PATH" in os.environ:
            self.target_path = os.path.join(
                self.dbt_project_dir, os.environ["DBT_TARGET_PATH"]
            )
        elif "target-path" in self.dbt_project_yml and tuple(self.version_list[:2]) <= (
            1,
            6,
        ):  # target-path deprecated in 1.7
            self.target_path = os.path.join(
                self.dbt_project_dir, self.dbt_project_yml["target-path"]
            )
        else:
            self.target_path = os.path.join(self.dbt_project_dir, "target")

    def dbt_runner(self, command: list[str]) -> tuple[str, str, bool]:
        try:
            from dbt.cli.main import dbtRunner, dbtRunnerResult
        except ImportError:
            raise Exception("dbt 1.5+ runner not installed")

        runner = dbtRunner()
        stdout_buffer = StringIO()
        stderr_buffer = StringIO()

        # Save original streams
        orig_stdout = sys.stdout
        orig_stderr = sys.stderr

        # Redirect streams to buffers
        sys.stdout = stdout_buffer
        sys.stderr = stderr_buffer

        # Cache env variables
        current_dbt_profiles_dir = os.environ.get("DBT_PROFILES_DIR")
        os.environ["DBT_PROFILES_DIR"] = self.dbt_profiles_dir
        current_dbt_project_dir = os.environ.get("DBT_PROJECT_DIR")
        os.environ["DBT_PROJECT_DIR"] = self.dbt_project_dir

        # Invoke dbt
        result: dbtRunnerResult = runner.invoke(
            command, send_anonymous_usage_stats=False
        )

        # Restore env variables
        del os.environ["DBT_PROFILES_DIR"]
        if current_dbt_profiles_dir:
            os.environ["DBT_PROFILES_DIR"] = current_dbt_profiles_dir
        del os.environ["DBT_PROJECT_DIR"]
        if current_dbt_project_dir:
            os.environ["DBT_PROJECT_DIR"] = current_dbt_project_dir

        captured_stdout = stdout_buffer.getvalue()
        captured_stderr = stderr_buffer.getvalue()

        # Restore original streams
        sys.stdout = orig_stdout
        sys.stderr = orig_stderr

        # Return captured output along with function's result
        return captured_stdout, captured_stderr, result.success

    def _dbt_cli_env(self):
        env = {
            **os.environ.copy(),
            **{"DBT_PROFILES_DIR": self.dbt_profiles_dir},
            **{"DBT_TARGET_PATH": self.target_path},
            **self.env_vars,
            **{"DBT_VERSION": self.version},
        }
        if self.dbt1_5:
            env["DBT_PROJECT_DIR"] = self.dbt_project_dir
            cwd = None
        else:
            cwd = self.dbt_project_dir
        return env, cwd

    def dbt_cli(self, command: list[str]) -> tuple[str, str, bool]:
        env, cwd = self._dbt_cli_env()
        out = subprocess.run(
            ["dbtx", *command], env=env, cwd=cwd, text=True, capture_output=True
        )
        success = self.check_command_success(out.stdout, out.stderr)

        return out.stdout, out.stderr, success

    def dbt_cli_stream(
        self, command: list[str]
    ) -> Generator[str, None, tuple[str, str, bool]]:
        env, cwd = self._dbt_cli_env()

        stdouts = []
        stderrs = []
        process = subprocess.Popen(
            ["dbtx", *command],
            stdout=subprocess.PIPE,
            stderr=subprocess.PIPE,
            env=env,
            text=True,
            cwd=cwd,
        )
<<<<<<< HEAD
        for stdout_line in iter(process.stdout.readline, ""):
            stdouts.append(stdout_line)
            # yield stdout_line
=======
        while process.poll() is None:
            ready, _, _ = select.select([process.stdout, process.stderr], [], [], 0.1)
            for stream in ready:
                line = stream.readline()
                if line:
                    if stream == process.stdout:
                        stdouts.append(line)
                    else:
                        stderrs.append(line)
                    yield line

        # Read any remaining output
        for line in process.stdout:
            stdouts.append(line)
            yield line
        for line in process.stderr:
            stderrs.append(line)
            yield line
>>>>>>> 57e8d5e7

        stdout = "".join(stdouts)
        stderr = "".join(stderrs)

        success = self.check_command_success(stdout, stderr)
<<<<<<< HEAD
        yield "apple"
        yield success
=======
        yield f"{success}\n"
>>>>>>> 57e8d5e7

    @classmethod
    def check_command_success(cls, stdout: str, stderr: str) -> bool:
        success = not DBTError.has_dbt_error(stdout) and not DBTError.has_dbt_error(
            stderr
        )
        if len(stderr) > 0:
            installation_pattern = r"^Installed \d+ packages? in \d+(?:\.\d+)?\s*\w+$"
            if not re.match(installation_pattern, stderr.strip()):
                success = False
        return success

    def get_dbt_command(
        self,
        command: list[str],
        cli_args: list[str] | None = None,
        write_json: bool = False,
        dbt_cache: bool = False,
        force_terminal: bool = True,
        defer: bool = False,
        defer_selection: bool = True,
    ) -> tuple[str, str, bool]:
        if cli_args is None:
            cli_args = []

        full_command = []
        if not write_json:
            full_command.append("--no-write-json")

        full_command.append("--no-use-colors")

        if not self.dbt1_5:
            full_command.append("--no-anonymous-usage-stats")

        if dbt_cache:
            pass
        elif self.dbt1_5:
            full_command.append("--no-populate-cache")
        else:
            full_command.append("--cache-selected-only")

        full_command += command + cli_args

        if defer and full_command[0] in [
            "parse",
            "compile",
            "docs",
            "run",
            "test",
            "build",
        ]:
            if self.deferral_target_path is None:
                raise Exception("Deferral target path not set")
            if defer_selection and full_command[0] != "parse":
                full_command.extend(["-s", "state:modified+"])
            full_command.extend(
                [
                    "--defer",
                    "--state",
                    self.deferral_target_path,
                ]
            )

        return full_command

    def run_dbt_command(
        self,
        command: list[str],
        cli_args: list[str] | None = None,
        write_json: bool = False,
        dbt_cache: bool = False,
        force_terminal: bool = True,
        defer: bool = False,
        defer_selection: bool = True,
    ) -> tuple[str, str, bool]:
        full_command = self.get_dbt_command(
            command,
            cli_args,
            write_json,
            dbt_cache,
            force_terminal,
            defer,
            defer_selection,
        )
        if self.dbt1_5 and not force_terminal and not self.multitenant:
            self.install_dbt_if_necessary()
            return self.dbt_runner(full_command)

        else:
            return self.dbt_cli(full_command)

    def stream_dbt_command(
        self,
        command: list[str],
        cli_args: list[str] | None = None,
        write_json: bool = False,
        dbt_cache: bool = False,
        force_terminal: bool = False,
        defer: bool = False,
        defer_selection: bool = True,
    ) -> Generator[str, None, tuple[str, str, bool]]:
        full_command = self.get_dbt_command(
            command,
            cli_args,
            write_json,
            dbt_cache,
            force_terminal,
            defer,
            defer_selection,
        )
        if self.dbt1_5 and not force_terminal and not self.multitenant:
            # self.install_dbt_if_necessary()
            # TODO: make streaming work for python api
            yield from self.dbt_cli_stream(full_command)
        else:
            yield from self.dbt_cli_stream(full_command)

    def dbt_parse(self, defer: bool = False) -> tuple[str, str, bool]:
        if self.dbt1_5:
            return self.run_dbt_command(["parse"], write_json=True, defer=defer)
        return self.run_dbt_command(
            ["parse", "--write-manifest"], write_json=True, defer=defer
        )

    def dbt_compile(
        self,
        node_ids: list[str] | None = None,
        write_json: bool = True,
        dbt_cache: bool = False,
        predecessor_depth: int | None = 0,
        successor_depth: int | None = 0,
        update_manifest=False,
        models_only: bool = False,
        defer: bool = False,
        defer_selection: bool = True,
    ) -> tuple[str, str, bool]:
        if not node_ids:
            command = ["compile", "-f"]
            node_ids = []
        else:
            command = ["compile", "-f", "-s"]
            full_node_list = self.get_ancestors_and_descendants(
                node_ids, predecessor_depth, successor_depth
            )
            command += [v.split(".")[-1] for v in full_node_list]

        if models_only:
            command.append("--exclude")
            command.append("test_type:singular")
            command.append("test_type:generic")

        # don't exclude node if explicitly provided
        adj_exclusions = (
            list(
                set(self.compile_exclusions)
                - set([id.split(".")[-1] for id in node_ids])
            )
            if self.compile_exclusions
            else []
        )
        if adj_exclusions:
            if "--exclude" not in command:
                command.append("--exclude")
            command.extend(self.compile_exclusions)

        stdout, stderr, success = self.run_dbt_command(
            command,
            write_json=write_json,
            dbt_cache=dbt_cache,
            defer=defer,
            defer_selection=defer_selection,
        )
        if update_manifest:
            self.mount_manifest(force_read=True, defer=defer)
        return stdout, stderr, success

    def dbt_docs_generate(
        self, compile=False, defer: bool = False
    ) -> tuple[str, str, bool]:
        if compile:
            stdout, stderr, success = self.run_dbt_command(
                ["docs", "generate"], write_json=True, dbt_cache=True, defer=defer
            )
            return stdout, stderr, success

        stdout, stderr, success = self.run_dbt_command(
            ["docs", "generate", "--no-compile"],
            write_json=True,
            dbt_cache=True,
            defer=defer,
        )
        return stdout, stderr, success

    def get_compiled_sql(
        self,
        node_id: str,
        force_read: bool = False,
        errors: list[VinylError] = [],
        compile_if_not_found: bool = True,
        defer: bool = False,
    ) -> tuple[str | None, list[VinylError]]:
        self.mount_manifest(force_read=force_read)
        if node_id in self.manifest["nodes"]:
            node = self.manifest["nodes"][node_id]
        elif (
            node_id in self.manifest["disabled"]
            and len(self.manifest["disabled"][node_id]) > 0
        ):
            node = self.manifest["disabled"][node_id][0]

        else:
            node = None

        if node is None:
            errors.extend(
                [
                    VinylError(
                        node_id=node_id,
                        type=VinylErrorType.FILE_NOT_FOUND,
                        msg=f"Node not found: {node_id.split('.')[-1]}",
                        traceback=None,
                        dialect=self.dialect,
                    )
                ]
            )
            return None, errors

        if "compiled_code" in node:
            return node["compiled_code"], errors

        compiled_sql_abs_location = os.path.join(
            self.compiled_sql_path,
            node_id.split(".")[1],  # project_name
            node["original_file_path"],
        )

        if os.path.exists(compiled_sql_abs_location):
            with open(compiled_sql_abs_location, "r") as f:
                out = f.read()
            return out, errors

        elif defer:
            # should be in the same file spot in the deferred project. Otherwise, file has changed and would show up in compile above.
            deferral_compiled_sql_abs_location = os.path.join(
                self.deferral_target_path,
                "compiled",
                node_id.split(".")[1],  # project_name
                node["original_file_path"],
            )

            if os.path.exists(deferral_compiled_sql_abs_location):
                with open(deferral_compiled_sql_abs_location, "r") as f:
                    out = f.read()
                return out, errors

        elif compile_if_not_found:
            print("compiling")
            stdout, stderr, success = self.dbt_compile(
                [node_id],
                write_json=True,
                dbt_cache=False,
                update_manifest=False,
                defer=defer,
            )

            with open(compiled_sql_abs_location, "r") as f:
                out = f.read()
            return out, errors

        msg = f"Compiled SQL not found for {node_id.split('.')[-1]}"
        if locals().get("stdout", None):
            msg += f". DBT output: {stdout}"
        errors.extend(
            [
                VinylError(
                    node_id=node_id,
                    type=VinylErrorType.FILE_NOT_FOUND,
                    msg=msg,
                    traceback=traceback.format_exc(),
                    dialect=self.dialect,
                )
            ]
        )
        return None, errors

    def get_profiles_dir(self):
        if "DBT_PROFILES_DIR" in os.environ:
            return os.environ["DBT_PROFILES_DIR"]

        in_directory_path = os.path.join(self.dbt_project_dir, "profiles.yml")
        if os.path.exists(in_directory_path):
            return os.path.dirname(in_directory_path)

        in_home_path = os.path.join(os.path.expanduser("~"), ".dbt", "profiles.yml")
        if os.path.exists(in_home_path):
            return os.path.dirname(in_home_path)

        raise Exception("Could not find profiles.yml file")

    def get_profile_credentials(self, via_dbt=True):
        dbt_profiles_dir = self.get_profiles_dir()
        profile_name = self.dbt_project_yml["profile"]
        with cd(self.dbt_project_dir):
            if via_dbt:
                # import relevant dbt modules
                from dbt.config import RuntimeConfig
                from dbt.flags import set_from_args

                # generate bq connection object
                _args = DBTArgs(
                    dbt_profiles_dir, self.dbt_project_dir, None, None, {}, None
                )
                set_from_args(_args.to_namespace(), _args)
                dbt_project, dbt_profile = RuntimeConfig.collect_parts(_args)
                _profile = dbt_profile
                _config = RuntimeConfig.from_parts(dbt_project, dbt_profile, _args)
                credentials = _config.credentials
            else:
                with open(f"{dbt_profiles_dir}/profiles.yml", "r") as f:
                    contents = yaml.load(f, yaml.CLoader)
                target_name = contents[profile_name]["target"]
                target = contents[profile_name]["outputs"][target_name]
                dataclsname = self.dialect.get_dbt_credentials_dataclass_name()
                fields = [
                    ("method", str | None),
                    ("database", str | None),
                    ("schema", str | None),
                    ("username", str | None),
                    ("password", str | None),
                    ("host", str | None),
                    ("port", int | None),
                    ("keyfile", str | None),
                    ("keyfile_json", str | None),
                    ("path", str | None),
                ]
                datacls = make_dataclass(dataclsname, fields)
                credentials = datacls(
                    method=target.get("method", None),
                    database=target.get("database", None),
                    schema=target.get(
                        "schema", target.get("dataset", None)
                    ),  # bigquery allows for dataset
                    username=target.get("user", None),
                    password=target.get("password", None),
                    host=target.get("host", None),
                    port=target.get("port", None),
                    keyfile=target.get("keyfile", None),
                    keyfile_json=target.get("keyfile_json", None),
                    path=target.get("path", None),
                )
        return credentials

    def get_relation_name(
        self,
        node_name: str,
    ) -> str | None:
        node_header = node_name.split(".")[0]
        if node_header == "source":
            manifest_key = "sources"
        elif (
            node_header == "model" or node_header == "snapshot" or node_header == "seed"
        ):
            manifest_key = "nodes"
        elif node_header in ["metric", "test"]:
            # these nodes aren't materialized
            return None
        else:
            raise Exception(f"Node type not recognized: {node_header}")
        node = self.manifest[manifest_key][node_name]
        if node.get("relation_name", None) is not None:
            relation_name = node["relation_name"]
        else:
            if (
                node.get("database", None) is not None
                and node.get("schema", None) is not None
                and node.get("name", None) is not None
            ):
                if node.get("alias", None) is not None:
                    tbl_name = node["alias"]
                else:
                    tbl_name = node["name"]
                if self.dialect in ["bigquery", "databricks"]:
                    relation_name = (
                        f"`{node['database']}`.`{node['schema']}`.`{tbl_name}`"
                    )
                else:
                    relation_name = f"{node['database']}.{node['schema']}.{tbl_name}"
            else:
                return None
        return relation_name

    def preview(self, dbt_sql: str, limit: int | None = None, defer: bool = False):
        if not self.dbt1_5:
            raise ValueError("Must use dbt 1.5+ to use show")
        command = [
            "show",
            "--inline",
            dbt_sql,
            "--output",
            "json",
            "--log-level",
            "warn",
            "--log-level-file",
            "info",
            "--log-format-file",
            "json",
        ]
        if limit:
            command.extend(["--limit", str(limit)])
        with tempfile.TemporaryDirectory() as temp_dir:
            command.extend(["--log-path", temp_dir])
            stdout, stderr, success = self.run_dbt_command(
                command,
                write_json=False,
                dbt_cache=False,
                defer=defer,
                defer_selection=False,
            )
            if not success:
                raise Exception(
                    f"DBT show command failed.\nStderr: {stderr}\nStdout: {stdout}"
                )
            log_file = os.path.join(temp_dir, "dbt.log")
            with open(log_file, "r") as f:
                last_line = f.readlines()[-1]
                contents = orjson.loads(last_line)
            return contents["data"]["preview"]

    def _replace_sources_and_refs(self, contents):
        self.mount_manifest()
        self.get_project_yml_files()
        try:
            extracted = py_extract_from_source(contents)
        except ExtractionError:
            return contents

        new_contents = contents
        manifest_info = self.manifest
        nodes = manifest_info["nodes"]
        sources = manifest_info["sources"]
        proj_name = self.dbt_project_yml["name"]
        macro_dir = os.path.join(self.dbt_project_dir, "macros")
        # check if user has custom ref macro
        if not file_exists_in_directory("ref.sql", macro_dir):
            for ref in extracted["refs"]:
                model_name = ref["name"]
                package_name = ref.get("package", proj_name)
                base_pattern_list = [
                    r"{{",
                    r"ref",
                    r"\(",
                    r"[\"']",
                    re.escape(model_name),
                    r"[\"']",
                    r"\)",
                    r"}}",
                ]
                node_id = f"model.{package_name}.{model_name}"
                if node_id in nodes:
                    replacement = self.get_relation_name(node_id)
                    new_contents = run_adjusted_replace(
                        base_pattern_list, replacement, new_contents
                    )

        # check if user has custom source macro
        if not file_exists_in_directory("source.sql", macro_dir):
            for source in extracted["sources"]:
                base_pattern_list = [
                    r"{{",
                    r"source",
                    r"\(",
                    r"[\"']",
                    re.escape(source[0]),
                    r"[\"']",
                    r",",
                    r"[\"']",
                    re.escape(source[1]),
                    r"[\"']",
                    r"\)",
                    r"}}",
                ]
                source_id = f"source.{proj_name}.{source[0]}.{source[1]}"
                if source_id in sources:
                    replacement = self.get_relation_name(source_id)
                    new_contents = run_adjusted_replace(
                        base_pattern_list, replacement, new_contents
                    )
        return new_contents

    def _replace_configs_and_this(
        self, contents: str, model_node_string: str | None = None
    ):
        self.mount_manifest()
        self.get_project_yml_files()

        new_contents = contents
        pattern = r"{{\s*config\s*\([\s\S]*?\)\s*}}"
        new_contents = re.sub(
            pattern, lambda x: "", new_contents, flags=re.MULTILINE | re.DOTALL
        )
        if model_node_string is not None:
            base_pattern_list = [
                r"{{",
                r"this",
                r"}}",
            ]
            replacement = self.get_relation_name(model_node_string)
            new_contents = run_adjusted_replace(
                base_pattern_list, replacement, new_contents
            )
        return new_contents

    def fast_compile(self, dbt_sql: str):
        self.mount_manifest()
        if not dbt_sql:
            raise ValueError("dbt_sql is empty")
        contents = self._replace_sources_and_refs(dbt_sql)
        contents = self._replace_configs_and_this(contents)
        # if there are still jinja vars, then we failed to fast compile
        if "{{" in contents:
            return None
        return contents


class DBTTransition:
    before: DBTProject
    after: DBTProject
    defer: bool

    def __init__(
        self,
        before_project: DBTProject,
        after_project: DBTProject,
    ):
        self.before = before_project
        self.after = after_project
        self.after.deferral_target_path = before_project.target_path

    def docs_generate(self, compile: bool = False, defer: bool = False):
        self.before.docs_generate(compile=compile)
        self.after.docs_generate(compile=compile, defer=defer)

    def mount_manifest(
        self,
        read: bool = True,
        force_run: bool = False,
        force_read: bool = False,
        defer: bool = False,
    ):
        self.before.mount_manifest()
        self.after.mount_manifest(read=read, force_run=force_run, force_read=force_read)

    def mount_catalog(
        self,
        read: bool = False,
        force_run: bool = False,
        force_read: bool = False,
        defer: bool = False,
    ):
        self.before.mount_catalog()
        self.after.mount_catalog(
            read=read, force_run=force_run, force_read=force_read, defer=defer
        )<|MERGE_RESOLUTION|>--- conflicted
+++ resolved
@@ -347,11 +347,6 @@
             text=True,
             cwd=cwd,
         )
-<<<<<<< HEAD
-        for stdout_line in iter(process.stdout.readline, ""):
-            stdouts.append(stdout_line)
-            # yield stdout_line
-=======
         while process.poll() is None:
             ready, _, _ = select.select([process.stdout, process.stderr], [], [], 0.1)
             for stream in ready:
@@ -370,18 +365,12 @@
         for line in process.stderr:
             stderrs.append(line)
             yield line
->>>>>>> 57e8d5e7
 
         stdout = "".join(stdouts)
         stderr = "".join(stderrs)
 
         success = self.check_command_success(stdout, stderr)
-<<<<<<< HEAD
-        yield "apple"
-        yield success
-=======
         yield f"{success}\n"
->>>>>>> 57e8d5e7
 
     @classmethod
     def check_command_success(cls, stdout: str, stderr: str) -> bool:
