[project]
name = "turntable-notebook-backend"
version = "0.0.1"
description = "Python backend for Notebook"
readme = "README.md"
authors = [
    { name = "Ian Tracey", email = "ian@turntable.so" },
    { name = "Justin Leder", email = "justin@turntable.so" },
]
requires-python = ">=3.12, <3.13"
dependencies = [
    "fastapi>=0.111.0",
    "sse-starlette>=2.1.0",
    "openai>=1.30.1",
    "networkx>=3.3",
    "rustworkx>=0.15.0",
    "textual>=0.70.0",
    "toml>=0.10.2",
    "duckdb>=0.10.2",
    "python-dotenv>=1.0.1",
    "google-auth>=2.29.0",
    "typer>=0.12.3",
    "posthog>=3.5.0",
    "netext>=0.2.1",
    "supabase>=2.4.5",
    "githubkit>=0.11.4",
    "bs4>=0.0.2",
    "deepmerge>=1.1.1",
    "orjson>=3.10.5",
    "pydantic==2.8.2",
    "ruff>=0.5.0",
    "rich>=13.7.1",
    "diskcache>=5.6.3",
    "turntable-spoonbill[bigquery,duckdb,postgres,snowflake,sqlite] == 10.0.2",
    "databricks-sql-connector>=3.4.0",
    "pyarrow>=16.1.0",
    "mpire[dill]>=2.10.2",
    "acryl-datahub>=0.13.2.4",
    "Fernet>=1.0.1",
    "certifi>=2024.6.2",
    "redis>=5.0.5",
    "dbt-extractor>=0.5.1",
    "shandy-sqlfmt[jinjafmt]>=0.23.2",
    "django>=5.0.6",
    "djangorestframework>=3.15.2",
    "gunicorn>=22.0.0",
    "djangorestframework-simplejwt>=5.3.1",
    "dj-rest-auth[with_social]>=6.0.0",
    "django-cors-headers>=4.4.0",
    "djoser>=2.2.3",
    "redis-cli>=1.0.1",
    "pgvector>=0.3.0",
    "instructor>=1.3.4",
    "litellm>=1.41.4",
    "sqlglot[rs]>=23.4",
    "geopandas>=1.0.0",
    "lets-plot>=4.3.3",
    "watchdog[watchmedo]>=4.0.1",
    "cryptography>=42.0.8",
    "fsspec>=2024.6.1",
    "tqdm>=4.66.4",
    "uvicorn[standard]>=0.31.0",
    "httpx>=0.27.0",
    "ngrok>=1.3.0",
    "websockets>=10.0",
    "pandas>=2.2.2",
    "bidict>=0.23.1",
    "django-storages[s3]>=1.14.3",
    "django-invitations>=2.1.0",
    "boto3==1.34.20",
    "urllib3>=2.2",
    # build from source to avoid issue like [this](https://github.com/home-assistant/core/issues/95192)
    "dj-database-url>=2.2.0",
    "adrf>=0.1.6",
    "django-polymorphic @ git+https://github.com/jazzband/django-polymorphic.git@v4.0.0a#egg=django-polymorphic",
    "channels>=4.1.0",
    "django-health-check>=3.18.3",
    "channels_redis>=4.2.0",
    "django-pgbulk>=3.0.0",
    "dbtx>=0.0.3",
    "psycopg[binary]>=3.1.19",
    "gitpython>=3.1.43",
    "daphne>=4.1.2",
    "celery[redis,gevent]>=5.4.0",
    "flower>=2.0.1",
    "django-celery-results>=2.5.1",
    "django-celery-beat>=2.7.0",
    "croniter>=5.0.1",
    "sentry-sdk[django]>=2.18.0",
<<<<<<< HEAD
    "dbt-bigquery~=1.8.0",
    "dbt-snowflake~=1.8.0",
    "dbt-postgres~=1.8.0",
    "dbt-redshift~=1.8.0",
    "dbt-duckdb~=1.8.0",
=======
    "langfuse>=2.55.0",
>>>>>>> 60f5d365
]

[project.scripts]
vinyl = "vinyl.cli.main:app"
hatchet = "workflows.main:start"
encrypt_secret = "scripts.encrypt_secret:main"
populate_dev_db = "datastore.development:populate_dev_db"

# Rye configuration
[build-system]
requires = ["hatchling"]
build-backend = "hatchling.build"

[tool.hatch.metadata]
allow-direct-references = true

[tool.rye]
virtual = true
managed = true
dev-dependencies = [
    "types-toml>=0.10.8.20240310",
    "types-pytz>=2024.1.0.20240417",
    "types-pyyaml>=6.0.12.20240311",
    "mypy>=1.10.0",
    "watchdog>=4.0.0",
    "pyinstrument>=4.6.2",
    "ipython>=8",
    "pytest>=8.2.1",
    "selenium>=4.21.0",
    "chromedriver-autoinstaller>=0.6.4",
    "lxml>=5.2.2",
    "mpire[dashboard]>=2.10.2",
    "google-cloud-storage>=2.17.0",
    "google-cloud-dataproc>=5.9.3",
    "pytest-django>=4.8.0",
    "pytest-celery>=1.1.3",
    "pytest-xdist>=3.6.1",
    "pytest-timeout>=2.3.1",
    "pytest-asyncio>=0.23.8",
    "pytest-sugar>=1.0.0",
    "ruff>=0.7.3",
]

[tool.vinyl]
module_name = "internal_project"
tz = "America/Los_Angeles"
dark-mode = true

[tool.hatch.build]
exclude = [".*venv"] # Exclude all venv files by default

[tool.hatch.build.targets.wheel]
packages = ["."]


[tool.pytest.ini_options]
testpaths = [
    "app/services/tests",
    "app/core/tests",
    "app/management/commands/tests ",
    "vinyl/tests",
    "ai/tests",
    "workflows/tests",
    "tests/",
    "app/workflows/tests",
]
addopts = "--color=yes -v"
DJANGO_SETTINGS_MODULE = "api.settings"
asyncio_default_fixture_loop_scope = "function"
timeout = 120

[tool.ruff.lint]
ignore = ["E711"]<|MERGE_RESOLUTION|>--- conflicted
+++ resolved
@@ -86,16 +86,13 @@
     "django-celery-results>=2.5.1",
     "django-celery-beat>=2.7.0",
     "croniter>=5.0.1",
-    "sentry-sdk[django]>=2.18.0",
-<<<<<<< HEAD
+    "sentry-sdk[django,celery]>=2.18.0",
     "dbt-bigquery~=1.8.0",
     "dbt-snowflake~=1.8.0",
     "dbt-postgres~=1.8.0",
     "dbt-redshift~=1.8.0",
     "dbt-duckdb~=1.8.0",
-=======
     "langfuse>=2.55.0",
->>>>>>> 60f5d365
 ]
 
 [project.scripts]
