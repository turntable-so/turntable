from __future__ import annotations

import logging
import os
import shutil
import tempfile
import uuid
from contextlib import contextmanager

from cryptography.hazmat.backends import default_backend
from cryptography.hazmat.primitives import serialization
from cryptography.hazmat.primitives.asymmetric import rsa
from django.conf import settings
from django.db import models, transaction
from git import Repo as GitRepo
from git.exc import GitCommandError

from app.models.workspace import Workspace
from app.utils.fields import encrypt

logger = logging.getLogger(__name__)


def generate_rsa_key_pair():
    # Generate a new RSA key pair
    key = rsa.generate_private_key(
        backend=default_backend(), public_exponent=65537, key_size=2048
    )

    # Serialize the public key
    public_key = key.public_key().public_bytes(
        encoding=serialization.Encoding.OpenSSH,
        format=serialization.PublicFormat.OpenSSH,
    )

    private_key = key.private_bytes(
        encoding=serialization.Encoding.PEM,
        format=serialization.PrivateFormat.TraditionalOpenSSL,
        encryption_algorithm=serialization.NoEncryption(),
    )

    return public_key.decode("utf-8"), private_key.decode("utf-8")


class SSHKey(models.Model):
    # pk
    id = models.UUIDField(primary_key=True, default=uuid.uuid4, editable=False)

    # fields
    public_key = models.TextField()
    # TODO: add encryption to this key
    private_key = encrypt(models.TextField())

    # relationships
    workspace = models.ForeignKey(Workspace, on_delete=models.CASCADE, null=True)

    class Meta:
        indexes = [
            models.Index(fields=["workspace_id"]),
        ]

    @classmethod
    def generate_deploy_key(cls, workspace: Workspace):
        ssh_key = cls.objects.filter(workspace=workspace).last()
        if ssh_key is not None:
            return ssh_key

        public_key, private_key = generate_rsa_key_pair()
        ssh_key = SSHKey.objects.create(
            workspace=workspace,
            public_key=public_key,
            private_key=private_key,
        )
        logger.debug(f"SSH keys generated successfully for {workspace}")

        return ssh_key


class Repository(models.Model):
    id = models.UUIDField(default=uuid.uuid4, editable=False, primary_key=True)
    main_branch_name = models.CharField(max_length=255, null=False, default="main")
    git_repo_url = models.URLField(null=False)

    # relationships
    ssh_key = models.ForeignKey(SSHKey, on_delete=models.CASCADE)
    workspace = models.ForeignKey(Workspace, on_delete=models.CASCADE)

    class Meta:
        indexes = [
            models.Index(fields=["workspace_id"]),
        ]

    @transaction.atomic
    def save(self, *args, **kwargs):
        # save repo
        super().save(*args, **kwargs)

        # create main branch
        Branch.objects.get_or_create(
            repository=self, branch_name=self.main_branch_name, workspace=self.workspace
        )

    # override main branch id. Useful for tests
    def save_with_main_branch_id(self, main_branch_id: str, *args, **kwargs):
        # save repo
        super().save(*args, **kwargs)

        # create main branch
        Branch.objects.get_or_create(
            id=main_branch_id,
            repository=self,
            branch_name=self.main_branch_name,
            workspace=self.workspace,
        )

    @property
    def main_branch(self) -> Branch:
        return self.branches.get(
            branch_name=self.main_branch_name,
            workspace=self.workspace,
        )

    def get_branch(self, branch_id: str) -> Branch:
        return self.branches.get(id=branch_id, workspace=self.workspace)

<<<<<<< HEAD
    def get_branch_by_name(self, branch_name: str) -> Branch:
        return self.branches.get(branch_name=branch_name, workspace=self.workspace)

    def _run_ssh_command(self, command: list):
        ssh_key_text = self.ssh_key.private_key
        private_key_path = str(randint(1000, 9999)) + ".pem"

        # Load the SSH key from the text
        with open(private_key_path, "w") as f:
            f.write(ssh_key_text)

        try:
            subprocess.run(["chmod", "600", private_key_path], check=True)
            ssh_agent = subprocess.Popen(["ssh-agent", "-s"], stdout=subprocess.PIPE)
            agent_output = ssh_agent.communicate()[0].decode("utf-8")

            # Extract the SSH agent PID and socket
            agent_info = dict(
                line.split("=") for line in agent_output.split(";") if "=" in line
            )
            os.environ["SSH_AUTH_SOCK"] = agent_info.get("SSH_AUTH_SOCK", "").strip()
            os.environ["SSH_AGENT_PID"] = agent_info.get("SSH_AGENT_PID", "").strip()

            # Add the SSH key to the agent
            subprocess.run(["ssh-add", private_key_path], check=True)

            # Set up the SSH command for git
            git_command = f"ssh -o StrictHostKeyChecking=no -i {private_key_path}"
            os.environ["GIT_SSH_COMMAND"] = git_command

            # Execute the git ls-remote command
            answer = subprocess.run(
                command,
                capture_output=True,
                text=True,
                check=True,
            )

            stdout = answer.stdout
            stderr = answer.stderr
            returncode = answer.returncode
            result = stdout if returncode == 0 else stderr

            if returncode != 0:
                return {"success": False, "error": result}
            return {"success": True, "result": result}
        except Exception as e:
            return {"success": False, "error": str(e)}
        finally:
            os.remove(private_key_path)

=======
>>>>>>> 65c03248
    def test_repo_connection(self):
        with self.main_branch.repo_context() as (repo, env):
            try:
                repo.git.ls_remote(self.git_repo_url)
                return {"success": True, "result": "Repository connection successful"}
            except GitCommandError:
                return {
                    "success": False,
                    "error": "Failed to connect to the repository. Please check your credentials and try again.",
                }

    @contextmanager
    def with_ssh_env(self, env_override: dict[str, str] | None = None):
        if env_override is not None:
            yield env_override
            return

        with tempfile.NamedTemporaryFile(mode="w", suffix=".pem") as temp_key_file:
            temp_key_file.write(self.ssh_key.private_key)
            temp_key_file.flush()
            os.chmod(temp_key_file.name, 0o400)

            git_ssh_cmd = f"ssh -i {temp_key_file.name} -o StrictHostKeyChecking=no"
            env = os.environ.copy()
            env["GIT_SSH_COMMAND"] = git_ssh_cmd

            yield env


class Branch(models.Model):
    id = models.UUIDField(default=uuid.uuid4, editable=False, primary_key=True)
    branch_name = models.CharField(max_length=255)

    # relationships
    repository = models.ForeignKey(
        Repository, on_delete=models.CASCADE, related_name="branches"
    )
    workspace = models.ForeignKey(Workspace, on_delete=models.CASCADE)

    class Meta:
        unique_together = ["branch_name", "repository", "workspace"]

    @property
    def is_main(self):
        return self.branch_name == self.repository.main_branch_name

    @contextmanager
    def _code_repo_path(self, isolate: bool = False):
        path = os.path.join(
            "ws",
            str(self.workspace.id),
            str(self.repository.id),
            str(self.id),
        )
        if isolate or os.getenv("FORCE_ISOLATE") == "true":
            with tempfile.TemporaryDirectory() as temp_dir:
                yield os.path.join(temp_dir, path)
        else:
            yield os.path.join(settings.MEDIA_ROOT, path)

    @contextmanager
    def repo_context(
        self,
        isolate: bool = False,
        repo_override: GitRepo | None = None,
        env_override: dict[str, str] | None = None,
    ) -> tuple[GitRepo, dict[str, str] | None]:
        if repo_override is not None and env_override is not None:
            yield repo_override, env_override
            return

        elif repo_override is not None:
            with self.repository.with_ssh_env(env_override) as env:
                yield repo_override, env
                return

        with self._code_repo_path(isolate) as path:
            if os.path.exists(path) and ".git" in os.listdir(path):
                yield GitRepo(path), env_override
                return

            with self.repository.with_ssh_env(env_override) as env:
                repo = GitRepo.clone_from(self.repository.git_repo_url, path, env=env)

                # Fetch the latest changes from the remote
                repo.remotes.origin.fetch(env=env)

                # check if branch already exists in git, and create if not
                remote_branches = [ref.remote_head for ref in repo.remote().refs]
                if self.branch_name not in remote_branches:
                    self.create_git_branch(
                        isolate=isolate, repo_override=repo, env_override=env
                    )

                # switch to the branch
                self.switch_to_git_branch(
                    isolate=isolate, repo_override=repo, env_override=env
                )

                yield repo, env_override

    def create_git_branch(
        self,
        isolate: bool = False,
        repo_override: GitRepo | None = None,
        env_override: dict[str, str] | None = None,
    ) -> str:
        with self.repo_context(isolate, repo_override, env_override) as (repo, env):
            # Fetch the latest changes from the remoteå
            repo.remotes.origin.fetch(env=env)
            remote_names = [r.remote_name for r in repo.remotes.origin.refs]
            if self.branch_name in remote_names:
                raise ValueError(f"Branch {self.branch_name} already exists")

            # Create and checkout the new branch
            new_branch = repo.create_head(self.branch_name)
            new_branch.checkout()

            # Push the new branch to the remote and set tracking branch
            repo.git.push("--set-upstream", "origin", self.branch_name, env=env)

            return self.branch_name

    def switch_to_git_branch(
        self,
        isolate: bool = False,
        repo_override: GitRepo | None = None,
        env_override: dict[str, str] | None = None,
    ) -> str:
        with self.repo_context(isolate, repo_override, env_override) as (repo, env):
            # Fetch the latest changes from the remote
            repo.remotes.origin.fetch(env=env)
            repo.git.checkout(self.branch_name, env=env)
            return self.branch_name

    def git_pull(
        self,
        isolate: bool = False,
        repo_override: GitRepo | None = None,
        env_override: dict[str, str] | None = None,
    ) -> str:
        with self.repo_context(isolate, repo_override, env_override) as (
            repo,
            env,
        ):
            if repo.is_dirty(untracked_files=True):
                raise GitCommandError(
                    "DIRTY_WORKING_DIRECTORY",
                    "The working directory has uncommitted changes.",
                )

            # Fetch the latest changes
            repo.remotes.origin.fetch(env=env)

            # Get the current branch
            current_branch = repo.active_branch

            # Pull the latest changes
            repo.git.pull("origin", current_branch.name, env=env)

            return True

    def git_commit_and_push(
        self,
        commit_message: str,
        isolate: bool = False,
        repo_override: GitRepo | None = None,
        env_override: dict[str, str] | None = None,
    ) -> bool:
        with self.repo_context(
            isolate=isolate,
            repo_override=repo_override,
            env_override=env_override,
        ) as (repo, env):
            # Check if there are any changes to commit
            if not repo.is_dirty(untracked_files=True):
                print("No changes to commit.")
                return False

            # Add all changes
            repo.git.add(A=True)
            # Commit changes
            repo.index.commit(commit_message)

            # Get the current branch name
            current_branch = repo.active_branch.name

            # Fetch the latest changes from remote
            repo.remotes.origin.fetch(env=env)

            # Check if local branch is behind remote
            if repo.is_ancestor(
                repo.head.commit,
                repo.remotes.origin.refs[current_branch].commit,
            ):
                # If behind, attempt to rebase
                try:
                    repo.git.rebase(f"origin/{current_branch}", env=env)
                except GitCommandError:
                    # If rebase fails, abort and return False
                    repo.git.rebase("--abort")
                    print("Failed to rebase. Please resolve conflicts manually.")
                    return False

            # Push changes to remote
            origin = repo.remote(name="origin")
            origin.push(current_branch, env=env)

            print(f"Changes committed and pushed to branch '{current_branch}'.")
            return True

    def delete_files(self, isolate: bool = False):
        with self._code_repo_path(isolate) as path:
            if os.path.exists(path):
                shutil.rmtree(path)<|MERGE_RESOLUTION|>--- conflicted
+++ resolved
@@ -123,60 +123,6 @@
     def get_branch(self, branch_id: str) -> Branch:
         return self.branches.get(id=branch_id, workspace=self.workspace)
 
-<<<<<<< HEAD
-    def get_branch_by_name(self, branch_name: str) -> Branch:
-        return self.branches.get(branch_name=branch_name, workspace=self.workspace)
-
-    def _run_ssh_command(self, command: list):
-        ssh_key_text = self.ssh_key.private_key
-        private_key_path = str(randint(1000, 9999)) + ".pem"
-
-        # Load the SSH key from the text
-        with open(private_key_path, "w") as f:
-            f.write(ssh_key_text)
-
-        try:
-            subprocess.run(["chmod", "600", private_key_path], check=True)
-            ssh_agent = subprocess.Popen(["ssh-agent", "-s"], stdout=subprocess.PIPE)
-            agent_output = ssh_agent.communicate()[0].decode("utf-8")
-
-            # Extract the SSH agent PID and socket
-            agent_info = dict(
-                line.split("=") for line in agent_output.split(";") if "=" in line
-            )
-            os.environ["SSH_AUTH_SOCK"] = agent_info.get("SSH_AUTH_SOCK", "").strip()
-            os.environ["SSH_AGENT_PID"] = agent_info.get("SSH_AGENT_PID", "").strip()
-
-            # Add the SSH key to the agent
-            subprocess.run(["ssh-add", private_key_path], check=True)
-
-            # Set up the SSH command for git
-            git_command = f"ssh -o StrictHostKeyChecking=no -i {private_key_path}"
-            os.environ["GIT_SSH_COMMAND"] = git_command
-
-            # Execute the git ls-remote command
-            answer = subprocess.run(
-                command,
-                capture_output=True,
-                text=True,
-                check=True,
-            )
-
-            stdout = answer.stdout
-            stderr = answer.stderr
-            returncode = answer.returncode
-            result = stdout if returncode == 0 else stderr
-
-            if returncode != 0:
-                return {"success": False, "error": result}
-            return {"success": True, "result": result}
-        except Exception as e:
-            return {"success": False, "error": str(e)}
-        finally:
-            os.remove(private_key_path)
-
-=======
->>>>>>> 65c03248
     def test_repo_connection(self):
         with self.main_branch.repo_context() as (repo, env):
             try:
