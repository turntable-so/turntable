--- conflicted
+++ resolved
@@ -9,11 +9,7 @@
 
 from app.models.resources import Resource
 from app.models.workspace import Workspace
-<<<<<<< HEAD
-from app.utils.urns import UrnAdjuster
-=======
 from app.utils.urn import UrnAdjuster
->>>>>>> e03a63cf
 
 
 class AssetContainer(models.Model):
