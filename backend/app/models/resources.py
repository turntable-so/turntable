--- conflicted
+++ resolved
@@ -746,10 +746,7 @@
                 ),
                 (before.catalog_path, prod_environment.catalog, override_catalog),
             ]
-<<<<<<< HEAD
             os.makedirs(before.target_path, exist_ok=True)
-=======
->>>>>>> 8fa09fb6
             for path, artifact, override in to_update:
                 if artifact and (override or not os.path.exists(path)):
                     with open(path, "w") as f:
