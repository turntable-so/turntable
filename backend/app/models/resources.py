--- conflicted
+++ resolved
@@ -76,15 +76,6 @@
     repo: Repository | None = getattr(obj, "repository")
     project_path = getattr(obj, "project_path")
     if repo is None:
-<<<<<<< HEAD
-        # local repo always treated as isolated
-        with tempfile.TemporaryDirectory() as temp_dir:
-            temp_project_path = os.path.join(temp_dir, os.path.basename(project_path))
-            shutil.copytree(project_path, temp_project_path)
-            yield temp_project_path, None
-            return
-
-=======
         if isolate or os.getenv("FORCE_ISOLATE") == "true":
             with tempfile.TemporaryDirectory() as temp_dir:
                 temp_project_path = os.path.join(
@@ -96,7 +87,6 @@
 
         yield project_path, None
         return
->>>>>>> 65c03248
     branch = repo.main_branch if branch_id is None else repo.get_branch(branch_id)
     with branch.repo_context(isolate=isolate) as (git_repo, _):
         project_path = os.path.join(git_repo.working_tree_dir, project_path)
