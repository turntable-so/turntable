--- conflicted
+++ resolved
@@ -1,8 +1,3 @@
-<<<<<<< HEAD
-from .editor import DBTQuery, Project
-from .git_connections import Repository, SSHKey
-=======
->>>>>>> 0f7adfcb
 from .metadata import (
     Asset,
     AssetContainer,
@@ -13,10 +8,9 @@
     ColumnLink,
     ContainerMembership,
 )
-from .repository import Repository, Branch
-from .ssh_key import SSHKey
+from .notebook import Block, Notebook
 from .query import DBTQuery, Query
-from .notebook import Block, Notebook
+from .repository import Branch, Repository
 from .resources import (
     BigqueryDetails,
     DatabricksDetails,
@@ -36,6 +30,7 @@
     SnowflakeDetails,
     TableauDetails,
 )
+from .ssh_key import SSHKey
 from .user import (
     User,
     UserManager,
