import json
import os
import time
import uuid
<<<<<<< HEAD
from datetime import datetime, timedelta
=======
from datetime import datetime, timezone
>>>>>>> 91365b11

from celery import current_app, states
from celery.result import AsyncResult
from croniter import croniter
from django.contrib.postgres.fields import ArrayField
from django.core.cache import cache
from django.core.exceptions import ValidationError
from django.db import models
from django.db.models import QuerySet
from django_celery_beat.models import ClockedSchedule, CrontabSchedule, PeriodicTask
from django_celery_results.models import TaskResult
from polymorphic.models import PolymorphicModel
from django.db.models import OuterRef, Subquery

from app.models.project import Project
from app.models.resources import DBTResource, Resource
from app.models.workspace import Workspace
from app.services.storage_backends import CustomS3Boto3Storage
from app.workflows.metadata import sync_metadata
from app.workflows.orchestration import run_dbt_commands

TASK_START_TIMEOUT = 10
TASK_START_POLLING_INTERVAL = 0.1


def get_periodic_task_key(periodic_task_name: str) -> str:
    return f"periodic_task_{periodic_task_name}"


class WorkflowType(models.TextChoices):
    CRON = "cron", "Cron"
    ONE_TIME = "one_time", "One Time"


class WorkflowTaskMap:
    map: dict[str, list[str]] = {}
    inverse_map: dict[str, str] = {}

    @classmethod
    def add(cls, workflow_id: str, task_id: str):
        cls.map.setdefault(workflow_id, []).append(task_id)
        cls.inverse_map[task_id] = workflow_id


class ScheduledWorkflow(PolymorphicModel):
    id = models.UUIDField(primary_key=True, default=uuid.uuid4)
    workflow_type = models.CharField(
        choices=WorkflowType.choices, max_length=255, editable=False
    )
    one_off = models.BooleanField(null=True)

    # relationships
    workspace = models.ForeignKey(Workspace, on_delete=models.CASCADE)
    clocked = models.ForeignKey(ClockedSchedule, on_delete=models.CASCADE, null=True)
    crontab = models.ForeignKey(CrontabSchedule, on_delete=models.CASCADE, null=True)
    periodic_task = models.ForeignKey(PeriodicTask, on_delete=models.CASCADE, null=True)

    # derived fields
    replacement_identifier = models.CharField(
        max_length=64,
        editable=False,
        db_comment="The identifier of the periodic task that determines whether a new workflow should be created or an existing workflow should be updated",
    )
    aggregation_identifier = models.CharField(
        max_length=64,
        editable=False,
        db_comment="The identifier of the periodic task that determines which other workflows this should be aggregated with in the frontend",
    )

    def clean(self):
        if (self.clocked is None) == (self.crontab is None):
            raise ValidationError("Exactly one of clocked and crontab must be set")
        if not self.workflow_type:
            self.workflow_type = (
                WorkflowType.ONE_TIME if self.clocked else WorkflowType.CRON
            )
        elif self.workflow_type == WorkflowType.CRON and self.crontab is None:
            raise ValidationError("Crontab must be set for cron workflows")
        elif self.workflow_type == WorkflowType.ONE_TIME and self.clocked is None:
            raise ValidationError("Clocked must be set for one-time workflows")
        if self.one_off is None:
            self.one_off = self.workflow_type == WorkflowType.ONE_TIME
        if not self.one_off and self.clocked is not None:
            raise ValidationError("Clocked workflows cannot have one_off set to False")

    @property
    def workflow(self):
        raise NotImplementedError

    @property
    def kwargs(self):
        return {}

    @property
    def scheduling_excluded_fields(self):
        return {
            "id",
            "workflow_type",
            "periodic_task_id",
            "crontab_id",
            "clocked_id",
            "replacement_identifier",
            "one_off",
            "polymorphic_ctype_id",
            "scheduledworkflow_ptr_id" "workflow_type",
        }

    def get_aggregation_identifier_dict(self):
        return {
            "TURNTABLE_SCHEDULED_WORKFLOW_NAME_***": self.workflow.name,
            "TURNTABLE_WORKFLOW_WORKSPACE_***": self.workspace_id,
            **self.kwargs,
        }

    def get_upcoming_tasks(self, n: int = 10):
        now = datetime.now(timezone.utc)
        if self.workflow_type == WorkflowType.ONE_TIME:
<<<<<<< HEAD
            diff = self.clocked.clocked_time - datetime.now(
                tz=self.clocked.clocked_time.tzinfo
            )
=======
            diff = self.clocked.clocked_time - now
>>>>>>> 91365b11
            return [diff.total_seconds()]
        cron_expression_list = [
            str(self.crontab.minute),
            str(self.crontab.hour),
            str(self.crontab.day_of_week),
            str(self.crontab.day_of_month),
            str(self.crontab.month_of_year),
        ]
        cron_expression = " ".join(cron_expression_list)
        results = []
        now_timestamp = now.timestamp()
        for _ in range(n):
            cron = croniter(cron_expression, now_timestamp)
            next_time = cron.get_next()
            results.append(max(0, (next_time - now_timestamp)))
            now_timestamp = next_time
        return results

    def get_next_run_date(self) -> datetime:
        next_run_seconds = self.get_upcoming_tasks(1)[0]
        return datetime.now() + timedelta(seconds=next_run_seconds)

    def get_periodic_task_args(self):
        return {
            "name": self.replacement_identifier,
            "task": self.workflow.name,
            "kwargs": json.dumps(self.kwargs),
            "one_off": self.one_off,
            "clocked_id": self.clocked.id if self.clocked else None,
            "crontab_id": self.crontab.id if self.crontab else None,
        }

    def save(self, *args, **kwargs):
        SUPER_ONLY = "TURNTABLE_SUPER_ONLY"
        if SUPER_ONLY in kwargs:
            del kwargs[SUPER_ONLY]
            super().save(*args, **kwargs)
            return
        bypass_celery_beat = os.getenv("BYPASS_CELERY_BEAT") == "true"
        custom_celery_eager = (
            bypass_celery_beat and os.getenv("CUSTOM_CELERY_EAGER") == "true"
        )

        self.clean()

        # Calculate identifiers first
        if not self.aggregation_identifier:
            self.aggregation_identifier = str(self.id)
        if not self.replacement_identifier:
            self.replacement_identifier = str(self.id)
        if not self.workflow_type:
            self.workflow_type = (
                WorkflowType.ONE_TIME if self.clocked else WorkflowType.CRON
            )

        # Find and cleanup existing instance before creating new one
        if not custom_celery_eager:
            try:
                existing = type(self).objects.get(id=self.id) if self.id else None
                if existing:
                    # Clean up the old periodic task
                    PeriodicTask.objects.filter(
                        name=existing.replacement_identifier
                    ).delete()

                    # Clean up old crontab if it's not being used by any other workflows (in this case, not this workflow)
                    if (
                        existing.crontab != self.crontab
                        and not type(self)
                        .objects.filter(crontab=existing.crontab)
                        .exclude(id=existing.id)
                        .exists()
                    ):
                        existing.crontab.delete()
            except type(self).DoesNotExist:
                pass

            # Create new periodic task
            self.periodic_task = PeriodicTask.objects.create(
                **self.get_periodic_task_args()
            )

        super().save(*args, **kwargs)

        # if testing, schedule the task immediately
        if custom_celery_eager:
            if self.get_upcoming_tasks(1)[0] <= 0:
                task_id = str(uuid.uuid4())
                WorkflowTaskMap.add(self.id, task_id)
                task = self.workflow.si(**self.kwargs).apply_async(task_id=task_id)

        elif bypass_celery_beat:
            next_delays = self.get_upcoming_tasks(10)
            for next_delay in next_delays:
                task = self.workflow.si(**self.kwargs).apply_async(countdown=next_delay)
                WorkflowTaskMap.add(self.id, task.id)

    def delete(self, *args, **kwargs):
        super().delete(*args, **kwargs)

        # delete the periodic task
        self.periodic_task.delete()

        # delete the crontab if no other workflows are using it
        if (
            not type(self)
            .objects.filter(crontab=self.crontab)
            .exclude(id=self.id)
            .exists()
        ):
            self.crontab.delete()

        # if testing, delete the queued tasks
        if os.getenv("BYPASS_CELERY_BEAT") == "true":
            for task_id in WorkflowTaskMap.map[self.id]:
                current_app.control.revoke(task_id, terminate=False)
                WorkflowTaskMap.inverse_map.pop(task_id)
            WorkflowTaskMap.map.pop(self.id)

    def await_next_id(
        self,
        timeout: float = TASK_START_TIMEOUT,
        polling_interval: float = TASK_START_POLLING_INTERVAL,
    ):
        seconds = 0
        key = get_periodic_task_key(self.replacement_identifier)
        while seconds < timeout:
            task_id = cache.get(key, "")
            if task_id:
                return task_id
            time.sleep(polling_interval)
            seconds += polling_interval

        raise Exception(f"Workflow did not start in timeout of {timeout} seconds")

    def await_next_result(
        self,
        start_timeout: int = TASK_START_TIMEOUT,
        duration_timeout: int | None = None,
    ):
        task_id = self.await_next_id(start_timeout)
        if os.getenv("CUSTOM_CELERY_EAGER") == "true":
            result = TaskResult.objects.get(task_id=task_id).result
        else:
            result = AsyncResult(task_id).get(timeout=duration_timeout)
        return result, task_id

    def cancel_next(self, start_timeout: int = TASK_START_TIMEOUT):
        task_id = self.await_next_id(start_timeout)
        current_app.control.revoke(task_id, terminate=True)
        return True

    def most_recent(
        self,
        n: int | None = 1,
        successes_only: bool = False,
        failures_only: bool = False,
    ):
        try:
            tasks = TaskResult.objects.filter(
                periodic_task_name__in=type(self)
                .objects.filter(aggregation_identifier=self.aggregation_identifier)
                .values_list("replacement_identifier", flat=True)
            )
            if successes_only:
                tasks = tasks.filter(status=states.SUCCESS)
            if failures_only:
                tasks = tasks.filter(status=states.FAILURE)
            tasks = tasks.order_by("-date_done")
            if n is not None:
                tasks = tasks[:n]
            return tasks
        except TaskResult.DoesNotExist:
            return QuerySet()

    def schedule_now(self):
        now = datetime.now(tz=timezone.utc)
        clocked = ClockedSchedule.objects.create(clocked_time=now)
        attrs = {
            k: v
            for k, v in self.__dict__.items()
            if not k.startswith("_") and k not in self.scheduling_excluded_fields
        }
        return type(self).objects.create(
            **attrs, workflow_type=WorkflowType.ONE_TIME, clocked=clocked
        )

    @classmethod
    def get_results_filters(cls, **kwargs):
        return {
            "workspace_id": kwargs.get("workspace_id"),
        }

    @classmethod
    def get_results_with_filters(
        cls,
        **kwargs,
    ):
        filters = cls.get_results_filters(**kwargs)
        tasks = TaskResult.objects.filter(
            periodic_task_name__in=cls.objects.filter(**filters).values_list(
                "replacement_identifier", flat=True
            )
        )
        dbt_orchestrators = cls.objects.filter(
            replacement_identifier=OuterRef("periodic_task_name")
        )
        tasks = tasks.annotate(
            job_id=Subquery(dbt_orchestrators.values("id")[:1]),
            job_name=Subquery(dbt_orchestrators.values("name")[:1]),
        )
        tasks = tasks.order_by("-date_done")
        return tasks


class MetadataSyncWorkflow(ScheduledWorkflow):
    resource = models.ForeignKey(Resource, on_delete=models.CASCADE)

    @property
    def workflow(self):
        return sync_metadata

    @property
    def kwargs(self):
        return {
            "workspace_id": str(self.workspace_id),
            "resource_id": str(self.resource_id),
        }


class DBTOrchestrator(ScheduledWorkflow):
    dbtresource = models.ForeignKey(
        DBTResource, on_delete=models.CASCADE, related_name="dbt_orchestrator"
    )
    project = models.ForeignKey(Project, on_delete=models.CASCADE, null=True)
    commands = ArrayField(models.TextField())
    save_artifacts = models.BooleanField(default=True)
    name = models.CharField(max_length=255, null=False, default="Job")

    @property
    def workflow(self):
        return run_dbt_commands

    @property
    def kwargs(self):
        return {
            "workspace_id": str(self.workspace_id),
            "resource_id": str(self.dbtresource_id),
            "dbtresource_id": str(self.dbtresource_id),
            "commands": self.commands,
            "project_id": str(self.project_id) if self.project_id else None,
            "save_artifacts": self.save_artifacts,
        }

    @classmethod
    def get_results_filters(cls, **kwargs):
        filters = super().get_results_filters(**kwargs)
        if id := kwargs.get("dbtresource_id"):
            filters["dbtresource_id"] = id
        return filters


def custom_upload_to(instance, filename):
    """
    Determine the custom folder path based on the instance's resource_id.
    """
    folder_name = f"task_artifacts/{instance.workspace_id}/{instance.task_id}/"

    # Return the full file path
    return os.path.join(folder_name, filename)


class ArtifactType(models.TextChoices):
    # use label as the file name
    MANIFEST = "manifest", "manifest.json"
    CATALOG = "catalog", "catalog.json"
    TARGET = "target", "target.zip"


class TaskArtifact(models.Model):
    id = models.UUIDField(primary_key=True, default=uuid.uuid4, editable=False)
    artifact = models.FileField(
        upload_to=custom_upload_to, storage=CustomS3Boto3Storage()
    )
    artifact_type = models.CharField(choices=ArtifactType.choices, max_length=255)

    # relationships
    workspace = models.ForeignKey(Workspace, on_delete=models.CASCADE)
    task = models.ForeignKey(TaskResult, on_delete=models.CASCADE, to_field="task_id")<|MERGE_RESOLUTION|>--- conflicted
+++ resolved
@@ -2,11 +2,7 @@
 import os
 import time
 import uuid
-<<<<<<< HEAD
-from datetime import datetime, timedelta
-=======
-from datetime import datetime, timezone
->>>>>>> 91365b11
+from datetime import datetime, timedelta, timezone
 
 from celery import current_app, states
 from celery.result import AsyncResult
@@ -124,13 +120,9 @@
     def get_upcoming_tasks(self, n: int = 10):
         now = datetime.now(timezone.utc)
         if self.workflow_type == WorkflowType.ONE_TIME:
-<<<<<<< HEAD
             diff = self.clocked.clocked_time - datetime.now(
                 tz=self.clocked.clocked_time.tzinfo
             )
-=======
-            diff = self.clocked.clocked_time - now
->>>>>>> 91365b11
             return [diff.total_seconds()]
         cron_expression_list = [
             str(self.crontab.minute),
