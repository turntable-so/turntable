import os
import shlex
import shutil
from urllib.parse import unquote

from rest_framework import status, viewsets
from rest_framework.decorators import action
from rest_framework.response import Response

from api.serializers import AssetSerializer, LineageSerializer
from app.core.dbt import LiveDBTParser
from app.models.git_connections import Branch


def _build_file_tree(user_id: str, path: str, base_path: str):
    tree = []
    for entry in os.scandir(path):
        if not entry.name.startswith("."):  # Exclude hidden files and directories
            relative_path = os.path.relpath(entry.path, base_path)
            node = {
                "path": relative_path,
                "type": "directory" if entry.is_dir() else "file",
                "name": entry.name,
                "id": relative_path,
            }
            if entry.is_dir():
                node["children"] = _build_file_tree(user_id, entry.path, base_path)
            tree.append(node)
    return tree


def get_file_tree(user_id: str, path: str, base_path: str):
    file_tree = _build_file_tree(user_id, path, base_path)
    relative_path = os.path.relpath(path, base_path)
    return {
        "path": path,
        "type": "directory",
        "name": os.path.basename(path),
        "id": relative_path,
        "children": file_tree,
    }


class ProjectViewSet(viewsets.ViewSet):
    @action(detail=False, methods=["GET", "POST", "PUT", "DELETE"])
    def files(self, request):
        workspace = request.user.current_workspace()
        user_id = request.user.id

        # assumes a single repo in the workspace for now
        dbt_details = workspace.get_dbt_details()
        with dbt_details.dbt_repo_context() as (project, project_path, repo):
            filepath = request.query_params.get("filepath")
            if filepath and len(filepath) > 0:
                filepath = os.path.join(project_path, unquote(filepath))
                if request.method == "POST":
                    if os.path.exists(filepath):
                        return Response(
                            {"error": "file already exists"},
                            status=status.HTTP_400_BAD_REQUEST,
                        )
                    # Create directory if it doesn't exist
                    os.makedirs(os.path.dirname(filepath), exist_ok=True)
                    with open(filepath, "w") as file:
                        file.write(request.data.get("contents"))
                    return Response(status=status.HTTP_201_CREATED)

                if not os.path.exists(filepath):
                    return Response(status=status.HTTP_404_NOT_FOUND)

                if request.method == "GET":
                    with open(filepath, "r") as file:
                        file_content = file.read()
                    return Response({"contents": file_content})

                if request.method == "PUT":
                    with open(filepath, "w") as file:
                        file.write(request.data.get("contents"))
                    return Response(status=status.HTTP_204_NO_CONTENT)

                if request.method == "DELETE":
                    if filepath and len(filepath) > 0:
                        filepath = os.path.join(repo.working_tree_dir, filepath)
                        if os.path.exists(filepath):
                            if os.path.isfile(filepath):
                                os.remove(filepath)
                            elif os.path.isdir(filepath):
                                shutil.rmtree(filepath)
                            else:
                                return Response(
                                    {"error": "Path is neither a file nor a directory"},
                                    status=status.HTTP_400_BAD_REQUEST,
                                )
                            return Response(status=status.HTTP_204_NO_CONTENT)
                        else:
                            return Response(
                                {"error": "File or directory not found"},
                                status=status.HTTP_404_NOT_FOUND,
                            )

            root = get_file_tree(user_id, repo.working_tree_dir, project_path)
            dirty_changes = repo.index.diff(None)

        return Response(
            {
                "file_index": [root],
                # "dirty_changes": dirty_changes,
            }
        )

    @action(detail=False, methods=["GET", "POST", "PATCH"])
    def branches(self, request):
        workspace = request.user.current_workspace()
        # assumes a single repo in the workspace for now
        dbt_details = workspace.get_dbt_details()
        if not dbt_details:
            return Response(
                {"error": "No DBT details found for this workspace"},
                status=status.HTTP_404_NOT_FOUND,
            )

        with dbt_details.dbt_repo_context() as (project, _, repo):
            if request.method == "GET":
                return Response(
                    {
                        "active_branch": repo.active_branch.name,
                        "branches": [branch.name for branch in repo.branches],
                    }
                )
            elif request.method == "POST":
                # Implement POST logic here
                if not request.data.get("branch_name"):
                    return Response(
                        {"error": "Branch name is required"},
                        status=status.HTTP_400_BAD_REQUEST,
                    )
                branch = Branch.objects.create(
                    workspace=workspace,
                    repository=dbt_details.repository,
                    branch_name=request.data.get("branch_name"),
                )
                branch.create_git_branch()

                return Response(
                    {"branch_name": branch.branch_name}, status=status.HTTP_201_CREATED
                )

            elif request.method == "PATCH":
                if not request.data.get("branch_name"):
                    return Response(
                        {"error": "Branch name is required"},
                        status=status.HTTP_400_BAD_REQUEST,
                    )
                branch = Branch.objects.get(
                    workspace=workspace,
                    repository=dbt_details.repository,
                    branch_name=request.data.get("branch_name"),
                )
                with branch.repo_context() as (repo, env):
                    name = branch.switch_to_git_branch(repo, env)

                return Response({"branch_name": name})

        return Response(status=status.HTTP_501_NOT_IMPLEMENTED)

    @action(detail=False, methods=["GET"])
    def lineage(self, request):
        workspace = request.user.current_workspace()
        dbt_details = workspace.get_dbt_details()
        filepath = unquote(request.query_params.get("filepath"))
        predecessor_depth = int(request.query_params.get("predecessor_depth"))
        successor_depth = int(request.query_params.get("successor_depth"))
        lineage_type = request.query_params.get("lineage_type", "all")
        defer = request.query_params.get("defer", True)
        branch_name = request.query_params.get("branch_name")
        if branch_name:
            try:
                branch_id = Branch.objects.get(
                    workspace=workspace,
                    repository=dbt_details.repository,
                    branch_name=branch_name,
                ).id
            except Branch.DoesNotExist:
                return Response(
                    {"error": f"Branch {branch_name} not found"},
                    status=status.HTTP_404_NOT_FOUND,
                )
        else:
            branch_id = None

        with dbt_details.dbt_transition_context(branch_id=branch_id) as (
            transition,
            _,
            repo,
        ):
            try:
                transition.mount_manifest(defer=defer)
                transition.mount_catalog(defer=defer)

<<<<<<< HEAD
                node_id = LiveDBTParser.get_node_id_from_filepath(
                    transition.after, filepath, defer
                )
                if not node_id:
                    raise ValueError(
                        f"Node at filepath{filepath} not found in manifest"
                    )

                dbtparser = LiveDBTParser.parse_project(
                    proj=transition.after,
                    before_proj=transition.before,
                    node_id=node_id,
                    resource=dbt_details.resource,
                    predecessor_depth=predecessor_depth,
                    successor_depth=successor_depth,
                    defer=defer,
                )
                lineage, _ = dbtparser.get_lineage()
                root_asset = None
                column_lookup = {}
                for asset in lineage.assets:
                    column_lookup[asset.id] = []
                for column in lineage.columns:
                    column_lookup[column.asset_id].append(column)

                for asset in lineage.assets:
                    if asset.id == lineage.asset_id:
                        root_asset = asset

                    asset.temp_columns = column_lookup[asset.id]

                if not root_asset:
                    raise ValueError(f"Root asset not found for {lineage.asset_id}")

                asset_serializer = AssetSerializer(
                    root_asset, context={"request": request}
                )
                lineage_serializer = LineageSerializer(
                    lineage, context={"request": request}
                )
                return Response(
                    {
                        "root_asset": asset_serializer.data,
                        "lineage": lineage_serializer.data,
                    }
                )
            except Exception as e:
                return Response({"error": str(e)}, status=status.HTTP_400_BAD_REQUEST)

    @action(detail=False, methods=["POST"])
    def stream_dbt_command(self, request):
        from workflows.main import hatchet

        command = request.data.get("command")
        if command is None:
            return Response(
                {"error": "Command is required"}, status=status.HTTP_400_BAD_REQUEST
            )
        else:
            command = shlex.split(command)

        workspace = request.user.current_workspace()
        dbt_details = workspace.get_dbt_details()
        branch_name = request.query_params.get("branch_name")
        if branch_name:
            try:
                branch_id = Branch.objects.get(
                    workspace=workspace,
                    repository=dbt_details.repository,
                    branch_name=branch_name,
                ).id
            except Branch.DoesNotExist:
                return Response(
                    {"error": f"Branch {branch_name} not found"},
                    status=status.HTTP_404_NOT_FOUND,
                )
        else:
            branch_id = None

        if os.getenv("BYPASS_HATCHET") == "true":

            def stream():
                with dbt_details.dbt_transition_context(branch_id=branch_id) as (
                    transition,
                    _,
                    repo,
                ):
                    yield from transition.after.stream_dbt_command(command)

        else:

            def stream():
                input = {
                    "command": command,
                    "branch_id": str(branch_id) if branch_id else None,
                    "resource_id": str(dbt_details.resource.id),
                    "dbt_resource_id": str(dbt_details.id),
                }
                id = hatchet.client.admin.run_workflow(
                    DBTStreamerWorkflow.__name__,
                    input=input,
                )
                for event in hatchet.client.listener.stream(id):
                    if event.payload and event.type == "STEP_RUN_EVENT_TYPE_STREAM":
                        yield event.payload

        return StreamingHttpResponse(stream(), content_type="text/event-stream")
=======
            node_id = LiveDBTParser.get_node_id_from_filepath(
                transition.after, filepath, defer
            )
            if not node_id:
                raise ValueError(f"Node at filepath{filepath} not found in manifest")

            dbtparser = LiveDBTParser.parse_project(
                proj=transition.after,
                before_proj=transition.before,
                node_id=node_id,
                resource=dbt_details.resource,
                predecessor_depth=predecessor_depth,
                successor_depth=successor_depth,
                defer=defer,
            )
            lineage, _ = dbtparser.get_lineage()
            root_asset = None
            column_lookup = {}
            for asset in lineage.assets:
                column_lookup[asset.id] = []
            for column in lineage.columns:
                column_lookup[column.asset_id].append(column)

            for asset in lineage.assets:
                if asset.id == lineage.asset_id:
                    root_asset = asset

                asset.temp_columns = column_lookup[asset.id]

            if not root_asset:
                raise ValueError(f"Root asset not found for {lineage.asset_id}")

            asset_serializer = AssetSerializer(root_asset, context={"request": request})
            lineage_serializer = LineageSerializer(
                lineage, context={"request": request}
            )
            return Response(
                {
                    "root_asset": asset_serializer.data,
                    "lineage": lineage_serializer.data,
                }
            )
>>>>>>> 6515eb66
<|MERGE_RESOLUTION|>--- conflicted
+++ resolved
@@ -2,6 +2,8 @@
 import shlex
 import shutil
 from urllib.parse import unquote
+
+from django.http import StreamingHttpResponse
 
 from rest_framework import status, viewsets
 from rest_framework.decorators import action
@@ -197,7 +199,6 @@
                 transition.mount_manifest(defer=defer)
                 transition.mount_catalog(defer=defer)
 
-<<<<<<< HEAD
                 node_id = LiveDBTParser.get_node_id_from_filepath(
                     transition.after, filepath, defer
                 )
@@ -245,107 +246,4 @@
                     }
                 )
             except Exception as e:
-                return Response({"error": str(e)}, status=status.HTTP_400_BAD_REQUEST)
-
-    @action(detail=False, methods=["POST"])
-    def stream_dbt_command(self, request):
-        from workflows.main import hatchet
-
-        command = request.data.get("command")
-        if command is None:
-            return Response(
-                {"error": "Command is required"}, status=status.HTTP_400_BAD_REQUEST
-            )
-        else:
-            command = shlex.split(command)
-
-        workspace = request.user.current_workspace()
-        dbt_details = workspace.get_dbt_details()
-        branch_name = request.query_params.get("branch_name")
-        if branch_name:
-            try:
-                branch_id = Branch.objects.get(
-                    workspace=workspace,
-                    repository=dbt_details.repository,
-                    branch_name=branch_name,
-                ).id
-            except Branch.DoesNotExist:
-                return Response(
-                    {"error": f"Branch {branch_name} not found"},
-                    status=status.HTTP_404_NOT_FOUND,
-                )
-        else:
-            branch_id = None
-
-        if os.getenv("BYPASS_HATCHET") == "true":
-
-            def stream():
-                with dbt_details.dbt_transition_context(branch_id=branch_id) as (
-                    transition,
-                    _,
-                    repo,
-                ):
-                    yield from transition.after.stream_dbt_command(command)
-
-        else:
-
-            def stream():
-                input = {
-                    "command": command,
-                    "branch_id": str(branch_id) if branch_id else None,
-                    "resource_id": str(dbt_details.resource.id),
-                    "dbt_resource_id": str(dbt_details.id),
-                }
-                id = hatchet.client.admin.run_workflow(
-                    DBTStreamerWorkflow.__name__,
-                    input=input,
-                )
-                for event in hatchet.client.listener.stream(id):
-                    if event.payload and event.type == "STEP_RUN_EVENT_TYPE_STREAM":
-                        yield event.payload
-
-        return StreamingHttpResponse(stream(), content_type="text/event-stream")
-=======
-            node_id = LiveDBTParser.get_node_id_from_filepath(
-                transition.after, filepath, defer
-            )
-            if not node_id:
-                raise ValueError(f"Node at filepath{filepath} not found in manifest")
-
-            dbtparser = LiveDBTParser.parse_project(
-                proj=transition.after,
-                before_proj=transition.before,
-                node_id=node_id,
-                resource=dbt_details.resource,
-                predecessor_depth=predecessor_depth,
-                successor_depth=successor_depth,
-                defer=defer,
-            )
-            lineage, _ = dbtparser.get_lineage()
-            root_asset = None
-            column_lookup = {}
-            for asset in lineage.assets:
-                column_lookup[asset.id] = []
-            for column in lineage.columns:
-                column_lookup[column.asset_id].append(column)
-
-            for asset in lineage.assets:
-                if asset.id == lineage.asset_id:
-                    root_asset = asset
-
-                asset.temp_columns = column_lookup[asset.id]
-
-            if not root_asset:
-                raise ValueError(f"Root asset not found for {lineage.asset_id}")
-
-            asset_serializer = AssetSerializer(root_asset, context={"request": request})
-            lineage_serializer = LineageSerializer(
-                lineage, context={"request": request}
-            )
-            return Response(
-                {
-                    "root_asset": asset_serializer.data,
-                    "lineage": lineage_serializer.data,
-                }
-            )
->>>>>>> 6515eb66
+                return Response({"error": str(e)}, status=status.HTTP_400_BAD_REQUEST)