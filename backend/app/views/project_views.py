--- conflicted
+++ resolved
@@ -3,13 +3,8 @@
 from urllib.parse import unquote
 
 from django.db import transaction
-<<<<<<< HEAD
 from django.http import JsonResponse
 from rest_framework import serializers, status, viewsets
-=======
-from django.http import HttpResponse, JsonResponse
-from rest_framework import status, viewsets
->>>>>>> 55b8eda2
 from rest_framework.decorators import action
 from rest_framework.response import Response
 
@@ -17,11 +12,6 @@
 from app.core.lineage import get_lineage_helper
 from app.models.project import Project
 from app.views.query_views import format_query
-<<<<<<< HEAD
-=======
-from vinyl.lib.dbt import DBTProject, DBTTransition
-from rest_framework import serializers
->>>>>>> 55b8eda2
 
 
 def _build_file_tree(user_id: str, path: str, base_path: str):
@@ -54,60 +44,6 @@
     }
 
 
-<<<<<<< HEAD
-=======
-def get_lineage_helper(
-    proj: DBTProject,
-    before_proj: DBTProject | None,
-    resource: Resource,
-    filepath: str,
-    predecessor_depth: int,
-    successor_depth: int,
-    lineage_type: str,
-    defer: bool,
-):
-    if defer:
-        transition = DBTTransition(before_project=before_proj, after_project=proj)
-        transition.mount_manifest(defer=defer)
-        transition.mount_catalog(defer=defer)
-    else:
-        proj.mount_manifest()
-        proj.mount_catalog()
-
-    node_id = LiveDBTParser.get_node_id_from_filepath(proj, filepath, defer)
-    if not node_id:
-        raise ValueError(f"Node at filepath{filepath} not found in manifest")
-
-    dbtparser = LiveDBTParser.parse_project(
-        proj=proj,
-        before_proj=before_proj,
-        node_id=node_id,
-        resource=resource,
-        predecessor_depth=predecessor_depth,
-        successor_depth=successor_depth,
-        defer=defer,
-    )
-    lineage, _ = dbtparser.get_lineage(lineage_type=lineage_type)
-    root_asset = None
-    column_lookup = {}
-    for asset in lineage.assets:
-        column_lookup[asset.id] = []
-    for column in lineage.columns:
-        column_lookup[column.asset_id].append(column)
-
-    for asset in lineage.assets:
-        if asset.id == lineage.asset_id:
-            root_asset = asset
-
-        asset.temp_columns = column_lookup[asset.id]
-
-    if not root_asset:
-        raise ValueError(f"Root asset not found for {lineage.asset_id}")
-
-    return root_asset, lineage
-
-
->>>>>>> 55b8eda2
 class ProjectViewSet(viewsets.ViewSet):
     def list(self, request):
         workspace = request.user.current_workspace()
