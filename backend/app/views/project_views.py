--- conflicted
+++ resolved
@@ -100,13 +100,8 @@
 
             base_path = dbt_details.project_path
 
-<<<<<<< HEAD
-        root = service.get_file_tree(user_id, repo.working_tree_dir, base_path)
-        dirty_changes = repo.index.diff(None)
-=======
             root = get_file_tree(user_id, repo.working_tree_dir, base_path)
             dirty_changes = repo.index.diff(None)
->>>>>>> 8f44602e
 
         return Response(
             {
