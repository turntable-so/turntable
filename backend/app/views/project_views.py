--- conflicted
+++ resolved
@@ -13,10 +13,6 @@
 from app.models.project import Project
 from app.models.resources import Resource
 from app.views.query_views import format_query
-<<<<<<< HEAD
-from scripts.debug.pyinstrument import pyprofile
-=======
->>>>>>> a516ff64
 from vinyl.lib.dbt import DBTProject, DBTTransition
 
 
@@ -50,10 +46,6 @@
     }
 
 
-<<<<<<< HEAD
-@pyprofile()
-=======
->>>>>>> a516ff64
 def get_lineage_helper(
     proj: DBTProject,
     before_proj: DBTProject | None,
