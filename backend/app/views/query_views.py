--- conflicted
+++ resolved
@@ -9,7 +9,6 @@
 from rest_framework.response import Response
 
 from app.models import Block, Notebook
-from scripts.debug.pyinstrument import pyprofile
 from workflows.execute_query import DBTQueryPreviewWorkflow, QueryPreviewWorkflow
 from workflows.execute_query_DEPRECATED import ExecuteQueryWorkflow
 from workflows.utils.debug import run_workflow_get_result
@@ -106,7 +105,6 @@
             status=status.HTTP_201_CREATED,
         )
 
-    @pyprofile()
     def post(self, request):
         result = run_workflow_get_result(
             QueryPreviewWorkflow, self._preprocess(request)
@@ -126,7 +124,6 @@
                 {"error": "query required"}, status=status.HTTP_400_BAD_REQUEST
             )
         # assumes a single repo in the workspace for now
-<<<<<<< HEAD
         details = workspace.get_dbt_details()
 
         return {
@@ -136,28 +133,6 @@
             "dbt_sql": query,
             "use_fast_compile": use_fast_compile,
         }
-=======
-        details = await self.get_dbt_details(workspace)
-
-        workflow_run = hatchet.client.admin.run_workflow(
-            "DBTQueryPreviewWorkflow",
-            {
-                "resource_id": str(details["resource"].id),
-                "dbt_resource_id": str(details["dbt_resource"].id),
-                "dbt_sql": query,
-                "use_fast_compile": False,
-            },
-        )
-        try:
-            result = await workflow_run.result()
-            signed_url = result.get("dbt_query_preview", {}).get("signed_url", "")
-        except Exception as e:
-            print(e)
-            return Response(
-                {"error": str(e)},
-                status=status.HTTP_400_BAD_REQUEST,
-            )
->>>>>>> c7d1e22c
 
     def post(self, request):
         result = run_workflow_get_result(
