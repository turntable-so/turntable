import json
import logging
import shlex
import threading

from channels.generic.websocket import WebsocketConsumer

logger = logging.getLogger(__name__)

DBT_COMMAND_STREAM_TIMEOUT = 120
DBT_COMMAND_STREAM_POLL_INTERVAL = 0.01


class DBTCommandConsumer(WebsocketConsumer):
    def connect(self):
        logger.info(f"WebSocket connected for user: {self.scope['user']}")
        self.accept()

        self.workspace = self.scope["user"].current_workspace()
        if not self.workspace:
            raise ValueError("User does not have a current workspace")

        self.dbt_details = self.workspace.get_dbt_dev_details()
        if not self.dbt_details:
            raise ValueError("Workspace does not have a dbt resource")

        self.started = False

        self.terminate_event = threading.Event()

    def disconnect(self, close_code):
        self.terminate_event.set()
        logger.info(f"WebSocket disconnected with close code: {close_code}")

    def receive(self, text_data):
        data = json.loads(text_data)
        action = data.get("action")

        if action == "start":
            if self.started:
                return
            self.started = True
            self.send(text_data="WORKFLOW_STARTED")
            my_thread = threading.Thread(target=lambda: self.run_workflow(data))
            my_thread.start()

        elif action == "cancel":
            self.send(text_data="WORKFLOW_CANCEL_REQUESTED")
            if self.started:
                self.terminate_event.set()
                self.send(text_data="WORKFLOW_CANCELLED")
        else:
            raise ValueError(
                f"Invalid action: {action} - only 'start' and 'cancel' are supported"
            )

    def run_workflow(self, data):
<<<<<<< HEAD
        from app.models.editor import Project
        from app.workflows.orchestration import stream_dbt_command

        try:
            command = data.get("command")
            branch_name = data.get("branch_name")
            defer = data.get("defer", True)
=======
        from app.models.repository import Branch

        try:
            command = data.get("command")
            branch_id = data.get("branch_id")
>>>>>>> 0f7adfcb

            if command is None:
                raise ValueError("Command is required")
            else:
                command = shlex.split(command)

            if branch_id:
                try:
<<<<<<< HEAD
                    branch = Project.objects.get(
=======
                    Branch.objects.get(
>>>>>>> 0f7adfcb
                        workspace=self.workspace,
                        repository=self.dbt_details.repository,
                        id=branch_id,
                    )
<<<<<<< HEAD
                    project_id = branch.id
                except Project.DoesNotExist:
                    raise ValueError(f"Branch {branch_name} not found")
=======
                except Branch.DoesNotExist:
                    raise ValueError(f"Branch id {branch_id} not found")
>>>>>>> 0f7adfcb
            else:
                project_id = None

            for output_chunk in stream_dbt_command(
                workspace_id=self.workspace.id,
                resource_id=self.dbt_details.resource.id,
                dbt_resource_id=self.dbt_details.id,
                command=command,
                project_id=project_id,
                defer=defer,
                should_terminate=self.terminate_event.is_set,
            ):
<<<<<<< HEAD
                self.send(text_data=output_chunk)
=======
                for output_chunk in transition.after.stream_dbt_command(
                    command, should_terminate=self.terminate_event.is_set
                ):
                    self.send(text_data=output_chunk)
>>>>>>> 0f7adfcb

            # assume success if we've reached the end of the event stream
            self.close()
        except Exception as e:
            logger.error(f"Error in workflow: {e}")
            self.send(text_data=f"ERROR: {str(e)}")
            self.close()<|MERGE_RESOLUTION|>--- conflicted
+++ resolved
@@ -55,21 +55,11 @@
             )
 
     def run_workflow(self, data):
-<<<<<<< HEAD
-        from app.models.editor import Project
-        from app.workflows.orchestration import stream_dbt_command
-
-        try:
-            command = data.get("command")
-            branch_name = data.get("branch_name")
-            defer = data.get("defer", True)
-=======
         from app.models.repository import Branch
 
         try:
             command = data.get("command")
             branch_id = data.get("branch_id")
->>>>>>> 0f7adfcb
 
             if command is None:
                 raise ValueError("Command is required")
@@ -78,23 +68,13 @@
 
             if branch_id:
                 try:
-<<<<<<< HEAD
-                    branch = Project.objects.get(
-=======
                     Branch.objects.get(
->>>>>>> 0f7adfcb
                         workspace=self.workspace,
                         repository=self.dbt_details.repository,
                         id=branch_id,
                     )
-<<<<<<< HEAD
-                    project_id = branch.id
-                except Project.DoesNotExist:
-                    raise ValueError(f"Branch {branch_name} not found")
-=======
                 except Branch.DoesNotExist:
                     raise ValueError(f"Branch id {branch_id} not found")
->>>>>>> 0f7adfcb
             else:
                 project_id = None
 
@@ -107,14 +87,7 @@
                 defer=defer,
                 should_terminate=self.terminate_event.is_set,
             ):
-<<<<<<< HEAD
                 self.send(text_data=output_chunk)
-=======
-                for output_chunk in transition.after.stream_dbt_command(
-                    command, should_terminate=self.terminate_event.is_set
-                ):
-                    self.send(text_data=output_chunk)
->>>>>>> 0f7adfcb
 
             # assume success if we've reached the end of the event stream
             self.close()
