--- conflicted
+++ resolved
@@ -2,10 +2,6 @@
 
 import pytest
 
-<<<<<<< HEAD
-from app.models import Asset, AssetLink, Column, ColumnLink, ResourceType
-from app.models.resources import DBDetails
-=======
 from app.models import (
     Asset,
     AssetContainer,
@@ -14,7 +10,7 @@
     ColumnLink,
     ResourceType,
 )
->>>>>>> fda7b735
+from app.models.resources import DBDetails
 
 
 def require_env_vars(*required_vars):
