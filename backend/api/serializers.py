--- conflicted
+++ resolved
@@ -566,26 +566,19 @@
         fields = ["id", "artifact", "artifact_type"]
 
 
-<<<<<<< HEAD
-class TaskResultSerializer(serializers.ModelSerializer):
-=======
 class TaskListSerializer(serializers.ListSerializer):
     def __init__(self, *args, **kwargs):
         super().__init__(*args, **kwargs)
         self._instance_cache = {i.task_id: i for i in self.instance}
 
 
-class TaskSerializer(serializers.ModelSerializer):
->>>>>>> 7808734c
+class TaskResultSerializer(serializers.ModelSerializer):
     artifacts = TaskArtifactSerializer(
         source="taskartifact_set", many=True, read_only=True
     )
     result = serializers.SerializerMethodField()
-<<<<<<< HEAD
     task_kwargs = serializers.SerializerMethodField()
-=======
     subtasks = serializers.SerializerMethodField()
->>>>>>> 7808734c
 
     def get_result(self, obj):
         if obj.result:
@@ -598,7 +591,6 @@
                     return obj.result
         return None
 
-<<<<<<< HEAD
     def get_task_kwargs(self, obj):
         if obj.result:
             try:
@@ -613,7 +605,7 @@
 
     def get_job_name(self, obj):
         return obj.job_name
-=======
+    
     def get_subtasks(self, obj):
         try:
             meta = obj.meta if isinstance(obj.meta, dict) else json.loads(obj.meta)
@@ -659,13 +651,12 @@
                 task_obj = task_objects.get(task_id)
 
                 if task_obj:
-                    task_data = TaskSerializer(task_obj).data
+                    task_data = TaskResultSerializer(task_obj).data
                     if subtask[1]:
                         task_data.update(subtask[1])
                     serialized_tasks.append(task_data)
 
         return serialized_tasks
->>>>>>> 7808734c
 
     class Meta:
         model = TaskResult
@@ -678,8 +669,8 @@
             "date_done",
             "traceback",
             "artifacts",
-<<<<<<< HEAD
             "task_kwargs",
+            "subtasks",
         ]
 
 
@@ -694,8 +685,4 @@
         return obj.job_name
 
     class Meta(TaskResultSerializer.Meta):
-        fields = TaskResultSerializer.Meta.fields + ["job_id", "job_name"]
-=======
-            "subtasks",
-        ]
->>>>>>> 7808734c
+        fields = TaskResultSerializer.Meta.fields + ["job_id", "job_name"]