--- conflicted
+++ resolved
@@ -2,15 +2,9 @@
 
 from django.core.asgi import get_asgi_application
 from django.urls import re_path
-<<<<<<< HEAD
-from app.consumers import DBTCommandConsumer, WorkflowRunConsumer
-from channels.routing import ProtocolTypeRouter, URLRouter
-from channels.auth import AuthMiddlewareStack
-=======
 from channels.routing import ProtocolTypeRouter, URLRouter
 from app.websocket_auth import JWTAuthMiddlewareStack
 from app.consumers import WorkflowRunConsumer, DBTCommandConsumer
->>>>>>> 6515eb66
 
 
 os.environ.setdefault("DJANGO_SETTINGS_MODULE", "api.settings")
@@ -27,11 +21,7 @@
                             WorkflowRunConsumer.as_asgi(),
                         ),
                         re_path(
-<<<<<<< HEAD
-                            r"^ws/dbt_command/(?P<workspace_id>\w+)/$",
-=======
                             r"^ws/dbt_command/$",
->>>>>>> 6515eb66
                             DBTCommandConsumer.as_asgi(),
                         ),
                     ]
