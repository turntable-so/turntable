"""
URL configuration for api project.

The `urlpatterns` list routes URLs to views. For more information please see:
    https://docs.djangoproject.com/en/5.0/topics/http/urls/
Examples:
Function views
    1. Add an import:  from my_app import views
    2. Add a URL to urlpatterns:  path('', views.home, name='home')
Class-based views
    1. Add an import:  from other_app.views import Home
    2. Add a URL to urlpatterns:  path('', Home.as_view(), name='home')
Including another URLconf
    1. Import the include() function: from django.urls import include, path
    2. Add a URL to urlpatterns:  path('blog/', include('blog.urls'))
"""

from django.contrib import admin
from django.urls import include, path, re_path
<<<<<<< HEAD
from app.views.embedding_views import EmbeddingViewSet
from app.views.settings_view import SettingsView
from app.views.inference_views import InferenceView
from app.views.project_views import ProjectViewSet
from app.views.query_views import DbtQueryPreviewView
=======
>>>>>>> ab937100
from rest_framework import routers

from app.consumers import DBTCommandConsumer, WorkflowRunConsumer
from app.views import (
    AssetViewSet,
    BlockViewSet,
    HealthCheckViewSet,
    InvitationViewSet,
    LineageViewSet,
    NotebookViewSet,
    ResourceViewSet,
    SSHViewSet,
    SyncResourceView,
    TestResourceView,
    WorkflowViews,
    WorkspaceGroupViewSet,
    WorkspaceViewSet,
)
from app.views.inference_views import InferenceView
from app.views.project_views import ProjectViewSet
from app.views.query_views import (
    DbtQueryPreviewView,
    NotebookQueryView,
    QueryPreviewView,
)
from app.views.settings_view import SettingsView

from .views import CustomUserViewSet, LogoutView, OAuthView

router = routers.DefaultRouter()
router.register(r"workspaces", WorkspaceViewSet, basename="workspace")
router.register(r"resources", ResourceViewSet, basename="resource")
router.register(r"assets", AssetViewSet, basename="asset")
router.register(r"lineage", LineageViewSet, basename="lineage")
router.register(r"workspace_groups", WorkspaceGroupViewSet, basename="workspace_group")
router.register(r"invitations", InvitationViewSet, basename="invitation")
router.register(r"users/invitations", CustomUserViewSet, basename="user")
router.register(r"notebooks", NotebookViewSet, basename="notebook")
router.register(r"blocks", BlockViewSet, basename="block")
router.register(r"healthcheck", HealthCheckViewSet, basename="healthcheck")
router.register(r"project", ProjectViewSet, basename="project")
router.register(r"embedding", EmbeddingViewSet, basename="embedding")

urlpatterns = [
    path("oauth/auth", OAuthView.as_view(), name="oauth-auth"),
    path(
        "notebooks/<str:notebook_id>/blocks/<str:block_id>/query/",
        NotebookQueryView.as_view(),
        name="execute_query",
    ),
    path(
        "query/dbt/",
        DbtQueryPreviewView.as_view(),
        name="dbt_query_preview",
    ),
    path(
        "query/sql/",
        QueryPreviewView.as_view(),
        name="query_preview",
    ),
    path(
        "resources/<str:resource_id>/sync/",
        SyncResourceView.as_view(),
        name="sync_resource",
    ),
    path(
        "resources/<str:resource_id>/test/",
        TestResourceView.as_view(),
        name="test_resource",
    ),
    path(
        "workflows/<str:workflow_run_id>/",
        WorkflowViews.as_view(),
        name="get_workflow_status",
    ),
    path("auth/", include("djoser.urls")),
    path("auth/", include("djoser.urls.jwt")),
    path("auth/logout", LogoutView.as_view()),
    path("admin/", admin.site.urls),
    path(
        "invitations/",
        include(("invitations.urls", "invitations"), namespace="invitations"),
    ),
    path("ssh/", SSHViewSet.as_view()),
    re_path(
        r"^lineage/(?P<pk>.+)/$",
        LineageViewSet.as_view({"get": "retrieve"}),
        name="lineage-detail",
    ),
    path("assets/index/", AssetViewSet.as_view({"get": "index"})),
    re_path(
        r"^assets/(?P<pk>.+)/$",
        AssetViewSet.as_view({"get": "retrieve"}),
        name="asset-detail",
    ),
    path("ws/subscribe/<str:workspace_id>/", WorkflowRunConsumer.as_asgi()),
    path("ws/dbt_command/<str:workspace_id>/", DBTCommandConsumer.as_asgi()),
    path("settings/", SettingsView.as_view(), name="settings"),
    path("infer/", InferenceView.as_view(), name="inference"),
    path("", include(router.urls)),
]<|MERGE_RESOLUTION|>--- conflicted
+++ resolved
@@ -17,14 +17,6 @@
 
 from django.contrib import admin
 from django.urls import include, path, re_path
-<<<<<<< HEAD
-from app.views.embedding_views import EmbeddingViewSet
-from app.views.settings_view import SettingsView
-from app.views.inference_views import InferenceView
-from app.views.project_views import ProjectViewSet
-from app.views.query_views import DbtQueryPreviewView
-=======
->>>>>>> ab937100
 from rest_framework import routers
 
 from app.consumers import DBTCommandConsumer, WorkflowRunConsumer
@@ -36,6 +28,7 @@
     LineageViewSet,
     NotebookViewSet,
     ResourceViewSet,
+    EmbeddingViewSet,
     SSHViewSet,
     SyncResourceView,
     TestResourceView,
