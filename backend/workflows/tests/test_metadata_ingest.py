import pandas as pd
import pytest
from mpire import WorkerPool

from app.models import (
    Resource,
)
from app.utils.test_utils import assert_ingest_output, require_env_vars
from scripts.debug.pyinstrument import pyprofile
from vinyl.lib.table import VinylTable
from workflows.metadata_sync import MetadataSyncWorkflow
from workflows.utils.debug import ContextDebugger, WorkflowDebugger


def run_test_sync(
    resources,
    recache: bool,
    use_cache: bool = False,
    db_read_path: str | None = None,
    produce_columns: bool = False,
    produce_column_links: bool = False,
):
    for resource in resources:
        input = {
            "resource_id": resource.id,
        }
        if use_cache:
            if db_read_path is None:
                db_read_path = f"fixtures/datahub_dbs/{resource.details.subtype}.duckdb"
            with open(db_read_path, "rb") as f:
                resource.datahub_db.save(db_read_path, f, save=True)
            MetadataSyncWorkflow().process_metadata(ContextDebugger({"input": input}))
        else:
            WorkflowDebugger(MetadataSyncWorkflow, input).run()

    assert_ingest_output(resources, produce_columns, produce_column_links)

    # recache datahub_dbs if successful and arg is passed
    if recache:
        for resource in Resource.objects.all():
            if resource.id in [r.id for r in resources]:
                with resource.datahub_db.open("rb") as f:
                    db_save_path = (
                        f"fixtures/datahub_dbs/{resource.details.subtype}.duckdb"
                    )
                    with open(db_save_path, "wb") as f2:
                        f2.write(f.read())


@pytest.mark.django_db
def test_metadata_sync(local_metabase, local_postgres, recache: bool, use_cache: bool):
    resources = [local_metabase, local_postgres]
    run_test_sync(resources, recache, use_cache)
    assert_ingest_output(resources)


@pytest.mark.django_db
@require_env_vars("BIGQUERY_0_WORKSPACE_ID")
def test_bigquery_sync(remote_bigquery, recache: bool, use_cache: bool):
    run_test_sync([remote_bigquery], recache, use_cache)


@pytest.mark.django_db
@require_env_vars("DATABRICKS_0_WORKSPACE_ID")
def test_databricks_sync(remote_databricks, recache: bool, use_cache: bool):
    run_test_sync([remote_databricks], recache, use_cache)


@pytest.mark.django_db
@require_env_vars("REDSHIFT_0_WORKSPACE_ID")
def test_redshift_sync(remote_redshift, recache: bool, use_cache: bool):
    run_test_sync([remote_redshift], recache, use_cache)


@pytest.mark.django_db
@require_env_vars("TABLEAU_0_USERNAME")
def test_tableau_sync(remote_tableau, recache: bool, use_cache: bool):
    run_test_sync([remote_tableau], recache, use_cache)


@pytest.mark.django_db
<<<<<<< HEAD
def test_eda(local_postgres):
    connector = local_postgres.details.get_connector()
    conn = connector._connect()
    table = VinylTable(conn.table("orders", database="dbt_sl_test")._arg)
    breakpoint()


# @pytest.mark.django_db
# @pyprofile()
# def test_edb(local_postgres):
#     connector = local_postgres.details.get_connector()
#     table = connector._get_table(database="mydb", schema="dbt_sl_test", table="orders")
#     vinyltable = VinylTable(table._arg)

#     def get_sql(tbl, col):
#         return tbl.eda(
#             cols=[col],
#             topk=20,
#         )

#     sqls = [
#         vinyltable.eda(cols=[col], topk=20).to_sql(
#             dialect="postgres", node_name="", optimized=True
#         )
#         for col in table.columns
#     ]
#     with WorkerPool(n_jobs=30, start_method="threading", use_dill=True) as pool:
#         dfs = pool.imap(connector.sql_to_df, sqls)
#     df = pd.concat(dfs)
#     df.reset_index(drop=True)
#     df.sort_values(by="position", inplace=True)
#     print(df)


@pytest.mark.django_db
@pyprofile()
def test_edb(internal_bigquery):
    connector = internal_bigquery.details.get_connector()
    table = connector._get_table(
        database="analytics-dev-372514", schema="posthog", table="event"
    )
    vinyltable = VinylTable(table._arg)

    def get_sql(tbl, col):
        return tbl.eda(
            cols=[col],
            topk=20,
        )

    sqls = [
        vinyltable.eda(cols=[col], topk=20).to_sql(dialect="bigquery", node_name="")
        for col in table.columns
    ]
    with WorkerPool(n_jobs=10, start_method="threading", use_dill=True) as pool:
        dfs = pool.imap(connector.sql_to_df, sqls)
    df = pd.concat(dfs)
    df.reset_index(drop=True)
    df.sort_values(by="position", inplace=True)
    print(df)
=======
@require_env_vars("POWERBI_0_RESOURCE_NAME")
def test_powerbi_sync(remote_powerbi, recache: bool, use_cache: bool):
    run_test_sync(
        [remote_powerbi],
        recache,
        use_cache,
        produce_columns=False,
        produce_column_links=False,
    )
>>>>>>> 4f7109e6
<|MERGE_RESOLUTION|>--- conflicted
+++ resolved
@@ -79,42 +79,6 @@
 
 
 @pytest.mark.django_db
-<<<<<<< HEAD
-def test_eda(local_postgres):
-    connector = local_postgres.details.get_connector()
-    conn = connector._connect()
-    table = VinylTable(conn.table("orders", database="dbt_sl_test")._arg)
-    breakpoint()
-
-
-# @pytest.mark.django_db
-# @pyprofile()
-# def test_edb(local_postgres):
-#     connector = local_postgres.details.get_connector()
-#     table = connector._get_table(database="mydb", schema="dbt_sl_test", table="orders")
-#     vinyltable = VinylTable(table._arg)
-
-#     def get_sql(tbl, col):
-#         return tbl.eda(
-#             cols=[col],
-#             topk=20,
-#         )
-
-#     sqls = [
-#         vinyltable.eda(cols=[col], topk=20).to_sql(
-#             dialect="postgres", node_name="", optimized=True
-#         )
-#         for col in table.columns
-#     ]
-#     with WorkerPool(n_jobs=30, start_method="threading", use_dill=True) as pool:
-#         dfs = pool.imap(connector.sql_to_df, sqls)
-#     df = pd.concat(dfs)
-#     df.reset_index(drop=True)
-#     df.sort_values(by="position", inplace=True)
-#     print(df)
-
-
-@pytest.mark.django_db
 @pyprofile()
 def test_edb(internal_bigquery):
     connector = internal_bigquery.details.get_connector()
@@ -139,7 +103,8 @@
     df.reset_index(drop=True)
     df.sort_values(by="position", inplace=True)
     print(df)
-=======
+
+
 @require_env_vars("POWERBI_0_RESOURCE_NAME")
 def test_powerbi_sync(remote_powerbi, recache: bool, use_cache: bool):
     run_test_sync(
@@ -148,5 +113,4 @@
         use_cache,
         produce_columns=False,
         produce_column_links=False,
-    )
->>>>>>> 4f7109e6
+    )