--- conflicted
+++ resolved
@@ -29,13 +29,7 @@
         else:
             WorkflowDebugger(MetadataSyncWorkflow, input).run()
 
-<<<<<<< HEAD
-    breakpoint()
-
-    assert_ingest_output(resources)
-=======
     assert_ingest_output(resources, produce_columns, produce_column_links)
->>>>>>> d7fc2f21
 
     # recache datahub_dbs if successful and arg is passed
     if recache:
