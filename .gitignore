# See https://help.github.com/articles/ignoring-files/ for more about ignoring files.

# custom dockerignore params
*.pyc
.cache
.cachedir
.pytest_cache
.ruff_cache
.*venv/
.*env
.hatchetconfig
private/

# dependencies
/node_modules
/.pnp
.pnp.js
.yarn/install-state.gz

# testing
/coverage

# next.js
/.next/
/out/

# production
/build

# misc
.DS_Store
*.pem

# debug
npm-debug.log*
yarn-debug.log*
yarn-error.log*

# local env files
.env
<<<<<<< HEAD
.env*
=======
.env.*
>>>>>>> 8c6b82aa

# vercel
.vercel

# typescript
*.tsbuildinfo
next-env.d.ts

backend/dev/data
backend/.env
**/__pycache__/**

**/node_modules/**
**/.next/**
.env.staging<|MERGE_RESOLUTION|>--- conflicted
+++ resolved
@@ -38,11 +38,7 @@
 
 # local env files
 .env
-<<<<<<< HEAD
-.env*
-=======
 .env.*
->>>>>>> 8c6b82aa
 
 # vercel
 .vercel
