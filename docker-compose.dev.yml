
x-dev-credentials: &dev-credentials
  GOOGLE_APPLICATION_CREDENTIALS: ${GOOGLE_APPLICATION_CREDENTIALS}
  SNOWFLAKE_ACCOUNT: ${SNOWFLAKE_ACCOUNT}
  SNOWFLAKE_USER: ${SNOWFLAKE_USER}
  SNOWFLAKE_PASSWORD: ${SNOWFLAKE_PASSWORD}
  GITHUB_APP_ID: 312164
  GITHUB_PRIVATE_KEY_BASE64: ${GITHUB_PRIVATE_KEY_BASE64}
  GITHUB_WEBHOOK_SECRET: ${GITHUB_WEBHOOK_SECRET}
  DEV: "true"

x-postgres-test-db-credentials: &postgres-test-db-credentials
  POSTGRES_DB: mydb
  POSTGRES_USER: myuser
  POSTGRES_PASSWORD: mypassword
  POSTGRES_HOST: postgres_test_db
  POSTGRES_PORT: 5432

services:
  api:
    extends:
      file: docker-compose.yml
      service: api
    build:
      args:
        - ENV=dev
    command:
        [
          "uvicorn",
          "api.asgi:application",
          "--host",
          "0.0.0.0",
          "--port",
          "8000",
          "--reload",
        ]
    depends_on:
      metabase:
        condition: service_healthy
      ensure_populate_test_db:
        condition: service_completed_successfully
    environment:
      <<: *dev-credentials
    volumes:
      - ./backend:/code
    stdin_open: true
    tty: true 

<<<<<<< HEAD
  web:
    extends:
      file: docker-compose.yml
      service: web
    command: ["pnpm", "dev"]
    environment:
    volumes:
      - ./frontend:/app
=======
  # web:
  #   extends:
  #     file: docker-compose.yml
  #     service: web
  #   environment:
  #     DEV: "true"
  #   volumes:
  #     - ./frontend:/code
>>>>>>> e39984fc

  postgres:
    extends:
      file: docker-compose.yml
      service: postgres

  minio:
    extends:
      file: docker-compose.yml
      service: minio

  createbuckets:
    extends:
      file: docker-compose.yml
      service: createbuckets

  hatchet-lite:
    extends:
      file: docker-compose.yml
      service: hatchet-lite

  setup-hatchet:
    extends:
      file: docker-compose.yml
      service: setup-hatchet

  worker:
    extends:
      file: docker-compose.yml
      service: worker
    build:
      args:
        - ENV=dev
    environment:  
      <<: *dev-credentials
    volumes:
      - ./backend:/code
    stdin_open: true
    tty: true

  ## Test resources
  postgres_test_db:
    image: postgres:15.6
    command: postgres -c 'max_connections=200'
    environment:
      <<: [*postgres-test-db-credentials]
    ports:
      - "6543:5432"
    volumes:
      - postgres_test_db_data:/var/lib/postgresql/data
    healthcheck:
      test: ["CMD-SHELL", "pg_isready -U $${POSTGRES_USER} -d $${POSTGRES_DB} -h $${POSTGRES_HOST} -p $${POSTGRES_PORT}"]
      interval: 2s
      timeout: 5s
      retries: 10

  populate_postgres_test_db:
    build:
      context: backend/fixtures/test_resources/jaffle_shop
      dockerfile: Dockerfile
    environment:
      <<: [*postgres-test-db-credentials]
    depends_on:
      postgres_test_db:
        condition: service_healthy
    restart: no

  ensure_populate_test_db:
    image: busybox:latest
    depends_on:
      populate_postgres_test_db:
        condition: service_completed_successfully
    restart: no

  metabase:
    image: metabase/metabase:latest
    volumes:
      - /dev/urandom:/dev/random:ro
      - ./backend/fixtures/test_resources/metabase:/metabase-data
    ports:
      - 4000:4000
    environment:
      MB_DB_FILE: /metabase-data/metabase.db
      MB_JETTY_PORT: 4000 # prevents port conflict with other services
    healthcheck:
      test: curl --fail -I http://localhost:4000/api/health || exit 1
      interval: 15s
      timeout: 5s
      retries: 5

volumes:
  postgres_data:
  minio_data:
  hatchet_lite_rabbitmq_data:
  hatchet_lite_config:
  hatchet_credentials_handoff:
  postgres_test_db_data:
  frontend_data:

networks:
  default:
    name: app_network
    driver: bridge

  <|MERGE_RESOLUTION|>--- conflicted
+++ resolved
@@ -46,7 +46,6 @@
     stdin_open: true
     tty: true 
 
-<<<<<<< HEAD
   web:
     extends:
       file: docker-compose.yml
@@ -55,16 +54,6 @@
     environment:
     volumes:
       - ./frontend:/app
-=======
-  # web:
-  #   extends:
-  #     file: docker-compose.yml
-  #     service: web
-  #   environment:
-  #     DEV: "true"
-  #   volumes:
-  #     - ./frontend:/code
->>>>>>> e39984fc
 
   postgres:
     extends:
