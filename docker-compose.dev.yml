x-dev-credentials: &dev-credentials
  GOOGLE_APPLICATION_CREDENTIALS: ${GOOGLE_APPLICATION_CREDENTIALS}
  SNOWFLAKE_ACCOUNT: ${SNOWFLAKE_ACCOUNT}
  SNOWFLAKE_USER: ${SNOWFLAKE_USER}
  SNOWFLAKE_PASSWORD: ${SNOWFLAKE_PASSWORD}
  GITHUB_APP_ID: 312164
  GITHUB_PRIVATE_KEY_BASE64: ${GITHUB_PRIVATE_KEY_BASE64}
  GITHUB_WEBHOOK_SECRET: ${GITHUB_WEBHOOK_SECRET}
  DEV: "true"

x-telemetry-credentials: &telemetry-credentials
  NEXT_PUBLIC_POSTHOG_KEY: ""
  NEXT_PUBLIC_POSTHOG_HOST: ""

x-postgres-test-db-credentials: &postgres-test-db-credentials
  POSTGRES_DB: mydb
  POSTGRES_USER: myuser
  POSTGRES_PASSWORD: mypassword
  POSTGRES_HOST: postgres_test_db
  POSTGRES_PORT: 5432

x-hatchet-credentials: &hatchet-credentials
  SERVER_LOGGER_LEVEL: error
  DATABASE_LOGGER_LEVEL: error
name: turntable-dev

services:
  api:
    extends:
      file: docker-compose.demo.yml
      service: api
    build:
      args:
        - ENV=dev
    command: >
      /bin/sh -c "
      python manage.py migrate &&
      python manage.py seed_data &&
<<<<<<< HEAD
      uvicorn api.asgi:application --host 0.0.0.0 --port 8000 --reload --reload-exclude /code/media/ws/"   
=======
      uvicorn api.asgi:application --host 0.0.0.0 --port 8000 --reload"
>>>>>>> 55539e50
    environment:
      <<: *dev-credentials
    volumes:
      - ./backend:/code
    stdin_open: true
    tty: true

  web:
    extends:
      file: docker-compose.demo.yml
      service: web
    build:
      args:
        - ENV=dev
    restart: always
    command: ["pnpm", "dev"]
    environment:
      <<: *telemetry-credentials
      DEV: "true"
    volumes:
      - ./frontend:/app
      - /app/node_modules
      - /app/.next

  redis:
    extends:
      file: docker-compose.demo.yml
      service: redis

  postgres:
    extends:
      file: docker-compose.demo.yml
      service: postgres

  create_hatchet_db:
    extends:
      file: docker-compose.demo.yml
      service: create_hatchet_db

  minio:
    extends:
      file: docker-compose.demo.yml
      service: minio

  createbuckets:
    extends:
      file: docker-compose.demo.yml
      service: createbuckets

  hatchet-lite:
    extends:
      file: docker-compose.demo.yml
      service: hatchet-lite
    environment:
      <<: *hatchet-credentials

  setup-hatchet:
    extends:
      file: docker-compose.demo.yml
      service: setup-hatchet

  worker:
    extends:
      file: docker-compose.demo.yml
      service: worker
    build:
      args:
        - ENV=dev
    environment:
      <<: *dev-credentials
    volumes:
      - ./backend:/code
    stdin_open: true
    tty: true

  ## Test resources
  postgres_test_db:
    extends:
      file: docker-compose.demo.yml
      service: postgres_test_db

  populate_postgres_test_db:
    extends:
      file: docker-compose.demo.yml
      service: populate_postgres_test_db

  ensure_populate_test_db:
    extends:
      file: docker-compose.demo.yml
      service: ensure_populate_test_db

  metabase:
    extends:
      file: docker-compose.demo.yml
      service: metabase

  ready:
    extends:
      file: docker-compose.demo.yml
      service: ready

volumes:
  postgres_data:
  minio_data:
  hatchet_lite_rabbitmq_data:
  hatchet_lite_config:
  hatchet_credentials_handoff:
  postgres_test_db_data:
  frontend_data:
  code_repos:

networks:
  default:
    name: app_network_dev
    driver: bridge<|MERGE_RESOLUTION|>--- conflicted
+++ resolved
@@ -36,11 +36,7 @@
       /bin/sh -c "
       python manage.py migrate &&
       python manage.py seed_data &&
-<<<<<<< HEAD
       uvicorn api.asgi:application --host 0.0.0.0 --port 8000 --reload --reload-exclude /code/media/ws/"   
-=======
-      uvicorn api.asgi:application --host 0.0.0.0 --port 8000 --reload"
->>>>>>> 55539e50
     environment:
       <<: *dev-credentials
     volumes:
