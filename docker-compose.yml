--- conflicted
+++ resolved
@@ -103,11 +103,7 @@
       interval: 10s
       timeout: 60s
       retries: 20
-<<<<<<< HEAD
       start_period: 10s
-=======
-      start_period: 20s
->>>>>>> fb1ddc67
     command: ["uvicorn", "api.asgi:application", "--host", "0.0.0.0", "--port", "8000"]
 
   web:
