--- conflicted
+++ resolved
@@ -34,8 +34,6 @@
   ENCRYPTION_KEY: ${ENCRYPTION_KEY}
   SUPERUSER_EMAIL: ${SUPERUSER_EMAIL}
   SUPERUSER_PASSWORD: ${SUPERUSER_PASSWORD}
-
-
 
 x-redis-credentials: &redis-credentials
   REDIS_HOST: "redis"
@@ -70,13 +68,6 @@
       condition: service_healthy
     redis:
       condition: service_healthy
-<<<<<<< HEAD
-  volumes:
-    - .hatchetconfig:/.hatchetconfig
-    - ./backend/cache:/cache
-    - code_repos:/data/code
-=======
->>>>>>> c8058bdb
 
 name: turntable
 
