lockfileVersion: '9.0'

settings:
  autoInstallPeers: true
  excludeLinksFromLockfile: false

importers:

  .:
    dependencies:
      '@ag-grid-community/styles':
        specifier: ^31.3.2
        version: 31.3.2
      '@codemirror/autocomplete':
        specifier: ^6.16.3
        version: 6.16.3(@codemirror/language@6.10.2)(@codemirror/state@6.4.1)(@codemirror/view@6.28.2)(@lezer/common@1.2.1)
      '@codemirror/lang-sql':
        specifier: ^6.6.4
        version: 6.7.0(@codemirror/view@6.28.2)
      '@dagrejs/dagre':
        specifier: ^1.1.1
        version: 1.1.2
      '@hookform/resolvers':
        specifier: ^3.3.4
        version: 3.6.0(react-hook-form@7.52.0(react@18.3.1))
      '@monaco-editor/react':
        specifier: ^4.6.0
        version: 4.6.0(monaco-editor@0.52.0)(react-dom@18.3.1(react@18.3.1))(react@18.3.1)
      '@radix-ui/react-accordion':
        specifier: ^1.1.2
        version: 1.2.0(@types/react-dom@18.3.0)(@types/react@18.3.3)(react-dom@18.3.1(react@18.3.1))(react@18.3.1)
      '@radix-ui/react-alert-dialog':
        specifier: ^1.1.1
        version: 1.1.1(@types/react-dom@18.3.0)(@types/react@18.3.3)(react-dom@18.3.1(react@18.3.1))(react@18.3.1)
      '@radix-ui/react-avatar':
        specifier: ^1.1.0
        version: 1.1.0(@types/react-dom@18.3.0)(@types/react@18.3.3)(react-dom@18.3.1(react@18.3.1))(react@18.3.1)
      '@radix-ui/react-checkbox':
        specifier: ^1.0.4
        version: 1.1.0(@types/react-dom@18.3.0)(@types/react@18.3.3)(react-dom@18.3.1(react@18.3.1))(react@18.3.1)
      '@radix-ui/react-collapsible':
        specifier: ^1.1.0
        version: 1.1.0(@types/react-dom@18.3.0)(@types/react@18.3.3)(react-dom@18.3.1(react@18.3.1))(react@18.3.1)
      '@radix-ui/react-context-menu':
        specifier: ^2.2.2
        version: 2.2.2(@types/react-dom@18.3.0)(@types/react@18.3.3)(react-dom@18.3.1(react@18.3.1))(react@18.3.1)
      '@radix-ui/react-dialog':
        specifier: ^1.1.1
        version: 1.1.1(@types/react-dom@18.3.0)(@types/react@18.3.3)(react-dom@18.3.1(react@18.3.1))(react@18.3.1)
      '@radix-ui/react-dropdown-menu':
        specifier: ^2.1.1
        version: 2.1.1(@types/react-dom@18.3.0)(@types/react@18.3.3)(react-dom@18.3.1(react@18.3.1))(react@18.3.1)
      '@radix-ui/react-icons':
        specifier: ^1.3.0
        version: 1.3.0(react@18.3.1)
      '@radix-ui/react-label':
        specifier: ^2.0.2
        version: 2.1.0(@types/react-dom@18.3.0)(@types/react@18.3.3)(react-dom@18.3.1(react@18.3.1))(react@18.3.1)
      '@radix-ui/react-menubar':
        specifier: ^1.1.1
        version: 1.1.1(@types/react-dom@18.3.0)(@types/react@18.3.3)(react-dom@18.3.1(react@18.3.1))(react@18.3.1)
      '@radix-ui/react-popover':
        specifier: ^1.0.7
        version: 1.1.1(@types/react-dom@18.3.0)(@types/react@18.3.3)(react-dom@18.3.1(react@18.3.1))(react@18.3.1)
      '@radix-ui/react-radio-group':
        specifier: ^1.1.3
        version: 1.2.0(@types/react-dom@18.3.0)(@types/react@18.3.3)(react-dom@18.3.1(react@18.3.1))(react@18.3.1)
      '@radix-ui/react-scroll-area':
        specifier: ^1.0.5
        version: 1.1.0(@types/react-dom@18.3.0)(@types/react@18.3.3)(react-dom@18.3.1(react@18.3.1))(react@18.3.1)
      '@radix-ui/react-select':
        specifier: ^2.0.0
        version: 2.1.1(@types/react-dom@18.3.0)(@types/react@18.3.3)(react-dom@18.3.1(react@18.3.1))(react@18.3.1)
      '@radix-ui/react-separator':
        specifier: ^1.1.0
        version: 1.1.0(@types/react-dom@18.3.0)(@types/react@18.3.3)(react-dom@18.3.1(react@18.3.1))(react@18.3.1)
      '@radix-ui/react-slot':
        specifier: ^1.1.0
        version: 1.1.0(@types/react@18.3.3)(react@18.3.1)
      '@radix-ui/react-switch':
        specifier: ^1.1.0
        version: 1.1.0(@types/react-dom@18.3.0)(@types/react@18.3.3)(react-dom@18.3.1(react@18.3.1))(react@18.3.1)
      '@radix-ui/react-tabs':
        specifier: ^1.0.4
        version: 1.1.0(@types/react-dom@18.3.0)(@types/react@18.3.3)(react-dom@18.3.1(react@18.3.1))(react@18.3.1)
      '@radix-ui/react-tooltip':
        specifier: ^1.1.1
        version: 1.1.1(@types/react-dom@18.3.0)(@types/react@18.3.3)(react-dom@18.3.1(react@18.3.1))(react@18.3.1)
      '@tailwindcss/typography':
        specifier: ^0.5.13
        version: 0.5.13(tailwindcss@3.4.4)
      '@tanstack/react-table':
        specifier: ^8.17.3
        version: 8.17.3(react-dom@18.3.1(react@18.3.1))(react@18.3.1)
      '@tiptap/core':
        specifier: ^2.4.0
        version: 2.4.0(@tiptap/pm@2.4.0)
      '@tiptap/extension-document':
        specifier: ^2.4.0
        version: 2.4.0(@tiptap/core@2.4.0(@tiptap/pm@2.4.0))
      '@tiptap/extension-heading':
        specifier: ^2.4.0
        version: 2.4.0(@tiptap/core@2.4.0(@tiptap/pm@2.4.0))
      '@tiptap/extension-image':
        specifier: ^2.4.0
        version: 2.4.0(@tiptap/core@2.4.0(@tiptap/pm@2.4.0))
      '@tiptap/extension-paragraph':
        specifier: ^2.4.0
        version: 2.4.0(@tiptap/core@2.4.0(@tiptap/pm@2.4.0))
      '@tiptap/extension-text':
        specifier: ^2.4.0
        version: 2.4.0(@tiptap/core@2.4.0(@tiptap/pm@2.4.0))
      '@tiptap/react':
        specifier: ^2.4.0
        version: 2.4.0(@tiptap/core@2.4.0(@tiptap/pm@2.4.0))(@tiptap/pm@2.4.0)(react-dom@18.3.1(react@18.3.1))(react@18.3.1)
      '@types/react-modal':
        specifier: ^3.16.3
        version: 3.16.3
      '@types/uuid':
        specifier: ^9.0.8
        version: 9.0.8
      '@uiw/codemirror-theme-quietlight':
        specifier: ^4.22.2
        version: 4.22.2(@codemirror/language@6.10.2)(@codemirror/state@6.4.1)(@codemirror/view@6.28.2)
      '@uiw/react-codemirror':
        specifier: ^4.22.2
        version: 4.22.2(@babel/runtime@7.24.7)(@codemirror/autocomplete@6.16.3(@codemirror/language@6.10.2)(@codemirror/state@6.4.1)(@codemirror/view@6.28.2)(@lezer/common@1.2.1))(@codemirror/language@6.10.2)(@codemirror/lint@6.8.1)(@codemirror/search@6.5.6)(@codemirror/state@6.4.1)(@codemirror/theme-one-dark@6.1.2)(@codemirror/view@6.28.2)(codemirror@6.0.1(@lezer/common@1.2.1))(react-dom@18.3.1(react@18.3.1))(react@18.3.1)
<<<<<<< HEAD
=======
      '@xyflow/react':
        specifier: ^12.3.5
        version: 12.3.5(@types/react@18.3.3)(react-dom@18.3.1(react@18.3.1))(react@18.3.1)
>>>>>>> 1ba3242d
      ag-grid-community:
        specifier: ^32.2.0
        version: 32.3.2
      ag-grid-react:
        specifier: ^31.2.0
        version: 31.3.2(react-dom@18.3.1(react@18.3.1))(react@18.3.1)
<<<<<<< HEAD
      ag-theme-balham.css:
        specifier: link:ag-grid-community/styles/ag-theme-balham.css
        version: link:ag-grid-community/styles/ag-theme-balham.css
=======
>>>>>>> 1ba3242d
      ai:
        specifier: ^3.1.14
        version: 3.2.10(react@18.3.1)(solid-js@1.8.17)(svelte@4.2.18)(vue@3.4.30(typescript@5.5.2))(zod@3.23.8)
      ansi-to-html:
        specifier: ^0.7.2
        version: 0.7.2
      class-variance-authority:
        specifier: ^0.7.0
        version: 0.7.0
      clsx:
        specifier: ^2.1.0
        version: 2.1.1
      cmdk:
        specifier: ^1.0.0
        version: 1.0.0(@types/react-dom@18.3.0)(@types/react@18.3.3)(react-dom@18.3.1(react@18.3.1))(react@18.3.1)
      cookies-next:
        specifier: ^4.2.1
        version: 4.2.1
      date-fns:
        specifier: ^3.6.0
        version: 3.6.0
      dayjs:
        specifier: ^1.11.11
        version: 1.11.11
      highlight.js:
        specifier: ^11.9.0
        version: 11.9.0
      jotai:
        specifier: ^2.8.3
        version: 2.8.3(@types/react@18.3.3)(react@18.3.1)
      jsonwebtoken:
        specifier: ^9.0.2
        version: 9.0.2
      lodash:
        specifier: ^4.17.21
        version: 4.17.21
      lowlight:
        specifier: ^3.1.0
        version: 3.1.0
      lucide-react:
        specifier: ^0.363.0
        version: 0.363.0(react@18.3.1)
      next:
        specifier: 14.1.4
        version: 14.1.4(react-dom@18.3.1(react@18.3.1))(react@18.3.1)
      next-auth:
        specifier: ^4.24.7
        version: 4.24.7(next@14.1.4(react-dom@18.3.1(react@18.3.1))(react@18.3.1))(react-dom@18.3.1(react@18.3.1))(react@18.3.1)
      next-themes:
        specifier: ^0.3.0
        version: 0.3.0(react-dom@18.3.1(react@18.3.1))(react@18.3.1)
      novel:
        specifier: ^0.4.2
        version: 0.4.3(@tiptap/extension-code-block@2.4.0(@tiptap/core@2.4.0(@tiptap/pm@2.4.0))(@tiptap/pm@2.4.0))(@types/react@18.3.3)(react-dom@18.3.1(react@18.3.1))(react@18.3.1)
<<<<<<< HEAD
      papaparse:
        specifier: ^5.4.1
        version: 5.4.1
      posthog-js:
        specifier: ^1.184.2
        version: 1.184.2
=======
      posthog-js:
        specifier: ^1.158.3
        version: 1.160.3
>>>>>>> 1ba3242d
      react:
        specifier: ^18.3.1
        version: 18.3.1
      react-arborist:
        specifier: ^3.4.0
        version: 3.4.0(@types/node@20.14.8)(@types/react@18.3.3)(react-dom@18.3.1(react@18.3.1))(react@18.3.1)
      react-dom:
        specifier: ^18
        version: 18.3.1(react@18.3.1)
      react-error-boundary:
        specifier: ^4.0.13
        version: 4.0.13(react@18.3.1)
      react-hook-form:
        specifier: ^7.52.0
        version: 7.52.0(react@18.3.1)
      react-hotkeys-hook:
        specifier: ^4.5.0
        version: 4.5.0(react-dom@18.3.1(react@18.3.1))(react@18.3.1)
      react-modal:
        specifier: ^3.16.1
        version: 3.16.1(react-dom@18.3.1(react@18.3.1))(react@18.3.1)
      react-moveable:
        specifier: ^0.56.0
        version: 0.56.0
      react-resizable-panels:
        specifier: ^2.0.16
        version: 2.0.19(react-dom@18.3.1(react@18.3.1))(react@18.3.1)
      react-window:
        specifier: ^1.8.10
        version: 1.8.10(react-dom@18.3.1(react@18.3.1))(react@18.3.1)
<<<<<<< HEAD
      reactflow:
        specifier: ^11.11.0
        version: 11.11.4(@types/react@18.3.3)(react-dom@18.3.1(react@18.3.1))(react@18.3.1)
=======
>>>>>>> 1ba3242d
      recharts:
        specifier: ^2.12.7
        version: 2.12.7(react-dom@18.3.1(react@18.3.1))(react@18.3.1)
      sonner:
        specifier: ^1.5.0
        version: 1.5.0(react-dom@18.3.1(react@18.3.1))(react@18.3.1)
      swr:
        specifier: ^2.2.5
        version: 2.2.5(react@18.3.1)
      tailwind-merge:
        specifier: ^2.2.2
        version: 2.3.0
      tailwindcss-animate:
        specifier: ^1.0.7
        version: 1.0.7(tailwindcss@3.4.4)
      tiptap-extension-auto-joiner:
        specifier: ^0.1.3
        version: 0.1.3
      tiptap-extension-global-drag-handle:
        specifier: ^0.1.8
        version: 0.1.8
      use-debounce:
        specifier: ^10.0.0
        version: 10.0.1(react@18.3.1)
      use-resize-observer:
        specifier: ^9.1.0
        version: 9.1.0(react-dom@18.3.1(react@18.3.1))(react@18.3.1)
      usehooks-ts:
        specifier: ^3.1.0
        version: 3.1.0(react@18.3.1)
      uuid:
        specifier: ^9.0.1
        version: 9.0.1
      vaul:
        specifier: ^0.9.0
        version: 0.9.1(@types/react-dom@18.3.0)(@types/react@18.3.3)(react-dom@18.3.1(react@18.3.1))(react@18.3.1)
      wretch:
        specifier: ^2.9.0
        version: 2.9.0
      zod:
        specifier: ^3.23.4
        version: 3.23.8
    devDependencies:
      '@biomejs/biome':
        specifier: 1.9.4
        version: 1.9.4
      '@types/node':
        specifier: ^20.11.30
        version: 20.14.8
      '@types/react':
        specifier: ^18
        version: 18.3.3
      '@types/react-dom':
        specifier: ^18
        version: 18.3.0
      autoprefixer:
        specifier: ^10.0.1
        version: 10.4.19(postcss@8.4.38)
      postcss:
        specifier: ^8
        version: 8.4.38
      tailwindcss:
        specifier: ^3.3.0
        version: 3.4.4
      typescript:
        specifier: ^5
        version: 5.5.2

packages:

  '@ag-grid-community/styles@31.3.2':
    resolution: {integrity: sha512-FP1FxUGKHCUdu081eptYg1g5FdDHjluTt2w6Jm5/KmC2XISUzdhhxJATsNM4Nu0h6fwxhQICsJl0xsTvXG/rxw==}

  '@ai-sdk/provider-utils@0.0.16':
    resolution: {integrity: sha512-W2zUZ+C5uDr2P9/KZwtV4r4F0l2RlD0AvtJyug7ER5g3hGHAfKrPM0y2hSlRxNfph5BTCC6YQX0nFLyBph+6bQ==}
    engines: {node: '>=18'}
    peerDependencies:
      zod: ^3.0.0
    peerDependenciesMeta:
      zod:
        optional: true

  '@ai-sdk/provider@0.0.10':
    resolution: {integrity: sha512-NzkrtREQpHID1cTqY/C4CI30PVOaXWKYytDR2EcytmFgnP7Z6+CrGIA/YCnNhYAuUm6Nx+nGpRL/Hmyrv7NYzg==}
    engines: {node: '>=18'}

  '@ai-sdk/react@0.0.10':
    resolution: {integrity: sha512-T3z5PdidmAe3FJLODwdhD19ohKelqhfgV2l8jbpMQ1m7AYGGMbMPLOBVXpi5SqDTtJ6znx5Hj7cEQ61+peACyw==}
    engines: {node: '>=18'}
    peerDependencies:
      react: ^18 || ^19
      zod: ^3.0.0
    peerDependenciesMeta:
      react:
        optional: true
      zod:
        optional: true

  '@ai-sdk/solid@0.0.7':
    resolution: {integrity: sha512-3aN5JWbgRMeyZiXgSVwTL6TjNrTIvESl05Hm2+eAFEDMcnSzgYKnCUbKgBNm4eZgKvrY7XDRMdJ37uXzRxdF7Q==}
    engines: {node: '>=18'}
    peerDependencies:
      solid-js: ^1.7.7
    peerDependenciesMeta:
      solid-js:
        optional: true

  '@ai-sdk/svelte@0.0.8':
    resolution: {integrity: sha512-JcyjDZ2M7Mb/8ZTvy9hCn2Rob++LmJE+icqBL90TcjKFdvINvc1GlNlVntXIJFkRO5XyIfqEOGOmqwkTp4mRmg==}
    engines: {node: '>=18'}
    peerDependencies:
      svelte: ^3.0.0 || ^4.0.0
    peerDependenciesMeta:
      svelte:
        optional: true

  '@ai-sdk/ui-utils@0.0.6':
    resolution: {integrity: sha512-CpenkIWaA3nkY/cUJ0/paC/mT9hD7znCc91ZbDK1jH/MwLobLl1IPAACbjxYhnTo72od7S9/dGrpiI+RqWIwXg==}
    engines: {node: '>=18'}
    peerDependencies:
      zod: ^3.0.0
    peerDependenciesMeta:
      zod:
        optional: true

  '@ai-sdk/vue@0.0.8':
    resolution: {integrity: sha512-p/JDZbW7cJlxODmdtv82hTCkzP+K96xLJwQFPyoXglfMztDx9/VKoHj+riBqRUyp2S4yYyT7m9TMbt33ZaPzxw==}
    engines: {node: '>=18'}
    peerDependencies:
      vue: ^3.3.4
    peerDependenciesMeta:
      vue:
        optional: true

  '@alloc/quick-lru@5.2.0':
    resolution: {integrity: sha512-UrcABB+4bUrFABwbluTIBErXwvbsU/V7TZWfmbgJfbkwiBuziS9gxdODUyuiecfdGQ85jglMW6juS3+z5TsKLw==}
    engines: {node: '>=10'}

  '@ampproject/remapping@2.3.0':
    resolution: {integrity: sha512-30iZtAPgz+LTIYoeivqYo853f02jBYSd5uGnGpkFV0M3xOt9aN73erkgYAmZU43x4VfqcnLxW9Kpg3R5LC4YYw==}
    engines: {node: '>=6.0.0'}

  '@babel/helper-string-parser@7.24.7':
    resolution: {integrity: sha512-7MbVt6xrwFQbunH2DNQsAP5sTGxfqQtErvBIvIMi6EQnbgUOuVYanvREcmFrOPhoXBrTtjhhP+lW+o5UfK+tDg==}
    engines: {node: '>=6.9.0'}

  '@babel/helper-validator-identifier@7.24.7':
    resolution: {integrity: sha512-rR+PBcQ1SMQDDyF6X0wxtG8QyLCgUB0eRAGguqRLfkCA87l7yAP7ehq8SNj96OOGTO8OBV70KhuFYcIkHXOg0w==}
    engines: {node: '>=6.9.0'}

  '@babel/parser@7.24.7':
    resolution: {integrity: sha512-9uUYRm6OqQrCqQdG1iCBwBPZgN8ciDBro2nIOFaiRz1/BCxaI7CNvQbDHvsArAC7Tw9Hda/B3U+6ui9u4HWXPw==}
    engines: {node: '>=6.0.0'}
    hasBin: true

  '@babel/runtime@7.24.7':
    resolution: {integrity: sha512-UwgBRMjJP+xv857DCngvqXI3Iq6J4v0wXmwc6sapg+zyhbwmQX67LUEFrkK5tbyJ30jGuG3ZvWpBiB9LCy1kWw==}
    engines: {node: '>=6.9.0'}

  '@babel/types@7.24.7':
    resolution: {integrity: sha512-XEFXSlxiG5td2EJRe8vOmRbaXVgfcBlszKujvVmWIK/UpywWljQCfzAv3RQCGujWQ1RD4YYWEAqDXfuJiy8f5Q==}
    engines: {node: '>=6.9.0'}

  '@biomejs/biome@1.9.4':
    resolution: {integrity: sha512-1rkd7G70+o9KkTn5KLmDYXihGoTaIGO9PIIN2ZB7UJxFrWw04CZHPYiMRjYsaDvVV7hP1dYNRLxSANLaBFGpog==}
    engines: {node: '>=14.21.3'}
    hasBin: true

  '@biomejs/cli-darwin-arm64@1.9.4':
    resolution: {integrity: sha512-bFBsPWrNvkdKrNCYeAp+xo2HecOGPAy9WyNyB/jKnnedgzl4W4Hb9ZMzYNbf8dMCGmUdSavlYHiR01QaYR58cw==}
    engines: {node: '>=14.21.3'}
    cpu: [arm64]
    os: [darwin]

  '@biomejs/cli-darwin-x64@1.9.4':
    resolution: {integrity: sha512-ngYBh/+bEedqkSevPVhLP4QfVPCpb+4BBe2p7Xs32dBgs7rh9nY2AIYUL6BgLw1JVXV8GlpKmb/hNiuIxfPfZg==}
    engines: {node: '>=14.21.3'}
    cpu: [x64]
    os: [darwin]

  '@biomejs/cli-linux-arm64-musl@1.9.4':
    resolution: {integrity: sha512-v665Ct9WCRjGa8+kTr0CzApU0+XXtRgwmzIf1SeKSGAv+2scAlW6JR5PMFo6FzqqZ64Po79cKODKf3/AAmECqA==}
    engines: {node: '>=14.21.3'}
    cpu: [arm64]
    os: [linux]

  '@biomejs/cli-linux-arm64@1.9.4':
    resolution: {integrity: sha512-fJIW0+LYujdjUgJJuwesP4EjIBl/N/TcOX3IvIHJQNsAqvV2CHIogsmA94BPG6jZATS4Hi+xv4SkBBQSt1N4/g==}
    engines: {node: '>=14.21.3'}
    cpu: [arm64]
    os: [linux]

  '@biomejs/cli-linux-x64-musl@1.9.4':
    resolution: {integrity: sha512-gEhi/jSBhZ2m6wjV530Yy8+fNqG8PAinM3oV7CyO+6c3CEh16Eizm21uHVsyVBEB6RIM8JHIl6AGYCv6Q6Q9Tg==}
    engines: {node: '>=14.21.3'}
    cpu: [x64]
    os: [linux]

  '@biomejs/cli-linux-x64@1.9.4':
    resolution: {integrity: sha512-lRCJv/Vi3Vlwmbd6K+oQ0KhLHMAysN8lXoCI7XeHlxaajk06u7G+UsFSO01NAs5iYuWKmVZjmiOzJ0OJmGsMwg==}
    engines: {node: '>=14.21.3'}
    cpu: [x64]
    os: [linux]

  '@biomejs/cli-win32-arm64@1.9.4':
    resolution: {integrity: sha512-tlbhLk+WXZmgwoIKwHIHEBZUwxml7bRJgk0X2sPyNR3S93cdRq6XulAZRQJ17FYGGzWne0fgrXBKpl7l4M87Hg==}
    engines: {node: '>=14.21.3'}
    cpu: [arm64]
    os: [win32]

  '@biomejs/cli-win32-x64@1.9.4':
    resolution: {integrity: sha512-8Y5wMhVIPaWe6jw2H+KlEm4wP/f7EW3810ZLmDlrEEy5KvBsb9ECEfu/kMWD484ijfQ8+nIi0giMgu9g1UAuuA==}
    engines: {node: '>=14.21.3'}
    cpu: [x64]
    os: [win32]

  '@cfcs/core@0.0.6':
    resolution: {integrity: sha512-FxfJMwoLB8MEMConeXUCqtMGqxdtePQxRBOiGip9ULcYYam3WfCgoY6xdnMaSkYvRvmosp5iuG+TiPofm65+Pw==}

  '@codemirror/autocomplete@6.16.3':
    resolution: {integrity: sha512-Vl/tIeRVVUCRDuOG48lttBasNQu8usGgXQawBXI7WJAiUDSFOfzflmEsZFZo48mAvAaa4FZ/4/yLLxFtdJaKYA==}
    peerDependencies:
      '@codemirror/language': ^6.0.0
      '@codemirror/state': ^6.0.0
      '@codemirror/view': ^6.0.0
      '@lezer/common': ^1.0.0

  '@codemirror/commands@6.6.0':
    resolution: {integrity: sha512-qnY+b7j1UNcTS31Eenuc/5YJB6gQOzkUoNmJQc0rznwqSRpeaWWpjkWy2C/MPTcePpsKJEM26hXrOXl1+nceXg==}

  '@codemirror/lang-sql@6.7.0':
    resolution: {integrity: sha512-KMXp6rtyPYz6RaElvkh/77ClEAoQoHRPZo0zutRRialeFs/B/X8YaUJBCnAV2zqyeJPLZ4hgo48mG8TKoNXfZA==}

  '@codemirror/language@6.10.2':
    resolution: {integrity: sha512-kgbTYTo0Au6dCSc/TFy7fK3fpJmgHDv1sG1KNQKJXVi+xBTEeBPY/M30YXiU6mMXeH+YIDLsbrT4ZwNRdtF+SA==}

  '@codemirror/lint@6.8.1':
    resolution: {integrity: sha512-IZ0Y7S4/bpaunwggW2jYqwLuHj0QtESf5xcROewY6+lDNwZ/NzvR4t+vpYgg9m7V8UXLPYqG+lu3DF470E5Oxg==}

  '@codemirror/search@6.5.6':
    resolution: {integrity: sha512-rpMgcsh7o0GuCDUXKPvww+muLA1pDJaFrpq/CCHtpQJYz8xopu4D1hPcKRoDD0YlF8gZaqTNIRa4VRBWyhyy7Q==}

  '@codemirror/state@6.4.1':
    resolution: {integrity: sha512-QkEyUiLhsJoZkbumGZlswmAhA7CBU02Wrz7zvH4SrcifbsqwlXShVXg65f3v/ts57W3dqyamEriMhij1Z3Zz4A==}

  '@codemirror/theme-one-dark@6.1.2':
    resolution: {integrity: sha512-F+sH0X16j/qFLMAfbciKTxVOwkdAS336b7AXTKOZhy8BR3eH/RelsnLgLFINrpST63mmN2OuwUt0W2ndUgYwUA==}

  '@codemirror/view@6.28.2':
    resolution: {integrity: sha512-A3DmyVfjgPsGIjiJqM/zvODUAPQdQl3ci0ghehYNnbt5x+o76xq+dL5+mMBuysDXnI3kapgOkoeJ0sbtL/3qPw==}

  '@dagrejs/dagre@1.1.2':
    resolution: {integrity: sha512-F09dphqvHsbe/6C2t2unbmpr5q41BNPEfJCdn8Z7aEBpVSy/zFQ/b4SWsweQjWNsYMDvE2ffNUN8X0CeFsEGNw==}

  '@dagrejs/graphlib@2.2.2':
    resolution: {integrity: sha512-CbyGpCDKsiTg/wuk79S7Muoj8mghDGAESWGxcSyhHX5jD35vYMBZochYVFzlHxynpE9unpu6O+4ZuhrLxASsOg==}
    engines: {node: '>17.0.0'}

  '@daybrush/utils@1.13.0':
    resolution: {integrity: sha512-ALK12C6SQNNHw1enXK+UO8bdyQ+jaWNQ1Af7Z3FNxeAwjYhQT7do+TRE4RASAJ3ObaS2+TJ7TXR3oz2Gzbw0PQ==}

  '@egjs/agent@2.4.3':
    resolution: {integrity: sha512-XvksSENe8wPeFlEVouvrOhKdx8HMniJ3by7sro2uPF3M6QqWwjzVcmvwoPtdjiX8O1lfRoLhQMp1a7NGlVTdIA==}

  '@egjs/children-differ@1.0.1':
    resolution: {integrity: sha512-DRvyqMf+CPCOzAopQKHtW+X8iN6Hy6SFol+/7zCUiE5y4P/OB8JP8FtU4NxtZwtafvSL4faD5KoQYPj3JHzPFQ==}

  '@egjs/component@3.0.5':
    resolution: {integrity: sha512-cLcGizTrrUNA2EYE3MBmEDt2tQv1joVP1Q3oDisZ5nw0MZDx2kcgEXM+/kZpfa/PAkFvYVhRUZwytIQWoN3V/w==}

  '@egjs/list-differ@1.0.1':
    resolution: {integrity: sha512-OTFTDQcWS+1ZREOdCWuk5hCBgYO4OsD30lXcOCyVOAjXMhgL5rBRDnt/otb6Nz8CzU0L/igdcaQBDLWc4t9gvg==}

  '@floating-ui/core@1.6.3':
    resolution: {integrity: sha512-1ZpCvYf788/ZXOhRQGFxnYQOVgeU+pi0i+d0Ow34La7qjIXETi6RNswGVKkA6KcDO8/+Ysu2E/CeUmmeEBDvTg==}

  '@floating-ui/dom@1.6.6':
    resolution: {integrity: sha512-qiTYajAnh3P+38kECeffMSQgbvXty2VB6rS+42iWR4FPIlZjLK84E9qtLnMTLIpPz2znD/TaFqaiavMUrS+Hcw==}

  '@floating-ui/react-dom@2.1.1':
    resolution: {integrity: sha512-4h84MJt3CHrtG18mGsXuLCHMrug49d7DFkU0RMIyshRveBeyV2hmV/pDaF2Uxtu8kgq5r46llp5E5FQiR0K2Yg==}
    peerDependencies:
      react: '>=16.8.0'
      react-dom: '>=16.8.0'

  '@floating-ui/utils@0.2.3':
    resolution: {integrity: sha512-XGndio0l5/Gvd6CLIABvsav9HHezgDFFhDfHk1bvLfr9ni8dojqLSvBbotJEjmIwNHL7vK4QzBJTdBRoB+c1ww==}

  '@hookform/resolvers@3.6.0':
    resolution: {integrity: sha512-UBcpyOX3+RR+dNnqBd0lchXpoL8p4xC21XP8H6Meb8uve5Br1GCnmg0PcBoKKqPKgGu9GHQ/oygcmPrQhetwqw==}
    peerDependencies:
      react-hook-form: ^7.0.0

  '@isaacs/cliui@8.0.2':
    resolution: {integrity: sha512-O8jcjabXaleOG9DQ0+ARXWZBTfnP4WNAqzuiJK7ll44AmxGKv/J2M4TPjxjY3znBCfvBXFzucm1twdyFybFqEA==}
    engines: {node: '>=12'}

  '@jridgewell/gen-mapping@0.3.5':
    resolution: {integrity: sha512-IzL8ZoEDIBRWEzlCcRhOaCupYyN5gdIK+Q6fbFdPDg6HqX6jpkItn7DFIpW9LQzXG6Df9sA7+OKnq0qlz/GaQg==}
    engines: {node: '>=6.0.0'}

  '@jridgewell/resolve-uri@3.1.2':
    resolution: {integrity: sha512-bRISgCIjP20/tbWSPWMEi54QVPRZExkuD9lJL+UIxUKtwVJA8wW1Trb1jMs1RFXo1CBTNZ/5hpC9QvmKWdopKw==}
    engines: {node: '>=6.0.0'}

  '@jridgewell/set-array@1.2.1':
    resolution: {integrity: sha512-R8gLRTZeyp03ymzP/6Lil/28tGeGEzhx1q2k703KGWRAI1VdvPIXdG70VJc2pAMw3NA6JKL5hhFu1sJX0Mnn/A==}
    engines: {node: '>=6.0.0'}

  '@jridgewell/sourcemap-codec@1.4.15':
    resolution: {integrity: sha512-eF2rxCRulEKXHTRiDrDy6erMYWqNw4LPdQ8UQA4huuxaQsVeRPFl2oM8oDGxMFhJUWZf9McpLtJasDDZb/Bpeg==}

  '@jridgewell/trace-mapping@0.3.25':
    resolution: {integrity: sha512-vNk6aEwybGtawWmy/PzwnGDOjCkLWSD2wqvjGGAgOAwCGWySYXfYoxt00IJkTF+8Lb57DwOb3Aa0o9CApepiYQ==}

  '@juggle/resize-observer@3.4.0':
    resolution: {integrity: sha512-dfLbk+PwWvFzSxwk3n5ySL0hfBog779o8h68wK/7/APo/7cgyWp5jcXockbxdk5kFRkbeXWm4Fbi9FrdN381sA==}

  '@lezer/common@1.2.1':
    resolution: {integrity: sha512-yemX0ZD2xS/73llMZIK6KplkjIjf2EvAHcinDi/TfJ9hS25G0388+ClHt6/3but0oOxinTcQHJLDXh6w1crzFQ==}

  '@lezer/highlight@1.2.0':
    resolution: {integrity: sha512-WrS5Mw51sGrpqjlh3d4/fOwpEV2Hd3YOkp9DBt4k8XZQcoTHZFB7sx030A6OcahF4J1nDQAa3jXlTVVYH50IFA==}

  '@lezer/lr@1.4.1':
    resolution: {integrity: sha512-CHsKq8DMKBf9b3yXPDIU4DbH+ZJd/sJdYOW2llbW/HudP5u0VS6Bfq1hLYfgU7uAYGFIyGGQIsSOXGPEErZiJw==}

  '@monaco-editor/loader@1.4.0':
    resolution: {integrity: sha512-00ioBig0x642hytVspPl7DbQyaSWRaolYie/UFNjoTdvoKPzo6xrXLhTk9ixgIKcLH5b5vDOjVNiGyY+uDCUlg==}
    peerDependencies:
      monaco-editor: '>= 0.21.0 < 1'

  '@monaco-editor/react@4.6.0':
    resolution: {integrity: sha512-RFkU9/i7cN2bsq/iTkurMWOEErmYcY6JiQI3Jn+WeR/FGISH8JbHERjpS9oRuSOPvDMJI0Z8nJeKkbOs9sBYQw==}
    peerDependencies:
      monaco-editor: '>= 0.25.0 < 1'
      react: ^16.8.0 || ^17.0.0 || ^18.0.0
      react-dom: ^16.8.0 || ^17.0.0 || ^18.0.0

  '@next/env@14.1.4':
    resolution: {integrity: sha512-e7X7bbn3Z6DWnDi75UWn+REgAbLEqxI8Tq2pkFOFAMpWAWApz/YCUhtWMWn410h8Q2fYiYL7Yg5OlxMOCfFjJQ==}

  '@next/swc-darwin-arm64@14.1.4':
    resolution: {integrity: sha512-ubmUkbmW65nIAOmoxT1IROZdmmJMmdYvXIe8211send9ZYJu+SqxSnJM4TrPj9wmL6g9Atvj0S/2cFmMSS99jg==}
    engines: {node: '>= 10'}
    cpu: [arm64]
    os: [darwin]

  '@next/swc-darwin-x64@14.1.4':
    resolution: {integrity: sha512-b0Xo1ELj3u7IkZWAKcJPJEhBop117U78l70nfoQGo4xUSvv0PJSTaV4U9xQBLvZlnjsYkc8RwQN1HoH/oQmLlQ==}
    engines: {node: '>= 10'}
    cpu: [x64]
    os: [darwin]

  '@next/swc-linux-arm64-gnu@14.1.4':
    resolution: {integrity: sha512-457G0hcLrdYA/u1O2XkRMsDKId5VKe3uKPvrKVOyuARa6nXrdhJOOYU9hkKKyQTMru1B8qEP78IAhf/1XnVqKA==}
    engines: {node: '>= 10'}
    cpu: [arm64]
    os: [linux]

  '@next/swc-linux-arm64-musl@14.1.4':
    resolution: {integrity: sha512-l/kMG+z6MB+fKA9KdtyprkTQ1ihlJcBh66cf0HvqGP+rXBbOXX0dpJatjZbHeunvEHoBBS69GYQG5ry78JMy3g==}
    engines: {node: '>= 10'}
    cpu: [arm64]
    os: [linux]

  '@next/swc-linux-x64-gnu@14.1.4':
    resolution: {integrity: sha512-BapIFZ3ZRnvQ1uWbmqEGJuPT9cgLwvKtxhK/L2t4QYO7l+/DxXuIGjvp1x8rvfa/x1FFSsipERZK70pewbtJtw==}
    engines: {node: '>= 10'}
    cpu: [x64]
    os: [linux]

  '@next/swc-linux-x64-musl@14.1.4':
    resolution: {integrity: sha512-mqVxTwk4XuBl49qn2A5UmzFImoL1iLm0KQQwtdRJRKl21ylQwwGCxJtIYo2rbfkZHoSKlh/YgztY0qH3wG1xIg==}
    engines: {node: '>= 10'}
    cpu: [x64]
    os: [linux]

  '@next/swc-win32-arm64-msvc@14.1.4':
    resolution: {integrity: sha512-xzxF4ErcumXjO2Pvg/wVGrtr9QQJLk3IyQX1ddAC/fi6/5jZCZ9xpuL9Tzc4KPWMFq8GGWFVDMshZOdHGdkvag==}
    engines: {node: '>= 10'}
    cpu: [arm64]
    os: [win32]

  '@next/swc-win32-ia32-msvc@14.1.4':
    resolution: {integrity: sha512-WZiz8OdbkpRw6/IU/lredZWKKZopUMhcI2F+XiMAcPja0uZYdMTZQRoQ0WZcvinn9xZAidimE7tN9W5v9Yyfyw==}
    engines: {node: '>= 10'}
    cpu: [ia32]
    os: [win32]

  '@next/swc-win32-x64-msvc@14.1.4':
    resolution: {integrity: sha512-4Rto21sPfw555sZ/XNLqfxDUNeLhNYGO2dlPqsnuCg8N8a2a9u1ltqBOPQ4vj1Gf7eJC0W2hHG2eYUHuiXgY2w==}
    engines: {node: '>= 10'}
    cpu: [x64]
    os: [win32]

  '@nodelib/fs.scandir@2.1.5':
    resolution: {integrity: sha512-vq24Bq3ym5HEQm2NKCr3yXDwjc7vTsEThRDnkp2DK9p1uqLR+DHurm/NOTo0KG7HYHU7eppKZj3MyqYuMBf62g==}
    engines: {node: '>= 8'}

  '@nodelib/fs.stat@2.0.5':
    resolution: {integrity: sha512-RkhPPp2zrqDAQA/2jNhnztcPAlv64XdhIp7a7454A5ovI7Bukxgt7MX7udwAu3zg1DcpPU0rz3VV1SeaqvY4+A==}
    engines: {node: '>= 8'}

  '@nodelib/fs.walk@1.2.8':
    resolution: {integrity: sha512-oGB+UxlgWcgQkgwo8GcEGwemoTFt3FIO9ababBmaGwXIoBKZ+GTy0pP185beGg7Llih/NSHSV2XAs1lnznocSg==}
    engines: {node: '>= 8'}

  '@panva/hkdf@1.2.1':
    resolution: {integrity: sha512-6oclG6Y3PiDFcoyk8srjLfVKyMfVCKJ27JwNPViuXziFpmdz+MZnZN/aKY0JGXgYuO/VghU0jcOAZgWXZ1Dmrw==}

  '@pkgjs/parseargs@0.11.0':
    resolution: {integrity: sha512-+1VkjdD0QBLPodGrJUeqarH8VAIvQODIbwh9XpP5Syisf7YoQgsJKPNFoqqLQlu+VQ/tVSshMR6loPMn8U+dPg==}
    engines: {node: '>=14'}

  '@popperjs/core@2.11.8':
    resolution: {integrity: sha512-P1st0aksCrn9sGZhp8GMYwBnQsbvAWsZAX44oXNNvLHGqAOcoVxmjZiohstwQ7SqKnbR47akdNi+uleWD8+g6A==}

  '@radix-ui/number@1.1.0':
    resolution: {integrity: sha512-V3gRzhVNU1ldS5XhAPTom1fOIo4ccrjjJgmE+LI2h/WaFpHmx0MQApT+KZHnx8abG6Avtfcz4WoEciMnpFT3HQ==}

  '@radix-ui/primitive@1.0.0':
    resolution: {integrity: sha512-3e7rn8FDMin4CgeL7Z/49smCA3rFYY3Ha2rUQ7HRWFadS5iCRw08ZgVT1LaNTCNqgvrUiyczLflrVrF0SRQtNA==}

  '@radix-ui/primitive@1.0.1':
    resolution: {integrity: sha512-yQ8oGX2GVsEYMWGxcovu1uGWPCxV5BFfeeYxqPmuAzUyLT9qmaMXSAhXpb0WrspIeqYzdJpkh2vHModJPgRIaw==}

  '@radix-ui/primitive@1.1.0':
    resolution: {integrity: sha512-4Z8dn6Upk0qk4P74xBhZ6Hd/w0mPEzOOLxy4xiPXOXqjF7jZS0VAKk7/x/H6FyY2zCkYJqePf1G5KmkmNJ4RBA==}

  '@radix-ui/react-accordion@1.2.0':
    resolution: {integrity: sha512-HJOzSX8dQqtsp/3jVxCU3CXEONF7/2jlGAB28oX8TTw1Dz8JYbEI1UcL8355PuLBE41/IRRMvCw7VkiK/jcUOQ==}
    peerDependencies:
      '@types/react': '*'
      '@types/react-dom': '*'
      react: ^16.8 || ^17.0 || ^18.0 || ^19.0 || ^19.0.0-rc
      react-dom: ^16.8 || ^17.0 || ^18.0 || ^19.0 || ^19.0.0-rc
    peerDependenciesMeta:
      '@types/react':
        optional: true
      '@types/react-dom':
        optional: true

  '@radix-ui/react-alert-dialog@1.1.1':
    resolution: {integrity: sha512-wmCoJwj7byuVuiLKqDLlX7ClSUU0vd9sdCeM+2Ls+uf13+cpSJoMgwysHq1SGVVkJj5Xn0XWi1NoRCdkMpr6Mw==}
    peerDependencies:
      '@types/react': '*'
      '@types/react-dom': '*'
      react: ^16.8 || ^17.0 || ^18.0 || ^19.0 || ^19.0.0-rc
      react-dom: ^16.8 || ^17.0 || ^18.0 || ^19.0 || ^19.0.0-rc
    peerDependenciesMeta:
      '@types/react':
        optional: true
      '@types/react-dom':
        optional: true

  '@radix-ui/react-arrow@1.1.0':
    resolution: {integrity: sha512-FmlW1rCg7hBpEBwFbjHwCW6AmWLQM6g/v0Sn8XbP9NvmSZ2San1FpQeyPtufzOMSIx7Y4dzjlHoifhp+7NkZhw==}
    peerDependencies:
      '@types/react': '*'
      '@types/react-dom': '*'
      react: ^16.8 || ^17.0 || ^18.0 || ^19.0 || ^19.0.0-rc
      react-dom: ^16.8 || ^17.0 || ^18.0 || ^19.0 || ^19.0.0-rc
    peerDependenciesMeta:
      '@types/react':
        optional: true
      '@types/react-dom':
        optional: true

  '@radix-ui/react-avatar@1.1.0':
    resolution: {integrity: sha512-Q/PbuSMk/vyAd/UoIShVGZ7StHHeRFYU7wXmi5GV+8cLXflZAEpHL/F697H1klrzxKXNtZ97vWiC0q3RKUH8UA==}
    peerDependencies:
      '@types/react': '*'
      '@types/react-dom': '*'
      react: ^16.8 || ^17.0 || ^18.0 || ^19.0 || ^19.0.0-rc
      react-dom: ^16.8 || ^17.0 || ^18.0 || ^19.0 || ^19.0.0-rc
    peerDependenciesMeta:
      '@types/react':
        optional: true
      '@types/react-dom':
        optional: true

  '@radix-ui/react-checkbox@1.1.0':
    resolution: {integrity: sha512-3+kSzVfMONtP3B6CvaOrXLVTyGYws7tGmG5kOY0AfyH9sexkLytIwciNwjZhY0RoGOEbxI7bMS21XYB8H5itWQ==}
    peerDependencies:
      '@types/react': '*'
      '@types/react-dom': '*'
      react: ^16.8 || ^17.0 || ^18.0 || ^19.0 || ^19.0.0-rc
      react-dom: ^16.8 || ^17.0 || ^18.0 || ^19.0 || ^19.0.0-rc
    peerDependenciesMeta:
      '@types/react':
        optional: true
      '@types/react-dom':
        optional: true

  '@radix-ui/react-collapsible@1.1.0':
    resolution: {integrity: sha512-zQY7Epa8sTL0mq4ajSJpjgn2YmCgyrG7RsQgLp3C0LQVkG7+Tf6Pv1CeNWZLyqMjhdPkBa5Lx7wYBeSu7uCSTA==}
    peerDependencies:
      '@types/react': '*'
      '@types/react-dom': '*'
      react: ^16.8 || ^17.0 || ^18.0 || ^19.0 || ^19.0.0-rc
      react-dom: ^16.8 || ^17.0 || ^18.0 || ^19.0 || ^19.0.0-rc
    peerDependenciesMeta:
      '@types/react':
        optional: true
      '@types/react-dom':
        optional: true

  '@radix-ui/react-collection@1.1.0':
    resolution: {integrity: sha512-GZsZslMJEyo1VKm5L1ZJY8tGDxZNPAoUeQUIbKeJfoi7Q4kmig5AsgLMYYuyYbfjd8fBmFORAIwYAkXMnXZgZw==}
    peerDependencies:
      '@types/react': '*'
      '@types/react-dom': '*'
      react: ^16.8 || ^17.0 || ^18.0 || ^19.0 || ^19.0.0-rc
      react-dom: ^16.8 || ^17.0 || ^18.0 || ^19.0 || ^19.0.0-rc
    peerDependenciesMeta:
      '@types/react':
        optional: true
      '@types/react-dom':
        optional: true

  '@radix-ui/react-compose-refs@1.0.0':
    resolution: {integrity: sha512-0KaSv6sx787/hK3eF53iOkiSLwAGlFMx5lotrqD2pTjB18KbybKoEIgkNZTKC60YECDQTKGTRcDBILwZVqVKvA==}
    peerDependencies:
      react: ^16.8 || ^17.0 || ^18.0

  '@radix-ui/react-compose-refs@1.0.1':
    resolution: {integrity: sha512-fDSBgd44FKHa1FRMU59qBMPFcl2PZE+2nmqunj+BWFyYYjnhIDWL2ItDs3rrbJDQOtzt5nIebLCQc4QRfz6LJw==}
    peerDependencies:
      '@types/react': '*'
      react: ^16.8 || ^17.0 || ^18.0
    peerDependenciesMeta:
      '@types/react':
        optional: true

  '@radix-ui/react-compose-refs@1.1.0':
    resolution: {integrity: sha512-b4inOtiaOnYf9KWyO3jAeeCG6FeyfY6ldiEPanbUjWd+xIk5wZeHa8yVwmrJ2vderhu/BQvzCrJI0lHd+wIiqw==}
    peerDependencies:
      '@types/react': '*'
      react: ^16.8 || ^17.0 || ^18.0 || ^19.0 || ^19.0.0-rc
    peerDependenciesMeta:
      '@types/react':
        optional: true

  '@radix-ui/react-context-menu@2.2.2':
    resolution: {integrity: sha512-99EatSTpW+hRYHt7m8wdDlLtkmTovEe8Z/hnxUPV+SKuuNL5HWNhQI4QSdjZqNSgXHay2z4M3Dym73j9p2Gx5Q==}
    peerDependencies:
      '@types/react': '*'
      '@types/react-dom': '*'
      react: ^16.8 || ^17.0 || ^18.0 || ^19.0 || ^19.0.0-rc
      react-dom: ^16.8 || ^17.0 || ^18.0 || ^19.0 || ^19.0.0-rc
    peerDependenciesMeta:
      '@types/react':
        optional: true
      '@types/react-dom':
        optional: true

  '@radix-ui/react-context@1.0.0':
    resolution: {integrity: sha512-1pVM9RfOQ+n/N5PJK33kRSKsr1glNxomxONs5c49MliinBY6Yw2Q995qfBUUo0/Mbg05B/sGA0gkgPI7kmSHBg==}
    peerDependencies:
      react: ^16.8 || ^17.0 || ^18.0

  '@radix-ui/react-context@1.0.1':
    resolution: {integrity: sha512-ebbrdFoYTcuZ0v4wG5tedGnp9tzcV8awzsxYph7gXUyvnNLuTIcCk1q17JEbnVhXAKG9oX3KtchwiMIAYp9NLg==}
    peerDependencies:
      '@types/react': '*'
      react: ^16.8 || ^17.0 || ^18.0
    peerDependenciesMeta:
      '@types/react':
        optional: true

  '@radix-ui/react-context@1.1.0':
    resolution: {integrity: sha512-OKrckBy+sMEgYM/sMmqmErVn0kZqrHPJze+Ql3DzYsDDp0hl0L62nx/2122/Bvps1qz645jlcu2tD9lrRSdf8A==}
    peerDependencies:
      '@types/react': '*'
      react: ^16.8 || ^17.0 || ^18.0 || ^19.0 || ^19.0.0-rc
    peerDependenciesMeta:
      '@types/react':
        optional: true

  '@radix-ui/react-context@1.1.1':
    resolution: {integrity: sha512-UASk9zi+crv9WteK/NU4PLvOoL3OuE6BWVKNF6hPRBtYBDXQ2u5iu3O59zUlJiTVvkyuycnqrztsHVJwcK9K+Q==}
    peerDependencies:
      '@types/react': '*'
      react: ^16.8 || ^17.0 || ^18.0 || ^19.0 || ^19.0.0-rc
    peerDependenciesMeta:
      '@types/react':
        optional: true

  '@radix-ui/react-dialog@1.0.0':
    resolution: {integrity: sha512-Yn9YU+QlHYLWwV1XfKiqnGVpWYWk6MeBVM6x/bcoyPvxgjQGoeT35482viLPctTMWoMw0PoHgqfSox7Ig+957Q==}
    peerDependencies:
      react: ^16.8 || ^17.0 || ^18.0
      react-dom: ^16.8 || ^17.0 || ^18.0

  '@radix-ui/react-dialog@1.0.5':
    resolution: {integrity: sha512-GjWJX/AUpB703eEBanuBnIWdIXg6NvJFCXcNlSZk4xdszCdhrJgBoUd1cGk67vFO+WdA2pfI/plOpqz/5GUP6Q==}
    peerDependencies:
      '@types/react': '*'
      '@types/react-dom': '*'
      react: ^16.8 || ^17.0 || ^18.0
      react-dom: ^16.8 || ^17.0 || ^18.0
    peerDependenciesMeta:
      '@types/react':
        optional: true
      '@types/react-dom':
        optional: true

  '@radix-ui/react-dialog@1.1.1':
    resolution: {integrity: sha512-zysS+iU4YP3STKNS6USvFVqI4qqx8EpiwmT5TuCApVEBca+eRCbONi4EgzfNSuVnOXvC5UPHHMjs8RXO6DH9Bg==}
    peerDependencies:
      '@types/react': '*'
      '@types/react-dom': '*'
      react: ^16.8 || ^17.0 || ^18.0 || ^19.0 || ^19.0.0-rc
      react-dom: ^16.8 || ^17.0 || ^18.0 || ^19.0 || ^19.0.0-rc
    peerDependenciesMeta:
      '@types/react':
        optional: true
      '@types/react-dom':
        optional: true

  '@radix-ui/react-direction@1.1.0':
    resolution: {integrity: sha512-BUuBvgThEiAXh2DWu93XsT+a3aWrGqolGlqqw5VU1kG7p/ZH2cuDlM1sRLNnY3QcBS69UIz2mcKhMxDsdewhjg==}
    peerDependencies:
      '@types/react': '*'
      react: ^16.8 || ^17.0 || ^18.0 || ^19.0 || ^19.0.0-rc
    peerDependenciesMeta:
      '@types/react':
        optional: true

  '@radix-ui/react-dismissable-layer@1.0.0':
    resolution: {integrity: sha512-n7kDRfx+LB1zLueRDvZ1Pd0bxdJWDUZNQ/GWoxDn2prnuJKRdxsjulejX/ePkOsLi2tTm6P24mDqlMSgQpsT6g==}
    peerDependencies:
      react: ^16.8 || ^17.0 || ^18.0
      react-dom: ^16.8 || ^17.0 || ^18.0

  '@radix-ui/react-dismissable-layer@1.0.5':
    resolution: {integrity: sha512-aJeDjQhywg9LBu2t/At58hCvr7pEm0o2Ke1x33B+MhjNmmZ17sy4KImo0KPLgsnc/zN7GPdce8Cnn0SWvwZO7g==}
    peerDependencies:
      '@types/react': '*'
      '@types/react-dom': '*'
      react: ^16.8 || ^17.0 || ^18.0
      react-dom: ^16.8 || ^17.0 || ^18.0
    peerDependenciesMeta:
      '@types/react':
        optional: true
      '@types/react-dom':
        optional: true

  '@radix-ui/react-dismissable-layer@1.1.0':
    resolution: {integrity: sha512-/UovfmmXGptwGcBQawLzvn2jOfM0t4z3/uKffoBlj724+n3FvBbZ7M0aaBOmkp6pqFYpO4yx8tSVJjx3Fl2jig==}
    peerDependencies:
      '@types/react': '*'
      '@types/react-dom': '*'
      react: ^16.8 || ^17.0 || ^18.0 || ^19.0 || ^19.0.0-rc
      react-dom: ^16.8 || ^17.0 || ^18.0 || ^19.0 || ^19.0.0-rc
    peerDependenciesMeta:
      '@types/react':
        optional: true
      '@types/react-dom':
        optional: true

  '@radix-ui/react-dismissable-layer@1.1.1':
    resolution: {integrity: sha512-QSxg29lfr/xcev6kSz7MAlmDnzbP1eI/Dwn3Tp1ip0KT5CUELsxkekFEMVBEoykI3oV39hKT4TKZzBNMbcTZYQ==}
    peerDependencies:
      '@types/react': '*'
      '@types/react-dom': '*'
      react: ^16.8 || ^17.0 || ^18.0 || ^19.0 || ^19.0.0-rc
      react-dom: ^16.8 || ^17.0 || ^18.0 || ^19.0 || ^19.0.0-rc
    peerDependenciesMeta:
      '@types/react':
        optional: true
      '@types/react-dom':
        optional: true

  '@radix-ui/react-dropdown-menu@2.1.1':
    resolution: {integrity: sha512-y8E+x9fBq9qvteD2Zwa4397pUVhYsh9iq44b5RD5qu1GMJWBCBuVg1hMyItbc6+zH00TxGRqd9Iot4wzf3OoBQ==}
    peerDependencies:
      '@types/react': '*'
      '@types/react-dom': '*'
      react: ^16.8 || ^17.0 || ^18.0 || ^19.0 || ^19.0.0-rc
      react-dom: ^16.8 || ^17.0 || ^18.0 || ^19.0 || ^19.0.0-rc
    peerDependenciesMeta:
      '@types/react':
        optional: true
      '@types/react-dom':
        optional: true

  '@radix-ui/react-focus-guards@1.0.0':
    resolution: {integrity: sha512-UagjDk4ijOAnGu4WMUPj9ahi7/zJJqNZ9ZAiGPp7waUWJO0O1aWXi/udPphI0IUjvrhBsZJGSN66dR2dsueLWQ==}
    peerDependencies:
      react: ^16.8 || ^17.0 || ^18.0

  '@radix-ui/react-focus-guards@1.0.1':
    resolution: {integrity: sha512-Rect2dWbQ8waGzhMavsIbmSVCgYxkXLxxR3ZvCX79JOglzdEy4JXMb98lq4hPxUbLr77nP0UOGf4rcMU+s1pUA==}
    peerDependencies:
      '@types/react': '*'
      react: ^16.8 || ^17.0 || ^18.0
    peerDependenciesMeta:
      '@types/react':
        optional: true

  '@radix-ui/react-focus-guards@1.1.0':
    resolution: {integrity: sha512-w6XZNUPVv6xCpZUqb/yN9DL6auvpGX3C/ee6Hdi16v2UUy25HV2Q5bcflsiDyT/g5RwbPQ/GIT1vLkeRb+ITBw==}
    peerDependencies:
      '@types/react': '*'
      react: ^16.8 || ^17.0 || ^18.0 || ^19.0 || ^19.0.0-rc
    peerDependenciesMeta:
      '@types/react':
        optional: true

  '@radix-ui/react-focus-guards@1.1.1':
    resolution: {integrity: sha512-pSIwfrT1a6sIoDASCSpFwOasEwKTZWDw/iBdtnqKO7v6FeOzYJ7U53cPzYFVR3geGGXgVHaH+CdngrrAzqUGxg==}
    peerDependencies:
      '@types/react': '*'
      react: ^16.8 || ^17.0 || ^18.0 || ^19.0 || ^19.0.0-rc
    peerDependenciesMeta:
      '@types/react':
        optional: true

  '@radix-ui/react-focus-scope@1.0.0':
    resolution: {integrity: sha512-C4SWtsULLGf/2L4oGeIHlvWQx7Rf+7cX/vKOAD2dXW0A1b5QXwi3wWeaEgW+wn+SEVrraMUk05vLU9fZZz5HbQ==}
    peerDependencies:
      react: ^16.8 || ^17.0 || ^18.0
      react-dom: ^16.8 || ^17.0 || ^18.0

  '@radix-ui/react-focus-scope@1.0.4':
    resolution: {integrity: sha512-sL04Mgvf+FmyvZeYfNu1EPAaaxD+aw7cYeIB9L9Fvq8+urhltTRaEo5ysKOpHuKPclsZcSUMKlN05x4u+CINpA==}
    peerDependencies:
      '@types/react': '*'
      '@types/react-dom': '*'
      react: ^16.8 || ^17.0 || ^18.0
      react-dom: ^16.8 || ^17.0 || ^18.0
    peerDependenciesMeta:
      '@types/react':
        optional: true
      '@types/react-dom':
        optional: true

  '@radix-ui/react-focus-scope@1.1.0':
    resolution: {integrity: sha512-200UD8zylvEyL8Bx+z76RJnASR2gRMuxlgFCPAe/Q/679a/r0eK3MBVYMb7vZODZcffZBdob1EGnky78xmVvcA==}
    peerDependencies:
      '@types/react': '*'
      '@types/react-dom': '*'
      react: ^16.8 || ^17.0 || ^18.0 || ^19.0 || ^19.0.0-rc
      react-dom: ^16.8 || ^17.0 || ^18.0 || ^19.0 || ^19.0.0-rc
    peerDependenciesMeta:
      '@types/react':
        optional: true
      '@types/react-dom':
        optional: true

  '@radix-ui/react-icons@1.3.0':
    resolution: {integrity: sha512-jQxj/0LKgp+j9BiTXz3O3sgs26RNet2iLWmsPyRz2SIcR4q/4SbazXfnYwbAr+vLYKSfc7qxzyGQA1HLlYiuNw==}
    peerDependencies:
      react: ^16.x || ^17.x || ^18.x

  '@radix-ui/react-id@1.0.0':
    resolution: {integrity: sha512-Q6iAB/U7Tq3NTolBBQbHTgclPmGWE3OlktGGqrClPozSw4vkQ1DfQAOtzgRPecKsMdJINE05iaoDUG8tRzCBjw==}
    peerDependencies:
      react: ^16.8 || ^17.0 || ^18.0

  '@radix-ui/react-id@1.0.1':
    resolution: {integrity: sha512-tI7sT/kqYp8p96yGWY1OAnLHrqDgzHefRBKQ2YAkBS5ja7QLcZ9Z/uY7bEjPUatf8RomoXM8/1sMj1IJaE5UzQ==}
    peerDependencies:
      '@types/react': '*'
      react: ^16.8 || ^17.0 || ^18.0
    peerDependenciesMeta:
      '@types/react':
        optional: true

  '@radix-ui/react-id@1.1.0':
    resolution: {integrity: sha512-EJUrI8yYh7WOjNOqpoJaf1jlFIH2LvtgAl+YcFqNCa+4hj64ZXmPkAKOFs/ukjz3byN6bdb/AVUqHkI8/uWWMA==}
    peerDependencies:
      '@types/react': '*'
      react: ^16.8 || ^17.0 || ^18.0 || ^19.0 || ^19.0.0-rc
    peerDependenciesMeta:
      '@types/react':
        optional: true

  '@radix-ui/react-label@2.1.0':
    resolution: {integrity: sha512-peLblDlFw/ngk3UWq0VnYaOLy6agTZZ+MUO/WhVfm14vJGML+xH4FAl2XQGLqdefjNb7ApRg6Yn7U42ZhmYXdw==}
    peerDependencies:
      '@types/react': '*'
      '@types/react-dom': '*'
      react: ^16.8 || ^17.0 || ^18.0 || ^19.0 || ^19.0.0-rc
      react-dom: ^16.8 || ^17.0 || ^18.0 || ^19.0 || ^19.0.0-rc
    peerDependenciesMeta:
      '@types/react':
        optional: true
      '@types/react-dom':
        optional: true

  '@radix-ui/react-menu@2.1.1':
    resolution: {integrity: sha512-oa3mXRRVjHi6DZu/ghuzdylyjaMXLymx83irM7hTxutQbD+7IhPKdMdRHD26Rm+kHRrWcrUkkRPv5pd47a2xFQ==}
    peerDependencies:
      '@types/react': '*'
      '@types/react-dom': '*'
      react: ^16.8 || ^17.0 || ^18.0 || ^19.0 || ^19.0.0-rc
      react-dom: ^16.8 || ^17.0 || ^18.0 || ^19.0 || ^19.0.0-rc
    peerDependenciesMeta:
      '@types/react':
        optional: true
      '@types/react-dom':
        optional: true

  '@radix-ui/react-menu@2.1.2':
    resolution: {integrity: sha512-lZ0R4qR2Al6fZ4yCCZzu/ReTFrylHFxIqy7OezIpWF4bL0o9biKo0pFIvkaew3TyZ9Fy5gYVrR5zCGZBVbO1zg==}
    peerDependencies:
      '@types/react': '*'
      '@types/react-dom': '*'
      react: ^16.8 || ^17.0 || ^18.0 || ^19.0 || ^19.0.0-rc
      react-dom: ^16.8 || ^17.0 || ^18.0 || ^19.0 || ^19.0.0-rc
    peerDependenciesMeta:
      '@types/react':
        optional: true
      '@types/react-dom':
        optional: true

  '@radix-ui/react-menubar@1.1.1':
    resolution: {integrity: sha512-V05Hryq/BE2m+rs8d5eLfrS0jmSWSDHEbG7jEyLA5D5J9jTvWj/o3v3xDN9YsOlH6QIkJgiaNDaP+S4T1rdykw==}
    peerDependencies:
      '@types/react': '*'
      '@types/react-dom': '*'
      react: ^16.8 || ^17.0 || ^18.0 || ^19.0 || ^19.0.0-rc
      react-dom: ^16.8 || ^17.0 || ^18.0 || ^19.0 || ^19.0.0-rc
    peerDependenciesMeta:
      '@types/react':
        optional: true
      '@types/react-dom':
        optional: true

  '@radix-ui/react-popover@1.1.1':
    resolution: {integrity: sha512-3y1A3isulwnWhvTTwmIreiB8CF4L+qRjZnK1wYLO7pplddzXKby/GnZ2M7OZY3qgnl6p9AodUIHRYGXNah8Y7g==}
    peerDependencies:
      '@types/react': '*'
      '@types/react-dom': '*'
      react: ^16.8 || ^17.0 || ^18.0 || ^19.0 || ^19.0.0-rc
      react-dom: ^16.8 || ^17.0 || ^18.0 || ^19.0 || ^19.0.0-rc
    peerDependenciesMeta:
      '@types/react':
        optional: true
      '@types/react-dom':
        optional: true

  '@radix-ui/react-popper@1.2.0':
    resolution: {integrity: sha512-ZnRMshKF43aBxVWPWvbj21+7TQCvhuULWJ4gNIKYpRlQt5xGRhLx66tMp8pya2UkGHTSlhpXwmjqltDYHhw7Vg==}
    peerDependencies:
      '@types/react': '*'
      '@types/react-dom': '*'
      react: ^16.8 || ^17.0 || ^18.0 || ^19.0 || ^19.0.0-rc
      react-dom: ^16.8 || ^17.0 || ^18.0 || ^19.0 || ^19.0.0-rc
    peerDependenciesMeta:
      '@types/react':
        optional: true
      '@types/react-dom':
        optional: true

  '@radix-ui/react-portal@1.0.0':
    resolution: {integrity: sha512-a8qyFO/Xb99d8wQdu4o7qnigNjTPG123uADNecz0eX4usnQEj7o+cG4ZX4zkqq98NYekT7UoEQIjxBNWIFuqTA==}
    peerDependencies:
      react: ^16.8 || ^17.0 || ^18.0
      react-dom: ^16.8 || ^17.0 || ^18.0

  '@radix-ui/react-portal@1.0.4':
    resolution: {integrity: sha512-Qki+C/EuGUVCQTOTD5vzJzJuMUlewbzuKyUy+/iHM2uwGiru9gZeBJtHAPKAEkB5KWGi9mP/CHKcY0wt1aW45Q==}
    peerDependencies:
      '@types/react': '*'
      '@types/react-dom': '*'
      react: ^16.8 || ^17.0 || ^18.0
      react-dom: ^16.8 || ^17.0 || ^18.0
    peerDependenciesMeta:
      '@types/react':
        optional: true
      '@types/react-dom':
        optional: true

  '@radix-ui/react-portal@1.1.1':
    resolution: {integrity: sha512-A3UtLk85UtqhzFqtoC8Q0KvR2GbXF3mtPgACSazajqq6A41mEQgo53iPzY4i6BwDxlIFqWIhiQ2G729n+2aw/g==}
    peerDependencies:
      '@types/react': '*'
      '@types/react-dom': '*'
      react: ^16.8 || ^17.0 || ^18.0 || ^19.0 || ^19.0.0-rc
      react-dom: ^16.8 || ^17.0 || ^18.0 || ^19.0 || ^19.0.0-rc
    peerDependenciesMeta:
      '@types/react':
        optional: true
      '@types/react-dom':
        optional: true

  '@radix-ui/react-portal@1.1.2':
    resolution: {integrity: sha512-WeDYLGPxJb/5EGBoedyJbT0MpoULmwnIPMJMSldkuiMsBAv7N1cRdsTWZWht9vpPOiN3qyiGAtbK2is47/uMFg==}
    peerDependencies:
      '@types/react': '*'
      '@types/react-dom': '*'
      react: ^16.8 || ^17.0 || ^18.0 || ^19.0 || ^19.0.0-rc
      react-dom: ^16.8 || ^17.0 || ^18.0 || ^19.0 || ^19.0.0-rc
    peerDependenciesMeta:
      '@types/react':
        optional: true
      '@types/react-dom':
        optional: true

  '@radix-ui/react-presence@1.0.0':
    resolution: {integrity: sha512-A+6XEvN01NfVWiKu38ybawfHsBjWum42MRPnEuqPsBZ4eV7e/7K321B5VgYMPv3Xx5An6o1/l9ZuDBgmcmWK3w==}
    peerDependencies:
      react: ^16.8 || ^17.0 || ^18.0
      react-dom: ^16.8 || ^17.0 || ^18.0

  '@radix-ui/react-presence@1.0.1':
    resolution: {integrity: sha512-UXLW4UAbIY5ZjcvzjfRFo5gxva8QirC9hF7wRE4U5gz+TP0DbRk+//qyuAQ1McDxBt1xNMBTaciFGvEmJvAZCg==}
    peerDependencies:
      '@types/react': '*'
      '@types/react-dom': '*'
      react: ^16.8 || ^17.0 || ^18.0
      react-dom: ^16.8 || ^17.0 || ^18.0
    peerDependenciesMeta:
      '@types/react':
        optional: true
      '@types/react-dom':
        optional: true

  '@radix-ui/react-presence@1.1.0':
    resolution: {integrity: sha512-Gq6wuRN/asf9H/E/VzdKoUtT8GC9PQc9z40/vEr0VCJ4u5XvvhWIrSsCB6vD2/cH7ugTdSfYq9fLJCcM00acrQ==}
    peerDependencies:
      '@types/react': '*'
      '@types/react-dom': '*'
      react: ^16.8 || ^17.0 || ^18.0 || ^19.0 || ^19.0.0-rc
      react-dom: ^16.8 || ^17.0 || ^18.0 || ^19.0 || ^19.0.0-rc
    peerDependenciesMeta:
      '@types/react':
        optional: true
      '@types/react-dom':
        optional: true

  '@radix-ui/react-presence@1.1.1':
    resolution: {integrity: sha512-IeFXVi4YS1K0wVZzXNrbaaUvIJ3qdY+/Ih4eHFhWA9SwGR9UDX7Ck8abvL57C4cv3wwMvUE0OG69Qc3NCcTe/A==}
    peerDependencies:
      '@types/react': '*'
      '@types/react-dom': '*'
      react: ^16.8 || ^17.0 || ^18.0 || ^19.0 || ^19.0.0-rc
      react-dom: ^16.8 || ^17.0 || ^18.0 || ^19.0 || ^19.0.0-rc
    peerDependenciesMeta:
      '@types/react':
        optional: true
      '@types/react-dom':
        optional: true

  '@radix-ui/react-primitive@1.0.0':
    resolution: {integrity: sha512-EyXe6mnRlHZ8b6f4ilTDrXmkLShICIuOTTj0GX4w1rp+wSxf3+TD05u1UOITC8VsJ2a9nwHvdXtOXEOl0Cw/zQ==}
    peerDependencies:
      react: ^16.8 || ^17.0 || ^18.0
      react-dom: ^16.8 || ^17.0 || ^18.0

  '@radix-ui/react-primitive@1.0.3':
    resolution: {integrity: sha512-yi58uVyoAcK/Nq1inRY56ZSjKypBNKTa/1mcL8qdl6oJeEaDbOldlzrGn7P6Q3Id5d+SYNGc5AJgc4vGhjs5+g==}
    peerDependencies:
      '@types/react': '*'
      '@types/react-dom': '*'
      react: ^16.8 || ^17.0 || ^18.0
      react-dom: ^16.8 || ^17.0 || ^18.0
    peerDependenciesMeta:
      '@types/react':
        optional: true
      '@types/react-dom':
        optional: true

  '@radix-ui/react-primitive@2.0.0':
    resolution: {integrity: sha512-ZSpFm0/uHa8zTvKBDjLFWLo8dkr4MBsiDLz0g3gMUwqgLHz9rTaRRGYDgvZPtBJgYCBKXkS9fzmoySgr8CO6Cw==}
    peerDependencies:
      '@types/react': '*'
      '@types/react-dom': '*'
      react: ^16.8 || ^17.0 || ^18.0 || ^19.0 || ^19.0.0-rc
      react-dom: ^16.8 || ^17.0 || ^18.0 || ^19.0 || ^19.0.0-rc
    peerDependenciesMeta:
      '@types/react':
        optional: true
      '@types/react-dom':
        optional: true

  '@radix-ui/react-radio-group@1.2.0':
    resolution: {integrity: sha512-yv+oiLaicYMBpqgfpSPw6q+RyXlLdIpQWDHZbUKURxe+nEh53hFXPPlfhfQQtYkS5MMK/5IWIa76SksleQZSzw==}
    peerDependencies:
      '@types/react': '*'
      '@types/react-dom': '*'
      react: ^16.8 || ^17.0 || ^18.0 || ^19.0 || ^19.0.0-rc
      react-dom: ^16.8 || ^17.0 || ^18.0 || ^19.0 || ^19.0.0-rc
    peerDependenciesMeta:
      '@types/react':
        optional: true
      '@types/react-dom':
        optional: true

  '@radix-ui/react-roving-focus@1.1.0':
    resolution: {integrity: sha512-EA6AMGeq9AEeQDeSH0aZgG198qkfHSbvWTf1HvoDmOB5bBG/qTxjYMWUKMnYiV6J/iP/J8MEFSuB2zRU2n7ODA==}
    peerDependencies:
      '@types/react': '*'
      '@types/react-dom': '*'
      react: ^16.8 || ^17.0 || ^18.0 || ^19.0 || ^19.0.0-rc
      react-dom: ^16.8 || ^17.0 || ^18.0 || ^19.0 || ^19.0.0-rc
    peerDependenciesMeta:
      '@types/react':
        optional: true
      '@types/react-dom':
        optional: true

  '@radix-ui/react-scroll-area@1.1.0':
    resolution: {integrity: sha512-9ArIZ9HWhsrfqS765h+GZuLoxaRHD/j0ZWOWilsCvYTpYJp8XwCqNG7Dt9Nu/TItKOdgLGkOPCodQvDc+UMwYg==}
    peerDependencies:
      '@types/react': '*'
      '@types/react-dom': '*'
      react: ^16.8 || ^17.0 || ^18.0 || ^19.0 || ^19.0.0-rc
      react-dom: ^16.8 || ^17.0 || ^18.0 || ^19.0 || ^19.0.0-rc
    peerDependenciesMeta:
      '@types/react':
        optional: true
      '@types/react-dom':
        optional: true

  '@radix-ui/react-select@2.1.1':
    resolution: {integrity: sha512-8iRDfyLtzxlprOo9IicnzvpsO1wNCkuwzzCM+Z5Rb5tNOpCdMvcc2AkzX0Fz+Tz9v6NJ5B/7EEgyZveo4FBRfQ==}
    peerDependencies:
      '@types/react': '*'
      '@types/react-dom': '*'
      react: ^16.8 || ^17.0 || ^18.0 || ^19.0 || ^19.0.0-rc
      react-dom: ^16.8 || ^17.0 || ^18.0 || ^19.0 || ^19.0.0-rc
    peerDependenciesMeta:
      '@types/react':
        optional: true
      '@types/react-dom':
        optional: true

  '@radix-ui/react-separator@1.1.0':
    resolution: {integrity: sha512-3uBAs+egzvJBDZAzvb/n4NxxOYpnspmWxO2u5NbZ8Y6FM/NdrGSF9bop3Cf6F6C71z1rTSn8KV0Fo2ZVd79lGA==}
    peerDependencies:
      '@types/react': '*'
      '@types/react-dom': '*'
      react: ^16.8 || ^17.0 || ^18.0 || ^19.0 || ^19.0.0-rc
      react-dom: ^16.8 || ^17.0 || ^18.0 || ^19.0 || ^19.0.0-rc
    peerDependenciesMeta:
      '@types/react':
        optional: true
      '@types/react-dom':
        optional: true

  '@radix-ui/react-slot@1.0.0':
    resolution: {integrity: sha512-3mrKauI/tWXo1Ll+gN5dHcxDPdm/Df1ufcDLCecn+pnCIVcdWE7CujXo8QaXOWRJyZyQWWbpB8eFwHzWXlv5mQ==}
    peerDependencies:
      react: ^16.8 || ^17.0 || ^18.0

  '@radix-ui/react-slot@1.0.2':
    resolution: {integrity: sha512-YeTpuq4deV+6DusvVUW4ivBgnkHwECUu0BiN43L5UCDFgdhsRUWAghhTF5MbvNTPzmiFOx90asDSUjWuCNapwg==}
    peerDependencies:
      '@types/react': '*'
      react: ^16.8 || ^17.0 || ^18.0
    peerDependenciesMeta:
      '@types/react':
        optional: true

  '@radix-ui/react-slot@1.1.0':
    resolution: {integrity: sha512-FUCf5XMfmW4dtYl69pdS4DbxKy8nj4M7SafBgPllysxmdachynNflAdp/gCsnYWNDnge6tI9onzMp5ARYc1KNw==}
    peerDependencies:
      '@types/react': '*'
      react: ^16.8 || ^17.0 || ^18.0 || ^19.0 || ^19.0.0-rc
    peerDependenciesMeta:
      '@types/react':
        optional: true

  '@radix-ui/react-switch@1.1.0':
    resolution: {integrity: sha512-OBzy5WAj641k0AOSpKQtreDMe+isX0MQJ1IVyF03ucdF3DunOnROVrjWs8zsXUxC3zfZ6JL9HFVCUlMghz9dJw==}
    peerDependencies:
      '@types/react': '*'
      '@types/react-dom': '*'
      react: ^16.8 || ^17.0 || ^18.0 || ^19.0 || ^19.0.0-rc
      react-dom: ^16.8 || ^17.0 || ^18.0 || ^19.0 || ^19.0.0-rc
    peerDependenciesMeta:
      '@types/react':
        optional: true
      '@types/react-dom':
        optional: true

  '@radix-ui/react-tabs@1.1.0':
    resolution: {integrity: sha512-bZgOKB/LtZIij75FSuPzyEti/XBhJH52ExgtdVqjCIh+Nx/FW+LhnbXtbCzIi34ccyMsyOja8T0thCzoHFXNKA==}
    peerDependencies:
      '@types/react': '*'
      '@types/react-dom': '*'
      react: ^16.8 || ^17.0 || ^18.0 || ^19.0 || ^19.0.0-rc
      react-dom: ^16.8 || ^17.0 || ^18.0 || ^19.0 || ^19.0.0-rc
    peerDependenciesMeta:
      '@types/react':
        optional: true
      '@types/react-dom':
        optional: true

  '@radix-ui/react-tooltip@1.1.1':
    resolution: {integrity: sha512-LLE8nzNE4MzPMw3O2zlVlkLFid3y9hMUs7uCbSHyKSo+tCN4yMCf+ZCCcfrYgsOC0TiHBPQ1mtpJ2liY3ZT3SQ==}
    peerDependencies:
      '@types/react': '*'
      '@types/react-dom': '*'
      react: ^16.8 || ^17.0 || ^18.0 || ^19.0 || ^19.0.0-rc
      react-dom: ^16.8 || ^17.0 || ^18.0 || ^19.0 || ^19.0.0-rc
    peerDependenciesMeta:
      '@types/react':
        optional: true
      '@types/react-dom':
        optional: true

  '@radix-ui/react-use-callback-ref@1.0.0':
    resolution: {integrity: sha512-GZtyzoHz95Rhs6S63D2t/eqvdFCm7I+yHMLVQheKM7nBD8mbZIt+ct1jz4536MDnaOGKIxynJ8eHTkVGVVkoTg==}
    peerDependencies:
      react: ^16.8 || ^17.0 || ^18.0

  '@radix-ui/react-use-callback-ref@1.0.1':
    resolution: {integrity: sha512-D94LjX4Sp0xJFVaoQOd3OO9k7tpBYNOXdVhkltUbGv2Qb9OXdrg/CpsjlZv7ia14Sylv398LswWBVVu5nqKzAQ==}
    peerDependencies:
      '@types/react': '*'
      react: ^16.8 || ^17.0 || ^18.0
    peerDependenciesMeta:
      '@types/react':
        optional: true

  '@radix-ui/react-use-callback-ref@1.1.0':
    resolution: {integrity: sha512-CasTfvsy+frcFkbXtSJ2Zu9JHpN8TYKxkgJGWbjiZhFivxaeW7rMeZt7QELGVLaYVfFMsKHjb7Ak0nMEe+2Vfw==}
    peerDependencies:
      '@types/react': '*'
      react: ^16.8 || ^17.0 || ^18.0 || ^19.0 || ^19.0.0-rc
    peerDependenciesMeta:
      '@types/react':
        optional: true

  '@radix-ui/react-use-controllable-state@1.0.0':
    resolution: {integrity: sha512-FohDoZvk3mEXh9AWAVyRTYR4Sq7/gavuofglmiXB2g1aKyboUD4YtgWxKj8O5n+Uak52gXQ4wKz5IFST4vtJHg==}
    peerDependencies:
      react: ^16.8 || ^17.0 || ^18.0

  '@radix-ui/react-use-controllable-state@1.0.1':
    resolution: {integrity: sha512-Svl5GY5FQeN758fWKrjM6Qb7asvXeiZltlT4U2gVfl8Gx5UAv2sMR0LWo8yhsIZh2oQ0eFdZ59aoOOMV7b47VA==}
    peerDependencies:
      '@types/react': '*'
      react: ^16.8 || ^17.0 || ^18.0
    peerDependenciesMeta:
      '@types/react':
        optional: true

  '@radix-ui/react-use-controllable-state@1.1.0':
    resolution: {integrity: sha512-MtfMVJiSr2NjzS0Aa90NPTnvTSg6C/JLCV7ma0W6+OMV78vd8OyRpID+Ng9LxzsPbLeuBnWBA1Nq30AtBIDChw==}
    peerDependencies:
      '@types/react': '*'
      react: ^16.8 || ^17.0 || ^18.0 || ^19.0 || ^19.0.0-rc
    peerDependenciesMeta:
      '@types/react':
        optional: true

  '@radix-ui/react-use-escape-keydown@1.0.0':
    resolution: {integrity: sha512-JwfBCUIfhXRxKExgIqGa4CQsiMemo1Xt0W/B4ei3fpzpvPENKpMKQ8mZSB6Acj3ebrAEgi2xiQvcI1PAAodvyg==}
    peerDependencies:
      react: ^16.8 || ^17.0 || ^18.0

  '@radix-ui/react-use-escape-keydown@1.0.3':
    resolution: {integrity: sha512-vyL82j40hcFicA+M4Ex7hVkB9vHgSse1ZWomAqV2Je3RleKGO5iM8KMOEtfoSB0PnIelMd2lATjTGMYqN5ylTg==}
    peerDependencies:
      '@types/react': '*'
      react: ^16.8 || ^17.0 || ^18.0
    peerDependenciesMeta:
      '@types/react':
        optional: true

  '@radix-ui/react-use-escape-keydown@1.1.0':
    resolution: {integrity: sha512-L7vwWlR1kTTQ3oh7g1O0CBF3YCyyTj8NmhLR+phShpyA50HCfBFKVJTpshm9PzLiKmehsrQzTYTpX9HvmC9rhw==}
    peerDependencies:
      '@types/react': '*'
      react: ^16.8 || ^17.0 || ^18.0 || ^19.0 || ^19.0.0-rc
    peerDependenciesMeta:
      '@types/react':
        optional: true

  '@radix-ui/react-use-layout-effect@1.0.0':
    resolution: {integrity: sha512-6Tpkq+R6LOlmQb1R5NNETLG0B4YP0wc+klfXafpUCj6JGyaUc8il7/kUZ7m59rGbXGczE9Bs+iz2qloqsZBduQ==}
    peerDependencies:
      react: ^16.8 || ^17.0 || ^18.0

  '@radix-ui/react-use-layout-effect@1.0.1':
    resolution: {integrity: sha512-v/5RegiJWYdoCvMnITBkNNx6bCj20fiaJnWtRkU18yITptraXjffz5Qbn05uOiQnOvi+dbkznkoaMltz1GnszQ==}
    peerDependencies:
      '@types/react': '*'
      react: ^16.8 || ^17.0 || ^18.0
    peerDependenciesMeta:
      '@types/react':
        optional: true

  '@radix-ui/react-use-layout-effect@1.1.0':
    resolution: {integrity: sha512-+FPE0rOdziWSrH9athwI1R0HDVbWlEhd+FR+aSDk4uWGmSJ9Z54sdZVDQPZAinJhJXwfT+qnj969mCsT2gfm5w==}
    peerDependencies:
      '@types/react': '*'
      react: ^16.8 || ^17.0 || ^18.0 || ^19.0 || ^19.0.0-rc
    peerDependenciesMeta:
      '@types/react':
        optional: true

  '@radix-ui/react-use-previous@1.1.0':
    resolution: {integrity: sha512-Z/e78qg2YFnnXcW88A4JmTtm4ADckLno6F7OXotmkQfeuCVaKuYzqAATPhVzl3delXE7CxIV8shofPn3jPc5Og==}
    peerDependencies:
      '@types/react': '*'
      react: ^16.8 || ^17.0 || ^18.0 || ^19.0 || ^19.0.0-rc
    peerDependenciesMeta:
      '@types/react':
        optional: true

  '@radix-ui/react-use-rect@1.1.0':
    resolution: {integrity: sha512-0Fmkebhr6PiseyZlYAOtLS+nb7jLmpqTrJyv61Pe68MKYW6OWdRE2kI70TaYY27u7H0lajqM3hSMMLFq18Z7nQ==}
    peerDependencies:
      '@types/react': '*'
      react: ^16.8 || ^17.0 || ^18.0 || ^19.0 || ^19.0.0-rc
    peerDependenciesMeta:
      '@types/react':
        optional: true

  '@radix-ui/react-use-size@1.1.0':
    resolution: {integrity: sha512-XW3/vWuIXHa+2Uwcc2ABSfcCledmXhhQPlGbfcRXbiUQI5Icjcg19BGCZVKKInYbvUCut/ufbbLLPFC5cbb1hw==}
    peerDependencies:
      '@types/react': '*'
      react: ^16.8 || ^17.0 || ^18.0 || ^19.0 || ^19.0.0-rc
    peerDependenciesMeta:
      '@types/react':
        optional: true

  '@radix-ui/react-visually-hidden@1.1.0':
    resolution: {integrity: sha512-N8MDZqtgCgG5S3aV60INAB475osJousYpZ4cTJ2cFbMpdHS5Y6loLTH8LPtkj2QN0x93J30HT/M3qJXM0+lyeQ==}
    peerDependencies:
      '@types/react': '*'
      '@types/react-dom': '*'
      react: ^16.8 || ^17.0 || ^18.0 || ^19.0 || ^19.0.0-rc
      react-dom: ^16.8 || ^17.0 || ^18.0 || ^19.0 || ^19.0.0-rc
    peerDependenciesMeta:
      '@types/react':
        optional: true
      '@types/react-dom':
        optional: true

  '@radix-ui/rect@1.1.0':
    resolution: {integrity: sha512-A9+lCBZoaMJlVKcRBz2YByCG+Cp2t6nAnMnNba+XiWxnj6r4JUFqfsgwocMBZU9LPtdxC6wB56ySYpc7LQIoJg==}

  '@react-dnd/asap@4.0.1':
    resolution: {integrity: sha512-kLy0PJDDwvwwTXxqTFNAAllPHD73AycE9ypWeln/IguoGBEbvFcPDbCV03G52bEcC5E+YgupBE0VzHGdC8SIXg==}

  '@react-dnd/invariant@2.0.0':
    resolution: {integrity: sha512-xL4RCQBCBDJ+GRwKTFhGUW8GXa4yoDfJrPbLblc3U09ciS+9ZJXJ3Qrcs/x2IODOdIE5kQxvMmE2UKyqUictUw==}

  '@react-dnd/shallowequal@2.0.0':
    resolution: {integrity: sha512-Pc/AFTdwZwEKJxFJvlxrSmGe/di+aAOBn60sremrpLo6VI/6cmiUYNNwlI5KNYttg7uypzA3ILPMPgxB2GYZEg==}

<<<<<<< HEAD
  '@reactflow/background@11.3.14':
    resolution: {integrity: sha512-Gewd7blEVT5Lh6jqrvOgd4G6Qk17eGKQfsDXgyRSqM+CTwDqRldG2LsWN4sNeno6sbqVIC2fZ+rAUBFA9ZEUDA==}
    peerDependencies:
      react: '>=17'
      react-dom: '>=17'

  '@reactflow/controls@11.2.14':
    resolution: {integrity: sha512-MiJp5VldFD7FrqaBNIrQ85dxChrG6ivuZ+dcFhPQUwOK3HfYgX2RHdBua+gx+40p5Vw5It3dVNp/my4Z3jF0dw==}
    peerDependencies:
      react: '>=17'
      react-dom: '>=17'

  '@reactflow/core@11.11.4':
    resolution: {integrity: sha512-H4vODklsjAq3AMq6Np4LE12i1I4Ta9PrDHuBR9GmL8uzTt2l2jh4CiQbEMpvMDcp7xi4be0hgXj+Ysodde/i7Q==}
    peerDependencies:
      react: '>=17'
      react-dom: '>=17'

  '@reactflow/minimap@11.7.14':
    resolution: {integrity: sha512-mpwLKKrEAofgFJdkhwR5UQ1JYWlcAAL/ZU/bctBkuNTT1yqV+y0buoNVImsRehVYhJwffSWeSHaBR5/GJjlCSQ==}
    peerDependencies:
      react: '>=17'
      react-dom: '>=17'

  '@reactflow/node-resizer@2.2.14':
    resolution: {integrity: sha512-fwqnks83jUlYr6OHcdFEedumWKChTHRGw/kbCxj0oqBd+ekfs+SIp4ddyNU0pdx96JIm5iNFS0oNrmEiJbbSaA==}
    peerDependencies:
      react: '>=17'
      react-dom: '>=17'

  '@reactflow/node-toolbar@1.3.14':
    resolution: {integrity: sha512-rbynXQnH/xFNu4P9H+hVqlEUafDCkEoCy0Dg9mG22Sg+rY/0ck6KkrAQrYrTgXusd+cEJOMK0uOOFCK2/5rSGQ==}
    peerDependencies:
      react: '>=17'
      react-dom: '>=17'

  '@remirror/core-constants@2.0.2':
    resolution: {integrity: sha512-dyHY+sMF0ihPus3O27ODd4+agdHMEmuRdyiZJ2CCWjPV5UFmn17ZbElvk6WOGVE4rdCJKZQCrPV2BcikOMLUGQ==}

  '@scena/dragscroll@1.4.0':
    resolution: {integrity: sha512-3O8daaZD9VXA9CP3dra6xcgt/qrm0mg0xJCwiX6druCteQ9FFsXffkF8PrqxY4Z4VJ58fFKEa0RlKqbsi/XnRA==}

  '@scena/event-emitter@1.0.5':
    resolution: {integrity: sha512-AzY4OTb0+7ynefmWFQ6hxDdk0CySAq/D4efljfhtRHCOP7MBF9zUfhKG3TJiroVjASqVgkRJFdenS8ArZo6Olg==}

  '@scena/matrix@1.1.1':
    resolution: {integrity: sha512-JVKBhN0tm2Srl+Yt+Ywqu0oLgLcdemDQlD1OxmN9jaCTwaFPZ7tY8n6dhVgMEaR9qcR7r+kAlMXnSfNyYdE+Vg==}

  '@swc/helpers@0.5.11':
    resolution: {integrity: sha512-YNlnKRWF2sVojTpIyzwou9XoTNbzbzONwRhOoniEioF1AtaitTvVZblaQRrAzChWQ1bLYyYSWzM18y4WwgzJ+A==}

  '@swc/helpers@0.5.2':
    resolution: {integrity: sha512-E4KcWTpoLHqwPHLxidpOqQbcrZVgi0rsmmZXUle1jXmJfuIf/UWpczUJ7MZZ5tlxytgJXyp0w4PGkkeLiuIdZw==}

  '@tailwindcss/typography@0.5.13':
    resolution: {integrity: sha512-ADGcJ8dX21dVVHIwTRgzrcunY6YY9uSlAHHGVKvkA+vLc5qLwEszvKts40lx7z0qc4clpjclwLeK5rVCV2P/uw==}
    peerDependencies:
      tailwindcss: '>=3.0.0 || insiders'

  '@tanstack/react-table@8.17.3':
    resolution: {integrity: sha512-5gwg5SvPD3lNAXPuJJz1fOCEZYk9/GeBFH3w/hCgnfyszOIzwkwgp5I7Q4MJtn0WECp84b5STQUDdmvGi8m3nA==}
    engines: {node: '>=12'}
    peerDependencies:
      react: '>=16.8'
      react-dom: '>=16.8'

  '@tanstack/table-core@8.17.3':
    resolution: {integrity: sha512-mPBodDGVL+fl6d90wUREepHa/7lhsghg2A3vFpakEhrhtbIlgNAZiMr7ccTgak5qbHqF14Fwy+W1yFWQt+WmYQ==}
    engines: {node: '>=12'}

  '@tiptap/core@2.4.0':
    resolution: {integrity: sha512-YJSahk8pkxpCs8SflCZfTnJpE7IPyUWIylfgXM2DefjRQa5DZ+c6sNY0s/zbxKYFQ6AuHVX40r9pCfcqHChGxQ==}
    peerDependencies:
      '@tiptap/pm': ^2.0.0

  '@tiptap/extension-blockquote@2.4.0':
    resolution: {integrity: sha512-nJJy4KsPgQqWTTDOWzFRdjCfG5+QExfZj44dulgDFNh+E66xhamnbM70PklllXJgEcge7xmT5oKM0gKls5XgFw==}
    peerDependencies:
      '@tiptap/core': ^2.0.0

  '@tiptap/extension-bold@2.4.0':
    resolution: {integrity: sha512-csnW6hMDEHoRfxcPRLSqeJn+j35Lgtt1YRiOwn7DlS66sAECGRuoGfCvQSPij0TCDp4VCR9if5Sf8EymhnQumQ==}
    peerDependencies:
      '@tiptap/core': ^2.0.0

  '@tiptap/extension-bubble-menu@2.4.0':
    resolution: {integrity: sha512-s99HmttUtpW3rScWq8rqk4+CGCwergNZbHLTkF6Rp6TSboMwfp+rwL5Q/JkcAG9KGLso1vGyXKbt1xHOvm8zMw==}
    peerDependencies:
      '@tiptap/core': ^2.0.0
      '@tiptap/pm': ^2.0.0

  '@tiptap/extension-bullet-list@2.4.0':
    resolution: {integrity: sha512-9S5DLIvFRBoExvmZ+/ErpTvs4Wf1yOEs8WXlKYUCcZssK7brTFj99XDwpHFA29HKDwma5q9UHhr2OB2o0JYAdw==}
    peerDependencies:
      '@tiptap/core': ^2.0.0

  '@tiptap/extension-character-count@2.4.0':
    resolution: {integrity: sha512-IA3Fubvag5N/7m2xS/T8D1nH26UyebBL9CtZ3/4de4faKgvDQLlILsSI2Hefi7j7rUCYCYzgF2S0Gny+Z76ulw==}
    peerDependencies:
      '@tiptap/core': ^2.0.0
      '@tiptap/pm': ^2.0.0

  '@tiptap/extension-code-block-lowlight@2.4.0':
    resolution: {integrity: sha512-j0SdFq66A97Cn7bQOMqFYBaYsmOltZZ6o4uDZH6fdTvEFbfXTdtTYs2awsNSbW+w/DtivKZCvAX1FRLR3/g/5A==}
    peerDependencies:
      '@tiptap/core': ^2.0.0
      '@tiptap/extension-code-block': ^2.0.0
      '@tiptap/pm': ^2.0.0

  '@tiptap/extension-code-block@2.4.0':
    resolution: {integrity: sha512-QWGdv1D56TBGbbJSj2cIiXGJEKguPiAl9ONzJ/Ql1ZksiQsYwx0YHriXX6TOC//T4VIf6NSClHEtwtxWBQ/Csg==}
    peerDependencies:
      '@tiptap/core': ^2.0.0
      '@tiptap/pm': ^2.0.0

  '@tiptap/extension-code@2.4.0':
    resolution: {integrity: sha512-wjhBukuiyJMq4cTcK3RBTzUPV24k5n1eEPlpmzku6ThwwkMdwynnMGMAmSF3fErh3AOyOUPoTTjgMYN2d10SJA==}
    peerDependencies:
      '@tiptap/core': ^2.0.0

  '@tiptap/extension-color@2.4.0':
    resolution: {integrity: sha512-aVuqGtzTIZO93niADdu+Hx8g03X0pS7wjrJcCcYkkDEbC/siC03zlxKZIYBW1Jiabe99Z7/s2KdtLoK6DW2A2g==}
    peerDependencies:
      '@tiptap/core': ^2.0.0
      '@tiptap/extension-text-style': ^2.0.0

  '@tiptap/extension-document@2.4.0':
    resolution: {integrity: sha512-3jRodQJZDGbXlRPERaloS+IERg/VwzpC1IO6YSJR9jVIsBO6xC29P3cKTQlg1XO7p6ZH/0ksK73VC5BzzTwoHg==}
    peerDependencies:
      '@tiptap/core': ^2.0.0

  '@tiptap/extension-dropcursor@2.4.0':
    resolution: {integrity: sha512-c46HoG2PEEpSZv5rmS5UX/lJ6/kP1iVO0Ax+6JrNfLEIiDULUoi20NqdjolEa38La2VhWvs+o20OviiTOKEE9g==}
    peerDependencies:
      '@tiptap/core': ^2.0.0
      '@tiptap/pm': ^2.0.0

  '@tiptap/extension-floating-menu@2.4.0':
    resolution: {integrity: sha512-vLb9v+htbHhXyty0oaXjT3VC8St4xuGSHWUB9GuAJAQ+NajIO6rBPbLUmm9qM0Eh2zico5mpSD1Qtn5FM6xYzg==}
    peerDependencies:
      '@tiptap/core': ^2.0.0
      '@tiptap/pm': ^2.0.0

  '@tiptap/extension-gapcursor@2.4.0':
    resolution: {integrity: sha512-F4y/0J2lseohkFUw9P2OpKhrJ6dHz69ZScABUvcHxjznJLd6+0Zt7014Lw5PA8/m2d/w0fX8LZQ88pZr4quZPQ==}
    peerDependencies:
      '@tiptap/core': ^2.0.0
      '@tiptap/pm': ^2.0.0

  '@tiptap/extension-hard-break@2.4.0':
    resolution: {integrity: sha512-3+Z6zxevtHza5IsDBZ4lZqvNR3Kvdqwxq/QKCKu9UhJN1DUjsg/l1Jn2NilSQ3NYkBYh2yJjT8CMo9pQIu776g==}
    peerDependencies:
      '@tiptap/core': ^2.0.0

  '@tiptap/extension-heading@2.4.0':
    resolution: {integrity: sha512-fYkyP/VMo7YHO76YVrUjd95Qeo0cubWn/Spavmwm1gLTHH/q7xMtbod2Z/F0wd6QHnc7+HGhO7XAjjKWDjldaw==}
    peerDependencies:
      '@tiptap/core': ^2.0.0

  '@tiptap/extension-highlight@2.4.0':
    resolution: {integrity: sha512-p2I/CaMrs6hzpj/dSw6UNobOWTV38yTjPK+B4ShJQ7IN2u/C82KOTOeFfJoFd9KykmpVOVW3w3nKG3ad0HXPuQ==}
    peerDependencies:
      '@tiptap/core': ^2.0.0

  '@tiptap/extension-history@2.4.0':
    resolution: {integrity: sha512-gr5qsKAXEVGr1Lyk1598F7drTaEtAxqZiuuSwTCzZzkiwgEQsWMWTWc9F8FlneCEaqe1aIYg6WKWlmYPaFwr0w==}
    peerDependencies:
      '@tiptap/core': ^2.0.0
      '@tiptap/pm': ^2.0.0

  '@tiptap/extension-horizontal-rule@2.4.0':
    resolution: {integrity: sha512-yDgxy+YxagcEsBbdWvbQiXYxsv3noS1VTuGwc9G7ZK9xPmBHJ5y0agOkB7HskwsZvJHoaSqNRsh7oZTkf0VR3g==}
    peerDependencies:
      '@tiptap/core': ^2.0.0
      '@tiptap/pm': ^2.0.0

  '@tiptap/extension-image@2.4.0':
    resolution: {integrity: sha512-NIVhRPMO/ONo8OywEd+8zh0Q6Q7EbFHtBxVsvfOKj9KtZkaXQfUO4MzONTyptkvAchTpj9pIzeaEY5fyU87gFA==}
    peerDependencies:
      '@tiptap/core': ^2.0.0

  '@tiptap/extension-italic@2.4.0':
    resolution: {integrity: sha512-aaW/L9q+KNHHK+X73MPloHeIsT191n3VLd3xm6uUcFDnUNvzYJ/q65/1ZicdtCaOLvTutxdrEvhbkrVREX6a8g==}
    peerDependencies:
      '@tiptap/core': ^2.0.0

  '@tiptap/extension-link@2.4.0':
    resolution: {integrity: sha512-r3PjT0bjSKAorHAEBPA0icSMOlqALbxVlWU9vAc+Q3ndzt7ht0CTPNewzFF9kjzARABVt1cblXP/2+c0qGzcsg==}
    peerDependencies:
      '@tiptap/core': ^2.0.0
      '@tiptap/pm': ^2.0.0

  '@tiptap/extension-list-item@2.4.0':
    resolution: {integrity: sha512-reUVUx+2cI2NIAqMZhlJ9uK/+zvRzm1GTmlU2Wvzwc7AwLN4yemj6mBDsmBLEXAKPvitfLh6EkeHaruOGymQtg==}
    peerDependencies:
      '@tiptap/core': ^2.0.0

  '@tiptap/extension-ordered-list@2.4.0':
    resolution: {integrity: sha512-Zo0c9M0aowv+2+jExZiAvhCB83GZMjZsxywmuOrdUbq5EGYKb7q8hDyN3hkrktVHr9UPXdPAYTmLAHztTOHYRA==}
    peerDependencies:
      '@tiptap/core': ^2.0.0

  '@tiptap/extension-paragraph@2.4.0':
    resolution: {integrity: sha512-+yse0Ow67IRwcACd9K/CzBcxlpr9OFnmf0x9uqpaWt1eHck1sJnti6jrw5DVVkyEBHDh/cnkkV49gvctT/NyCw==}
    peerDependencies:
      '@tiptap/core': ^2.0.0

  '@tiptap/extension-placeholder@2.0.3':
    resolution: {integrity: sha512-Z42jo0termRAf0S0L8oxrts94IWX5waU4isS2CUw8xCUigYyCFslkhQXkWATO1qRbjNFLKN2C9qvCgGf4UeBrw==}
    peerDependencies:
      '@tiptap/core': ^2.0.0
      '@tiptap/pm': ^2.0.0

  '@tiptap/extension-strike@2.4.0':
    resolution: {integrity: sha512-pE1uN/fQPOMS3i+zxPYMmPmI3keubnR6ivwM+KdXWOMnBiHl9N4cNpJgq1n2eUUGKLurC2qrQHpnVyGAwBS6Vg==}
    peerDependencies:
      '@tiptap/core': ^2.0.0

  '@tiptap/extension-task-item@2.4.0':
    resolution: {integrity: sha512-x40vdHnmDiBbA2pjWR/92wVGb6jT13Nk2AhRUI/oP/r4ZGKpTypoB7heDnvLBgH0Y5a51dFqU+G1SFFL30u5uA==}
    peerDependencies:
      '@tiptap/core': ^2.0.0
      '@tiptap/pm': ^2.0.0

  '@tiptap/extension-task-list@2.4.0':
    resolution: {integrity: sha512-vmUB3wEJU81QbiHUygBlselQW8YIW8/85UTwANvWx8+KEWyM7EUF4utcm5R2UobIprIcWb4hyVkvW/5iou25gg==}
    peerDependencies:
      '@tiptap/core': ^2.0.0

  '@tiptap/extension-text-style@2.4.0':
    resolution: {integrity: sha512-H0uPWeZ4sXz3o836TDWnpd38qClqzEM2d6QJ9TK+cQ1vE5Gp8wQ5W4fwUV1KAHzpJKE/15+BXBjLyVYQdmXDaQ==}
    peerDependencies:
      '@tiptap/core': ^2.0.0

  '@tiptap/extension-text@2.4.0':
    resolution: {integrity: sha512-LV0bvE+VowE8IgLca7pM8ll7quNH+AgEHRbSrsI3SHKDCYB9gTHMjWaAkgkUVaO1u0IfCrjnCLym/PqFKa+vvg==}
    peerDependencies:
      '@tiptap/core': ^2.0.0

  '@tiptap/extension-underline@2.4.0':
    resolution: {integrity: sha512-guWojb7JxUwLz4OKzwNExJwOkhZjgw/ttkXCMBT0PVe55k998MMYe1nvN0m2SeTW9IxurEPtScH4kYJ0XuSm8Q==}
    peerDependencies:
      '@tiptap/core': ^2.0.0

  '@tiptap/extension-youtube@2.4.0':
    resolution: {integrity: sha512-Ew6Oik9DaqP0xgQSUIWwozqeToJVOY4nqjRoKExGRuLdzgZeS+SmEA22ITBMcnZSJj8XBMgGBLcCWi+A7x1KAg==}
    peerDependencies:
      '@tiptap/core': ^2.0.0

  '@tiptap/pm@2.4.0':
    resolution: {integrity: sha512-B1HMEqGS4MzIVXnpgRZDLm30mxDWj51LkBT/if1XD+hj5gm8B9Q0c84bhvODX6KIs+c6z+zsY9VkVu8w9Yfgxg==}

  '@tiptap/react@2.4.0':
    resolution: {integrity: sha512-baxnIr6Dy+5iGagOEIKFeHzdl1ZRa6Cg+SJ3GDL/BVLpO6KiCM3Mm5ymB726UKP1w7icrBiQD2fGY3Bx8KaiSA==}
    peerDependencies:
      '@tiptap/core': ^2.0.0
      '@tiptap/pm': ^2.0.0
      react: ^17.0.0 || ^18.0.0
      react-dom: ^17.0.0 || ^18.0.0

  '@tiptap/starter-kit@2.4.0':
    resolution: {integrity: sha512-DYYzMZdTEnRn9oZhKOeRCcB+TjhNz5icLlvJKoHoOGL9kCbuUyEf8WRR2OSPckI0+KUIPJL3oHRqO4SqSdTjfg==}

  '@tiptap/suggestion@2.4.0':
    resolution: {integrity: sha512-6dCkjbL8vIzcLWtS6RCBx0jlYPKf2Beuyq5nNLrDDZZuyJow5qJAY0eGu6Xomp9z0WDK/BYOxT4hHNoGMDkoAg==}
    peerDependencies:
      '@tiptap/core': ^2.0.0
      '@tiptap/pm': ^2.0.0

  '@types/cookie@0.6.0':
    resolution: {integrity: sha512-4Kh9a6B2bQciAhf7FSuMRRkUWecJgJu9nPnx3yzpsfXX/c50REIqpHY4C82bXP90qrLtXtkDxTZosYO3UpOwlA==}

  '@types/d3-array@3.2.1':
    resolution: {integrity: sha512-Y2Jn2idRrLzUfAKV2LyRImR+y4oa2AntrgID95SHJxuMUrkNXmanDSed71sRNZysveJVt1hLLemQZIady0FpEg==}

  '@types/d3-axis@3.0.6':
    resolution: {integrity: sha512-pYeijfZuBd87T0hGn0FO1vQ/cgLk6E1ALJjfkC0oJ8cbwkZl3TpgS8bVBLZN+2jjGgg38epgxb2zmoGtSfvgMw==}

  '@types/d3-brush@3.0.6':
    resolution: {integrity: sha512-nH60IZNNxEcrh6L1ZSMNA28rj27ut/2ZmI3r96Zd+1jrZD++zD3LsMIjWlvg4AYrHn/Pqz4CF3veCxGjtbqt7A==}

  '@types/d3-chord@3.0.6':
    resolution: {integrity: sha512-LFYWWd8nwfwEmTZG9PfQxd17HbNPksHBiJHaKuY1XeqscXacsS2tyoo6OdRsjf+NQYeB6XrNL3a25E3gH69lcg==}

  '@types/d3-color@3.1.3':
    resolution: {integrity: sha512-iO90scth9WAbmgv7ogoq57O9YpKmFBbmoEoCHDB2xMBY0+/KVrqAaCDyCE16dUspeOvIxFFRI+0sEtqDqy2b4A==}

  '@types/d3-contour@3.0.6':
    resolution: {integrity: sha512-BjzLgXGnCWjUSYGfH1cpdo41/hgdWETu4YxpezoztawmqsvCeep+8QGfiY6YbDvfgHz/DkjeIkkZVJavB4a3rg==}

  '@types/d3-delaunay@6.0.4':
    resolution: {integrity: sha512-ZMaSKu4THYCU6sV64Lhg6qjf1orxBthaC161plr5KuPHo3CNm8DTHiLw/5Eq2b6TsNP0W0iJrUOFscY6Q450Hw==}

  '@types/d3-dispatch@3.0.6':
    resolution: {integrity: sha512-4fvZhzMeeuBJYZXRXrRIQnvUYfyXwYmLsdiN7XXmVNQKKw1cM8a5WdID0g1hVFZDqT9ZqZEY5pD44p24VS7iZQ==}

  '@types/d3-drag@3.0.7':
    resolution: {integrity: sha512-HE3jVKlzU9AaMazNufooRJ5ZpWmLIoc90A37WU2JMmeq28w1FQqCZswHZ3xR+SuxYftzHq6WU6KJHvqxKzTxxQ==}

  '@types/d3-dsv@3.0.7':
    resolution: {integrity: sha512-n6QBF9/+XASqcKK6waudgL0pf/S5XHPPI8APyMLLUHd8NqouBGLsU8MgtO7NINGtPBtk9Kko/W4ea0oAspwh9g==}

  '@types/d3-ease@3.0.2':
    resolution: {integrity: sha512-NcV1JjO5oDzoK26oMzbILE6HW7uVXOHLQvHshBUW4UMdZGfiY6v5BeQwh9a9tCzv+CeefZQHJt5SRgK154RtiA==}

  '@types/d3-fetch@3.0.7':
    resolution: {integrity: sha512-fTAfNmxSb9SOWNB9IoG5c8Hg6R+AzUHDRlsXsDZsNp6sxAEOP0tkP3gKkNSO/qmHPoBFTxNrjDprVHDQDvo5aA==}

  '@types/d3-force@3.0.10':
    resolution: {integrity: sha512-ZYeSaCF3p73RdOKcjj+swRlZfnYpK1EbaDiYICEEp5Q6sUiqFaFQ9qgoshp5CzIyyb/yD09kD9o2zEltCexlgw==}

  '@types/d3-format@3.0.4':
    resolution: {integrity: sha512-fALi2aI6shfg7vM5KiR1wNJnZ7r6UuggVqtDA+xiEdPZQwy/trcQaHnwShLuLdta2rTymCNpxYTiMZX/e09F4g==}

  '@types/d3-geo@3.1.0':
    resolution: {integrity: sha512-856sckF0oP/diXtS4jNsiQw/UuK5fQG8l/a9VVLeSouf1/PPbBE1i1W852zVwKwYCBkFJJB7nCFTbk6UMEXBOQ==}

  '@types/d3-hierarchy@3.1.7':
    resolution: {integrity: sha512-tJFtNoYBtRtkNysX1Xq4sxtjK8YgoWUNpIiUee0/jHGRwqvzYxkq0hGVbbOGSz+JgFxxRu4K8nb3YpG3CMARtg==}

  '@types/d3-interpolate@3.0.4':
    resolution: {integrity: sha512-mgLPETlrpVV1YRJIglr4Ez47g7Yxjl1lj7YKsiMCb27VJH9W8NVM6Bb9d8kkpG/uAQS5AmbA48q2IAolKKo1MA==}

  '@types/d3-path@3.1.0':
    resolution: {integrity: sha512-P2dlU/q51fkOc/Gfl3Ul9kicV7l+ra934qBFXCFhrZMOL6du1TM0pm1ThYvENukyOn5h9v+yMJ9Fn5JK4QozrQ==}

  '@types/d3-polygon@3.0.2':
    resolution: {integrity: sha512-ZuWOtMaHCkN9xoeEMr1ubW2nGWsp4nIql+OPQRstu4ypeZ+zk3YKqQT0CXVe/PYqrKpZAi+J9mTs05TKwjXSRA==}

  '@types/d3-quadtree@3.0.6':
    resolution: {integrity: sha512-oUzyO1/Zm6rsxKRHA1vH0NEDG58HrT5icx/azi9MF1TWdtttWl0UIUsjEQBBh+SIkrpd21ZjEv7ptxWys1ncsg==}

  '@types/d3-random@3.0.3':
    resolution: {integrity: sha512-Imagg1vJ3y76Y2ea0871wpabqp613+8/r0mCLEBfdtqC7xMSfj9idOnmBYyMoULfHePJyxMAw3nWhJxzc+LFwQ==}

  '@types/d3-scale-chromatic@3.0.3':
    resolution: {integrity: sha512-laXM4+1o5ImZv3RpFAsTRn3TEkzqkytiOY0Dz0sq5cnd1dtNlk6sHLon4OvqaiJb28T0S/TdsBI3Sjsy+keJrw==}

  '@types/d3-scale@4.0.8':
    resolution: {integrity: sha512-gkK1VVTr5iNiYJ7vWDI+yUFFlszhNMtVeneJ6lUTKPjprsvLLI9/tgEGiXJOnlINJA8FyA88gfnQsHbybVZrYQ==}

  '@types/d3-selection@3.0.10':
    resolution: {integrity: sha512-cuHoUgS/V3hLdjJOLTT691+G2QoqAjCVLmr4kJXR4ha56w1Zdu8UUQ5TxLRqudgNjwXeQxKMq4j+lyf9sWuslg==}

  '@types/d3-shape@3.1.6':
    resolution: {integrity: sha512-5KKk5aKGu2I+O6SONMYSNflgiP0WfZIQvVUMan50wHsLG1G94JlxEVnCpQARfTtzytuY0p/9PXXZb3I7giofIA==}

  '@types/d3-time-format@4.0.3':
    resolution: {integrity: sha512-5xg9rC+wWL8kdDj153qZcsJ0FWiFt0J5RB6LYUNZjwSnesfblqrI/bJ1wBdJ8OQfncgbJG5+2F+qfqnqyzYxyg==}

  '@types/d3-time@3.0.3':
    resolution: {integrity: sha512-2p6olUZ4w3s+07q3Tm2dbiMZy5pCDfYwtLXXHUnVzXgQlZ/OyPtUz6OL382BkOuGlLXqfT+wqv8Fw2v8/0geBw==}

  '@types/d3-timer@3.0.2':
    resolution: {integrity: sha512-Ps3T8E8dZDam6fUyNiMkekK3XUsaUEik+idO9/YjPtfj2qruF8tFBXS7XhtE4iIXBLxhmLjP3SXpLhVf21I9Lw==}

  '@types/d3-transition@3.0.8':
    resolution: {integrity: sha512-ew63aJfQ/ms7QQ4X7pk5NxQ9fZH/z+i24ZfJ6tJSfqxJMrYLiK01EAs2/Rtw/JreGUsS3pLPNV644qXFGnoZNQ==}

  '@types/d3-zoom@3.0.8':
    resolution: {integrity: sha512-iqMC4/YlFCSlO8+2Ii1GGGliCAY4XdeG748w5vQUbevlbDu0zSjH/+jojorQVBK/se0j6DUFNPBGSqD3YWYnDw==}

  '@types/d3@7.4.3':
    resolution: {integrity: sha512-lZXZ9ckh5R8uiFVt8ogUNf+pIrK4EsWrx2Np75WvF/eTpJ0FMHNhjXk8CKEx/+gpHbNQyJWehbFaTvqmHWB3ww==}

  '@types/debug@4.1.12':
    resolution: {integrity: sha512-vIChWdVG3LG1SMxEvI/AK+FWJthlrqlTu7fbrlywTkkaONwk/UAGaULXRlf8vkzFBLVm0zkMdCquhL5aOjhXPQ==}

  '@types/diff-match-patch@1.0.36':
    resolution: {integrity: sha512-xFdR6tkm0MWvBfO8xXCSsinYxHcqkQUlcHeSpMC2ukzOb6lwQAfDmW+Qt0AvlGd8HpsS28qKsB+oPeJn9I39jg==}

  '@types/estree@1.0.5':
    resolution: {integrity: sha512-/kYRxGDLWzHOB7q+wtSUQlFrtcdUccpfy+X+9iMBpHK8QLLhx2wIPYuS5DYtR9Wa/YlZAbIovy7qVdB1Aq6Lyw==}

  '@types/geojson@7946.0.14':
    resolution: {integrity: sha512-WCfD5Ht3ZesJUsONdhvm84dmzWOiOzOAqOncN0++w0lBw1o8OuDNJF2McvvCef/yBqb/HYRahp1BYtODFQ8bRg==}

  '@types/hast@2.3.10':
    resolution: {integrity: sha512-McWspRw8xx8J9HurkVBfYj0xKoE25tOFlHGdx4MJ5xORQrMGZNqJhVQWaIbm6Oyla5kYOXtDiopzKRJzEOkwJw==}

  '@types/hast@3.0.4':
    resolution: {integrity: sha512-WPs+bbQw5aCj+x6laNGWLH3wviHtoCv/P3+otBhbOhJgG8qtpdAMlTCxLtsTWA7LH1Oh/bFCHsBn0TPS5m30EQ==}

  '@types/linkify-it@3.0.5':
    resolution: {integrity: sha512-yg6E+u0/+Zjva+buc3EIb+29XEg4wltq7cSmd4Uc2EE/1nUVmxyzpX6gUXD0V8jIrG0r7YeOGVIbYRkxeooCtw==}

  '@types/markdown-it@13.0.8':
    resolution: {integrity: sha512-V+KmpgiipS+zoypeUSS9ojesWtY/0k4XfqcK2fnVrX/qInJhX7rsCxZ/rygiPH2zxlPPrhfuW0I6ddMcWTKLsg==}

  '@types/mdast@3.0.15':
    resolution: {integrity: sha512-LnwD+mUEfxWMa1QpDraczIn6k0Ee3SMicuYSSzS6ZYl2gKS09EClnJYGd8Du6rfc5r/GZEk5o1mRb8TaTj03sQ==}

  '@types/mdurl@1.0.5':
    resolution: {integrity: sha512-6L6VymKTzYSrEf4Nev4Xa1LCHKrlTlYCBMTlQKFuddo1CvQcE52I0mwfOJayueUC7MJuXOeHTcIU683lzd0cUA==}

  '@types/ms@0.7.34':
    resolution: {integrity: sha512-nG96G3Wp6acyAgJqGasjODb+acrI7KltPiRxzHPXnP3NgI28bpQDRv53olbqGXbfcgF5aiiHmO3xpwEpS5Ld9g==}

  '@types/node@18.15.3':
    resolution: {integrity: sha512-p6ua9zBxz5otCmbpb5D3U4B5Nanw6Pk3PPyX05xnxbB/fRv71N7CPmORg7uAD5P70T0xmx1pzAx/FUfa5X+3cw==}

  '@types/node@20.14.8':
    resolution: {integrity: sha512-DO+2/jZinXfROG7j7WKFn/3C6nFwxy2lLpgLjEXJz+0XKphZlTLJ14mo8Vfg8X5BWN6XjyESXq+LcYdT7tR3bA==}

  '@types/prop-types@15.7.12':
    resolution: {integrity: sha512-5zvhXYtRNRluoE/jAp4GVsSduVUzNWKkOZrCDBWYtE7biZywwdC2AcEzg+cSMLFRfVgeAFqpfNabiPjxFddV1Q==}

  '@types/react-dom@18.3.0':
    resolution: {integrity: sha512-EhwApuTmMBmXuFOikhQLIBUn6uFg81SwLMOAUgodJF14SOBOCMdU04gDoYi0WOJJHD144TL32z4yDqCW3dnkQg==}

  '@types/react-modal@3.16.3':
    resolution: {integrity: sha512-xXuGavyEGaFQDgBv4UVm8/ZsG+qxeQ7f77yNrW3n+1J6XAstUy5rYHeIHPh1KzsGc6IkCIdu6lQ2xWzu1jBTLg==}

  '@types/react@18.3.3':
    resolution: {integrity: sha512-hti/R0pS0q1/xx+TsI73XIqk26eBsISZ2R0wUijXIngRK9R/e7Xw/cXVxQK7R5JjW+SV4zGcn5hXjudkN/pLIw==}

  '@types/unist@2.0.10':
    resolution: {integrity: sha512-IfYcSBWE3hLpBg8+X2SEa8LVkJdJEkT2Ese2aaLs3ptGdVtABxndrMaxuFlQ1qdFf9Q5rDvDpxI3WwgvKFAsQA==}

  '@types/unist@3.0.2':
    resolution: {integrity: sha512-dqId9J8K/vGi5Zr7oo212BGii5m3q5Hxlkwy3WpYuKPklmBEvsbMYYyLxAQpSffdLl/gdW0XUpKWFvYmyoWCoQ==}

  '@types/uuid@9.0.8':
    resolution: {integrity: sha512-jg+97EGIcY9AGHJJRaaPVgetKDsrTgbRjQ5Msgjh/DQKEFl0DtyRr/VCOyD1T2R1MNeWPK/u7JoGhlDZnKBAfA==}

  '@uiw/codemirror-extensions-basic-setup@4.22.2':
    resolution: {integrity: sha512-zcHGkldLFN3cGoI5XdOGAkeW24yaAgrDEYoyPyWHODmPiNwybQQoZGnH3qUdzZwUaXtAcLWoAeOPzfNRW2yGww==}
    peerDependencies:
      '@codemirror/autocomplete': '>=6.0.0'
      '@codemirror/commands': '>=6.0.0'
      '@codemirror/language': '>=6.0.0'
      '@codemirror/lint': '>=6.0.0'
      '@codemirror/search': '>=6.0.0'
      '@codemirror/state': '>=6.0.0'
      '@codemirror/view': '>=6.0.0'

  '@uiw/codemirror-theme-quietlight@4.22.2':
    resolution: {integrity: sha512-NtHUttXgnDE8F+lrJA6HfiTNjY8GVJjUwtpvOQywqgNoBDwBpuEfdpvZ/OI0EW0sqZpbVlWfmANT4H5oj3ODaw==}

  '@uiw/codemirror-themes@4.22.2':
    resolution: {integrity: sha512-gsLHn6SUuV5iboBvGrM7YimzLFHQmsNlkGIYs3UaVUJTo/A/ZrKoSJNyPziShLRjBXA2UwKdBTIU6VhHyyaChw==}
    peerDependencies:
      '@codemirror/language': '>=6.0.0'
      '@codemirror/state': '>=6.0.0'
      '@codemirror/view': '>=6.0.0'

  '@uiw/react-codemirror@4.22.2':
    resolution: {integrity: sha512-okCSl+WJG63gRx8Fdz7v0C6RakBQnbb3pHhuzIgDB+fwhipgFodSnu2n9oOsQesJ5YQ7mSOcKMgX0JEsu4nnfQ==}
    peerDependencies:
      '@babel/runtime': '>=7.11.0'
      '@codemirror/state': '>=6.0.0'
      '@codemirror/theme-one-dark': '>=6.0.0'
      '@codemirror/view': '>=6.0.0'
      codemirror: '>=6.0.0'
      react: '>=16.8.0'
      react-dom: '>=16.8.0'

  '@vue/compiler-core@3.4.30':
    resolution: {integrity: sha512-ZL8y4Xxdh8O6PSwfdZ1IpQ24PjTAieOz3jXb/MDTfDtANcKBMxg1KLm6OX2jofsaQGYfIVzd3BAG22i56/cF1w==}

  '@vue/compiler-dom@3.4.30':
    resolution: {integrity: sha512-+16Sd8lYr5j/owCbr9dowcNfrHd+pz+w2/b5Lt26Oz/kB90C9yNbxQ3bYOvt7rI2bxk0nqda39hVcwDFw85c2Q==}

  '@vue/compiler-sfc@3.4.30':
    resolution: {integrity: sha512-8vElKklHn/UY8+FgUFlQrYAPbtiSB2zcgeRKW7HkpSRn/JjMRmZvuOtwDx036D1aqKNSTtXkWRfqx53Qb+HmMg==}

  '@vue/compiler-ssr@3.4.30':
    resolution: {integrity: sha512-ZJ56YZGXJDd6jky4mmM0rNaNP6kIbQu9LTKZDhcpddGe/3QIalB1WHHmZ6iZfFNyj5mSypTa4+qDJa5VIuxMSg==}

  '@vue/reactivity@3.4.30':
    resolution: {integrity: sha512-bVJurnCe3LS0JII8PPoAA63Zd2MBzcKrEzwdQl92eHCcxtIbxD2fhNwJpa+KkM3Y/A4T5FUnmdhgKwOf6BfbcA==}

  '@vue/runtime-core@3.4.30':
    resolution: {integrity: sha512-qaFEbnNpGz+tlnkaualomogzN8vBLkgzK55uuWjYXbYn039eOBZrWxyXWq/7qh9Bz2FPifZqGjVDl/FXiq9L2g==}

  '@vue/runtime-dom@3.4.30':
    resolution: {integrity: sha512-tV6B4YiZRj5QsaJgw2THCy5C1H+2UeywO9tqgWEc21tn85qHEERndHN/CxlyXvSBFrpmlexCIdnqPuR9RM9thw==}

  '@vue/server-renderer@3.4.30':
    resolution: {integrity: sha512-TBD3eqR1DeDc0cMrXS/vEs/PWzq1uXxnvjoqQuDGFIEHFIwuDTX/KWAQKIBjyMWLFHEeTDGYVsYci85z2UbTDg==}
    peerDependencies:
      vue: 3.4.30

  '@vue/shared@3.4.30':
    resolution: {integrity: sha512-CLg+f8RQCHQnKvuHY9adMsMaQOcqclh6Z5V9TaoMgy0ut0tz848joZ7/CYFFyF/yZ5i2yaw7Fn498C+CNZVHIg==}

  acorn@8.12.0:
    resolution: {integrity: sha512-RTvkC4w+KNXrM39/lWCUaG0IbRkWdCv7W/IOW9oU6SawyxulvkQy5HQPVTKxEjczcUvapcrw3cFx/60VN/NRNw==}
    engines: {node: '>=0.4.0'}
    hasBin: true

  ag-charts-types@10.3.1:
    resolution: {integrity: sha512-oZvu9vJLk6lmzaYi0TmVVmHFZJpVNFziU0bnllx4wR3muXCmnxz5LouKIZ8CYnNiC7VO5HmHNlFu+0DmEO5zxg==}

  ag-grid-community@31.3.2:
    resolution: {integrity: sha512-GxqFRD0OcjaVRE1gwLgoP0oERNPH8Lk8wKJ1txulsxysEQ5dZWHhiIoXXSiHjvOCVMkK/F5qzY6HNrn6VeDMTQ==}

  ag-grid-community@32.3.2:
    resolution: {integrity: sha512-ZrgS7+F0JKV6+sy7VQdt+9xhOJd6TAnXXEmw20ByG6AZdcIDEKBRHW7TfNwUqisXJjGKoaXnYByuMz7rL9PcPg==}

  ag-grid-react@31.3.2:
    resolution: {integrity: sha512-SFHN05bsXp901rIT00Fa6iQLCtyavoJiKaXEDUtAU5LMu+GTkjs/FPQBQ8754omgdDFr4NsS3Ri6QbqBne3rug==}
    peerDependencies:
      react: ^16.3.0 || ^17.0.0 || ^18.0.0
      react-dom: ^16.3.0 || ^17.0.0 || ^18.0.0

  ai@3.2.10:
    resolution: {integrity: sha512-RsNt4h7ygV150qWzIAdJimzKEPP2VtboVk1aZvR4vsIhQqbgglIRfHHuGTBRQgX6JMEXY5u1+VqQRdwcvzvr5w==}
    engines: {node: '>=18'}
    peerDependencies:
      openai: ^4.42.0
      react: ^18 || ^19
      svelte: ^3.0.0 || ^4.0.0
      zod: ^3.0.0
    peerDependenciesMeta:
      openai:
        optional: true
      react:
        optional: true
      svelte:
        optional: true
      zod:
        optional: true

  ansi-regex@5.0.1:
    resolution: {integrity: sha512-quJQXlTSUGL2LH9SUXo8VwsY4soanhgo6LNSm84E1LBcE8s3O0wpdiRzyR9z/ZZJMlMWv37qOOb9pdJlMUEKFQ==}
    engines: {node: '>=8'}

  ansi-regex@6.0.1:
    resolution: {integrity: sha512-n5M855fKb2SsfMIiFFoVrABHJC8QtHwVx+mHWP3QcEqBHYienj5dHSgjbxtC0WEZXYt4wcD6zrQElDPhFuZgfA==}
    engines: {node: '>=12'}

  ansi-styles@4.3.0:
    resolution: {integrity: sha512-zbB9rCJAT1rbjiVDb2hqKFHNYLxgtk8NURxZ3IZwD3F6NtxbXZQCnnSi1Lkx+IDohdPlFp222wVALIheZJQSEg==}
    engines: {node: '>=8'}

  ansi-styles@6.2.1:
    resolution: {integrity: sha512-bN798gFfQX+viw3R7yrGWRqnrN2oRkEkUjjl4JNn4E8GxxbjtG3FbrEIIY3l8/hrwUwIeCZvi4QuOTP4MErVug==}
    engines: {node: '>=12'}

  ansi-to-html@0.7.2:
    resolution: {integrity: sha512-v6MqmEpNlxF+POuyhKkidusCHWWkaLcGRURzivcU3I9tv7k4JVhFcnukrM5Rlk2rUywdZuzYAZ+kbZqWCnfN3g==}
    engines: {node: '>=8.0.0'}
    hasBin: true

  any-promise@1.3.0:
    resolution: {integrity: sha512-7UvmKalWRt1wgjL1RrGxoSJW/0QZFIegpeGvZG9kjp8vrRu55XTHbwnqq2GpXm9uLbcuhxm3IqX9OB4MZR1b2A==}

  anymatch@3.1.3:
    resolution: {integrity: sha512-KMReFUr0B4t+D+OBkjR3KYqvocp2XaSzO55UcB6mgQMd3KbcE+mWTyvVV7D/zsdEbNnV6acZUutkiHQXvTr1Rw==}
    engines: {node: '>= 8'}

  arg@5.0.2:
    resolution: {integrity: sha512-PYjyFOLKQ9y57JvQ6QLo8dAgNqswh8M1RMJYdQduT6xbWSgK36P/Z/v+p888pM69jMMfS8Xd8F6I1kQ/I9HUGg==}

  argparse@2.0.1:
    resolution: {integrity: sha512-8+9WqebbFzpX9OR+Wa6O29asIogeRMzcGtAINdpMHHyAg10f05aSFVBbcEqGf/PXw1EjAZ+q2/bEBg3DvurK3Q==}

  aria-hidden@1.2.4:
    resolution: {integrity: sha512-y+CcFFwelSXpLZk/7fMB2mUbGtX9lKycf1MWJ7CaTIERyitVlyQx6C+sxcROU2BAJ24OiZyK+8wj2i8AlBoS3A==}
    engines: {node: '>=10'}

  aria-query@5.3.0:
    resolution: {integrity: sha512-b0P0sZPKtyu8HkeRAfCq0IfURZK+SuwMjY1UXGBU27wpAiTwQAIlq56IbIO+ytk/JjS1fMR14ee5WBBfKi5J6A==}

  autoprefixer@10.4.19:
    resolution: {integrity: sha512-BaENR2+zBZ8xXhM4pUaKUxlVdxZ0EZhjvbopwnXmxRUfqDmwSpC2lAi/QXvx7NRdPCo1WKEcEF6mV64si1z4Ew==}
    engines: {node: ^10 || ^12 || >=14}
    hasBin: true
    peerDependencies:
      postcss: ^8.1.0

  axobject-query@4.0.0:
    resolution: {integrity: sha512-+60uv1hiVFhHZeO+Lz0RYzsVHy5Wr1ayX0mwda9KPDVLNJgZ1T9Ny7VmFbLDzxsH0D87I86vgj3gFrjTJUYznw==}

  bail@2.0.2:
    resolution: {integrity: sha512-0xO6mYd7JB2YesxDKplafRpsiOzPt9V02ddPCLbY1xYGPOX24NTyN50qnUxgCPcSoYMhKpAuBTjQoRZCAkUDRw==}

  balanced-match@1.0.2:
    resolution: {integrity: sha512-3oSeUO0TMV67hN1AmbXsK4yaqU7tjiHlbxRDZOpH0KW9+CeX4bRAaX0Anxt0tx2MrpRpWwQaPwIlISEJhYU5Pw==}

  binary-extensions@2.3.0:
    resolution: {integrity: sha512-Ceh+7ox5qe7LJuLHoY0feh3pHuUDHAcRUeyL2VYghZwfpkNIy/+8Ocg0a3UuSoYzavmylwuLWQOf3hl0jjMMIw==}
    engines: {node: '>=8'}

  brace-expansion@2.0.1:
    resolution: {integrity: sha512-XnAIvQ8eM+kC6aULx6wuQiwVsnzsi9d3WxzV3FpWTGA19F621kwdbsAcFKXgKUHZWsy+mY6iL1sHTxWEFCytDA==}

  braces@3.0.3:
    resolution: {integrity: sha512-yQbXgO/OSZVD2IsiLlro+7Hf6Q18EJrKSEsdoMzKePKXct3gvD8oLcOQdIzGupr5Fj+EDe8gO/lxc1BzfMpxvA==}
    engines: {node: '>=8'}

  browserslist@4.23.1:
    resolution: {integrity: sha512-TUfofFo/KsK/bWZ9TWQ5O26tsWW4Uhmt8IYklbnUa70udB6P2wA7w7o4PY4muaEPBQaAX+CEnmmIA41NVHtPVw==}
    engines: {node: ^6 || ^7 || ^8 || ^9 || ^10 || ^11 || ^12 || >=13.7}
    hasBin: true

  buffer-equal-constant-time@1.0.1:
    resolution: {integrity: sha512-zRpUiDwd/xk6ADqPMATG8vc9VPrkck7T07OIx0gnjmJAnHnTVXNQG3vfvWNuiZIkwu9KrKdA1iJKfsfTVxE6NA==}

  busboy@1.6.0:
    resolution: {integrity: sha512-8SFQbg/0hQ9xy3UNTB0YEnsNBbWfhf7RtnzpL7TkBiTBRfrQ9Fxcnz7VJsleJpyp6rVLvXiuORqjlHi5q+PYuA==}
    engines: {node: '>=10.16.0'}

  camelcase-css@2.0.1:
    resolution: {integrity: sha512-QOSvevhslijgYwRx6Rv7zKdMF8lbRmx+uQGx2+vDc+KI/eBnsy9kit5aj23AgGu3pa4t9AgwbnXWqS+iOY+2aA==}
    engines: {node: '>= 6'}

  caniuse-lite@1.0.30001636:
    resolution: {integrity: sha512-bMg2vmr8XBsbL6Lr0UHXy/21m84FTxDLWn2FSqMd5PrlbMxwJlQnC2YWYxVgp66PZE+BBNF2jYQUBKCo1FDeZg==}

  chalk@5.3.0:
    resolution: {integrity: sha512-dLitG79d+GV1Nb/VYcCDFivJeK1hiukt9QjRNVOsUtTy1rR1YJsmpGGTZ3qJos+uw7WmWF4wUwBd9jxjocFC2w==}
    engines: {node: ^12.17.0 || ^14.13 || >=16.0.0}

  character-entities@2.0.2:
    resolution: {integrity: sha512-shx7oQ0Awen/BRIdkjkvz54PnEEI/EjwXDSIZp86/KKdbafHh1Df/RYGBhn4hbe2+uKC9FnT5UCEdyPz3ai9hQ==}

  chokidar@3.6.0:
    resolution: {integrity: sha512-7VT13fmjotKpGipCW9JEQAusEPE+Ei8nl6/g4FBAmIm0GOOLMua9NDDo/DWp0ZAxCr3cPq5ZpBqmPAQgDda2Pw==}
    engines: {node: '>= 8.10.0'}

  class-variance-authority@0.7.0:
    resolution: {integrity: sha512-jFI8IQw4hczaL4ALINxqLEXQbWcNjoSkloa4IaufXCJr6QawJyw7tuRysRsrE8w2p/4gGaxKIt/hX3qz/IbD1A==}

  classcat@5.0.5:
    resolution: {integrity: sha512-JhZUT7JFcQy/EzW605k/ktHtncoo9vnyW/2GspNYwFlN1C/WmjuV/xtS04e9SOkL2sTdw0VAZ2UGCcQ9lR6p6w==}

  client-only@0.0.1:
    resolution: {integrity: sha512-IV3Ou0jSMzZrd3pZ48nLkT9DA7Ag1pnPzaiQhpW7c3RbcqqzvzzVu+L8gfqMp/8IM2MQtSiqaCxrrcfu8I8rMA==}

  clsx@2.0.0:
    resolution: {integrity: sha512-rQ1+kcj+ttHG0MKVGBUXwayCCF1oh39BF5COIpRzuCEv8Mwjv0XucrI2ExNTOn9IlLifGClWQcU9BrZORvtw6Q==}
    engines: {node: '>=6'}

  clsx@2.1.1:
    resolution: {integrity: sha512-eYm0QWBtUrBWZWG0d386OGAw16Z995PiOVo2B7bjWSbHedGl5e0ZWaq65kOGgUSNesEIDkB9ISbTg/JK9dhCZA==}
    engines: {node: '>=6'}

  cmdk@0.2.1:
    resolution: {integrity: sha512-U6//9lQ6JvT47+6OF6Gi8BvkxYQ8SCRRSKIJkthIMsFsLZRG0cKvTtuTaefyIKMQb8rvvXy0wGdpTNq/jPtm+g==}
    peerDependencies:
      react: ^18.0.0
      react-dom: ^18.0.0

  cmdk@1.0.0:
    resolution: {integrity: sha512-gDzVf0a09TvoJ5jnuPvygTB77+XdOSwEmJ88L6XPFPlv7T3RxbP9jgenfylrAMD0+Le1aO0nVjQUzl2g+vjz5Q==}
    peerDependencies:
      react: ^18.0.0
      react-dom: ^18.0.0

  code-red@1.0.4:
    resolution: {integrity: sha512-7qJWqItLA8/VPVlKJlFXU+NBlo/qyfs39aJcuMT/2ere32ZqvF5OSxgdM5xOfJJ7O429gg2HM47y8v9P+9wrNw==}

  codemirror@6.0.1:
    resolution: {integrity: sha512-J8j+nZ+CdWmIeFIGXEFbFPtpiYacFMDR8GlHK3IyHQJMCaVRfGx9NT+Hxivv1ckLWPvNdZqndbr/7lVhrf/Svg==}

  color-convert@2.0.1:
    resolution: {integrity: sha512-RRECPsj7iu/xb5oKYcsFHSppFNnsj/52OVTRKb4zP5onXwVF3zVmmToNcOfGC+CRDpfK/U584fMg38ZHCaElKQ==}
    engines: {node: '>=7.0.0'}

  color-name@1.1.4:
    resolution: {integrity: sha512-dOy+3AuW3a2wNbZHIuMZpTcgjGuLU/uBL/ubcZF9OXbDo8ff4O8yVp5Bf0efS8uEoYo5q4Fx7dY9OgQGXgAsQA==}

  comma-separated-tokens@2.0.3:
    resolution: {integrity: sha512-Fu4hJdvzeylCfQPp9SGWidpzrMs7tTrlu6Vb8XGaRGck8QSNZJJp538Wrb60Lax4fPwR64ViY468OIUTbRlGZg==}

  commander@4.1.1:
    resolution: {integrity: sha512-NOKm8xhkzAjzFx8B2v5OAHT+u5pRQc2UCa2Vq9jYL/31o2wi9mxBA7LIFs3sV5VSC49z6pEhfbMULvShKj26WA==}
    engines: {node: '>= 6'}

  cookie@0.5.0:
    resolution: {integrity: sha512-YZ3GUyn/o8gfKJlnlX7g7xq4gyO6OSuhGPKaaGssGB2qgDUS0gPgtTvoyZLTt9Ab6dC4hfc9dV5arkvc/OCmrw==}
    engines: {node: '>= 0.6'}

  cookie@0.6.0:
    resolution: {integrity: sha512-U71cyTamuh1CRNCfpGY6to28lxvNwPG4Guz/EVjgf3Jmzv0vlDp1atT9eS5dDjMYHucpHbWns6Lwf3BKz6svdw==}
    engines: {node: '>= 0.6'}

  cookies-next@4.2.1:
    resolution: {integrity: sha512-qsjtZ8TLlxCSX2JphMQNhkm3V3zIMQ05WrLkBKBwu50npBbBfiZWIdmSMzBGcdGKfMK19E0PIitTfRFAdMGHXg==}

  core-js@3.39.0:
    resolution: {integrity: sha512-raM0ew0/jJUqkJ0E6e8UDtl+y/7ktFivgWvqw8dNSQeNWoSDLvQ1H/RN3aPXB9tBd4/FhyR4RDPGhsNIMsAn7g==}

  crelt@1.0.6:
    resolution: {integrity: sha512-VQ2MBenTq1fWZUH9DJNGti7kKv6EeAuYr3cLwxUWhIu1baTaXh4Ib5W2CqHVqib4/MqbYGJqiL3Zb8GJZr3l4g==}

  cross-spawn@7.0.3:
    resolution: {integrity: sha512-iRDPJKUPVEND7dHPO8rkbOnPpyDygcDFtWjpeWNCgy8WP2rXcxXL8TskReQl6OrB2G7+UJrags1q15Fudc7G6w==}
    engines: {node: '>= 8'}

  css-styled@1.0.8:
    resolution: {integrity: sha512-tCpP7kLRI8dI95rCh3Syl7I+v7PP+2JYOzWkl0bUEoSbJM+u8ITbutjlQVf0NC2/g4ULROJPi16sfwDIO8/84g==}

  css-to-mat@1.1.1:
    resolution: {integrity: sha512-kvpxFYZb27jRd2vium35G7q5XZ2WJ9rWjDUMNT36M3Hc41qCrLXFM5iEKMGXcrPsKfXEN+8l/riB4QzwwwiEyQ==}

  css-tree@2.3.1:
    resolution: {integrity: sha512-6Fv1DV/TYw//QF5IzQdqsNDjx/wc8TrMBZsqjL9eW01tWb7R7k/mq+/VXfJCl7SoD5emsJop9cOByJZfs8hYIw==}
    engines: {node: ^10 || ^12.20.0 || ^14.13.0 || >=15.0.0}

  cssesc@3.0.0:
    resolution: {integrity: sha512-/Tb/JcjK111nNScGob5MNtsntNM1aCNUDipB/TkwZFhyDrrE47SOx/18wF2bbjgc3ZzCSKW1T5nt5EbFoAz/Vg==}
    engines: {node: '>=4'}
    hasBin: true

  csstype@3.1.3:
    resolution: {integrity: sha512-M1uQkMl8rQK/szD0LNhtqxIPLpimGm8sOBwU7lLnCpSbTyY3yeU1Vc7l4KT5zT4s/yOxHH5O7tIuuLOCnLADRw==}

  d3-array@3.2.4:
    resolution: {integrity: sha512-tdQAmyA18i4J7wprpYq8ClcxZy3SC31QMeByyCFyRt7BVHdREQZ5lpzoe5mFEYZUWe+oq8HBvk9JjpibyEV4Jg==}
    engines: {node: '>=12'}

  d3-color@3.1.0:
    resolution: {integrity: sha512-zg/chbXyeBtMQ1LbD/WSoW2DpC3I0mpmPdW+ynRTj/x2DAWYrIY7qeZIHidozwV24m4iavr15lNwIwLxRmOxhA==}
    engines: {node: '>=12'}

  d3-dispatch@3.0.1:
    resolution: {integrity: sha512-rzUyPU/S7rwUflMyLc1ETDeBj0NRuHKKAcvukozwhshr6g6c5d8zh4c2gQjY2bZ0dXeGLWc1PF174P2tVvKhfg==}
    engines: {node: '>=12'}

  d3-drag@3.0.0:
    resolution: {integrity: sha512-pWbUJLdETVA8lQNJecMxoXfH6x+mO2UQo8rSmZ+QqxcbyA3hfeprFgIT//HW2nlHChWeIIMwS2Fq+gEARkhTkg==}
    engines: {node: '>=12'}

  d3-ease@3.0.1:
    resolution: {integrity: sha512-wR/XK3D3XcLIZwpbvQwQ5fK+8Ykds1ip7A2Txe0yxncXSdq1L9skcG7blcedkOX+ZcgxGAmLX1FrRGbADwzi0w==}
    engines: {node: '>=12'}

  d3-format@3.1.0:
    resolution: {integrity: sha512-YyUI6AEuY/Wpt8KWLgZHsIU86atmikuoOmCfommt0LYHiQSPjvX2AcFc38PX0CBpr2RCyZhjex+NS/LPOv6YqA==}
    engines: {node: '>=12'}

  d3-interpolate@3.0.1:
    resolution: {integrity: sha512-3bYs1rOD33uo8aqJfKP3JWPAibgw8Zm2+L9vBKEHJ2Rg+viTR7o5Mmv5mZcieN+FRYaAOWX5SJATX6k1PWz72g==}
    engines: {node: '>=12'}

  d3-path@3.1.0:
    resolution: {integrity: sha512-p3KP5HCf/bvjBSSKuXid6Zqijx7wIfNW+J/maPs+iwR35at5JCbLUT0LzF1cnjbCHWhqzQTIN2Jpe8pRebIEFQ==}
    engines: {node: '>=12'}

  d3-scale@4.0.2:
    resolution: {integrity: sha512-GZW464g1SH7ag3Y7hXjf8RoUuAFIqklOAq3MRl4OaWabTFJY9PN/E1YklhXLh+OQ3fM9yS2nOkCoS+WLZ6kvxQ==}
    engines: {node: '>=12'}

  d3-selection@3.0.0:
    resolution: {integrity: sha512-fmTRWbNMmsmWq6xJV8D19U/gw/bwrHfNXxrIN+HfZgnzqTHp9jOmKMhsTUjXOJnZOdZY9Q28y4yebKzqDKlxlQ==}
    engines: {node: '>=12'}

  d3-shape@3.2.0:
    resolution: {integrity: sha512-SaLBuwGm3MOViRq2ABk3eLoxwZELpH6zhl3FbAoJ7Vm1gofKx6El1Ib5z23NUEhF9AsGl7y+dzLe5Cw2AArGTA==}
    engines: {node: '>=12'}

  d3-time-format@4.1.0:
    resolution: {integrity: sha512-dJxPBlzC7NugB2PDLwo9Q8JiTR3M3e4/XANkreKSUxF8vvXKqm1Yfq4Q5dl8budlunRVlUUaDUgFt7eA8D6NLg==}
    engines: {node: '>=12'}

  d3-time@3.1.0:
    resolution: {integrity: sha512-VqKjzBLejbSMT4IgbmVgDjpkYrNWUYJnbCGo874u7MMKIWsILRX+OpX/gTk8MqjpT1A/c6HY2dCA77ZN0lkQ2Q==}
    engines: {node: '>=12'}

  d3-timer@3.0.1:
    resolution: {integrity: sha512-ndfJ/JxxMd3nw31uyKoY2naivF+r29V+Lc0svZxe1JvvIRmi8hUsrMvdOwgS1o6uBHmiz91geQ0ylPP0aj1VUA==}
    engines: {node: '>=12'}

  d3-transition@3.0.1:
    resolution: {integrity: sha512-ApKvfjsSR6tg06xrL434C0WydLr7JewBB3V+/39RMHsaXTOG0zmt/OAXeng5M5LBm0ojmxJrpomQVZ1aPvBL4w==}
    engines: {node: '>=12'}
    peerDependencies:
      d3-selection: 2 - 3

  d3-zoom@3.0.0:
    resolution: {integrity: sha512-b8AmV3kfQaqWAuacbPuNbL6vahnOJflOhexLzMMNLga62+/nh0JzvJ0aO/5a5MVgUFGS7Hu1P9P03o3fJkDCyw==}
    engines: {node: '>=12'}

  date-fns@3.6.0:
    resolution: {integrity: sha512-fRHTG8g/Gif+kSh50gaGEdToemgfj74aRX3swtiouboip5JDLAyDE9F11nHMIcvOaXeOC6D7SpNhi7uFyB7Uww==}

  dayjs@1.11.11:
    resolution: {integrity: sha512-okzr3f11N6WuqYtZSvm+F776mB41wRZMhKP+hc34YdW+KmtYYK9iqvHSwo2k9FEH3fhGXvOPV6yz2IcSrfRUDg==}

  debug@4.3.5:
    resolution: {integrity: sha512-pt0bNEmneDIvdL1Xsd9oDQ/wrQRkXDT4AUWlNZNPKvW5x/jyO9VFXkJUP07vQ2upmw5PlaITaPKc31jK13V+jg==}
    engines: {node: '>=6.0'}
    peerDependencies:
      supports-color: '*'
    peerDependenciesMeta:
      supports-color:
        optional: true

  decimal.js-light@2.5.1:
    resolution: {integrity: sha512-qIMFpTMZmny+MMIitAB6D7iVPEorVw6YQRWkvarTkT4tBeSLLiHzcwj6q0MmYSFCiVpiqPJTJEYIrpcPzVEIvg==}

  decode-named-character-reference@1.0.2:
    resolution: {integrity: sha512-O8x12RzrUF8xyVcY0KJowWsmaJxQbmy0/EtnNtHRpsOcT7dFk5W598coHqBVpmWo1oQQfsCqfCmkZN5DJrZVdg==}

  dequal@2.0.3:
    resolution: {integrity: sha512-0je+qPKHEMohvfRTCEo3CrPG6cAzAYgmzKyxRiYSSDkS6eGJdyVJm7WaYA5ECaAD9wLB2T4EEeymA5aFVcYXCA==}
    engines: {node: '>=6'}

  detect-node-es@1.1.0:
    resolution: {integrity: sha512-ypdmJU/TbBby2Dxibuv7ZLW3Bs1QEmM7nHjEANfohJLvE0XVujisn1qPJcZxg+qDucsr+bP6fLD1rPS3AhJ7EQ==}

  devlop@1.1.0:
    resolution: {integrity: sha512-RWmIqhcFf1lRYBvNmr7qTNuyCt/7/ns2jbpp1+PalgE/rDQcBT0fioSMUpJ93irlUhC5hrg4cYqe6U+0ImW0rA==}

  didyoumean@1.2.2:
    resolution: {integrity: sha512-gxtyfqMg7GKyhQmb056K7M3xszy/myH8w+B4RT+QXBQsvAOdc3XymqDDPHx1BgPgsdAA5SIifona89YtRATDzw==}

  diff-match-patch@1.0.5:
    resolution: {integrity: sha512-IayShXAgj/QMXgB0IWmKx+rOPuGMhqm5w6jvFxmVenXKIzRqTAAsbBPT3kWQeGANj3jGgvcvv4yK6SxqYmikgw==}

  diff@5.2.0:
    resolution: {integrity: sha512-uIFDxqpRZGZ6ThOk84hEfqWoHx2devRFvpTZcTHur85vImfaxUbTW9Ryh4CpCuDnToOP1CEtXKIgytHBPVff5A==}
    engines: {node: '>=0.3.1'}

  dlv@1.1.3:
    resolution: {integrity: sha512-+HlytyjlPKnIG8XuRG8WvmBP8xs8P71y+SKKS6ZXWoEgLuePxtDoUEiH7WkdePWrQ5JBpE6aoVqfZfJUQkjXwA==}

  dnd-core@14.0.1:
    resolution: {integrity: sha512-+PVS2VPTgKFPYWo3vAFEA8WPbTf7/xo43TifH9G8S1KqnrQu0o77A3unrF5yOugy4mIz7K5wAVFHUcha7wsz6A==}

  dom-helpers@5.2.1:
    resolution: {integrity: sha512-nRCa7CK3VTrM2NmGkIy4cbK7IZlgBE/PYMn55rrXefr5xXDP0LdtfPnblFDoVdcAfslJ7or6iqAUnx0CCGIWQA==}

  eastasianwidth@0.2.0:
    resolution: {integrity: sha512-I88TYZWc9XiYHRQ4/3c5rjjfgkjhLyW2luGIheGERbNQ6OY7yTybanSpDXZa8y7VUP9YmDcYa+eyq4ca7iLqWA==}

  ecdsa-sig-formatter@1.0.11:
    resolution: {integrity: sha512-nagl3RYrbNv6kQkeJIpt6NJZy8twLB/2vtz6yN9Z4vRKHN4/QZJIEbqohALSgwKdnksuY3k5Addp5lg8sVoVcQ==}

  electron-to-chromium@1.4.811:
    resolution: {integrity: sha512-CDyzcJ5XW78SHzsIOdn27z8J4ist8eaFLhdto2hSMSJQgsiwvbv2fbizcKUICryw1Wii1TI/FEkvzvJsR3awrA==}

  emoji-regex@8.0.0:
    resolution: {integrity: sha512-MSjYzcWNOA0ewAHpz0MxpYFvwg6yjy1NG3xteoqz644VCo/RPgnr1/GGt+ic3iJTzQ8Eu3TdM14SawnVUmGE6A==}

  emoji-regex@9.2.2:
    resolution: {integrity: sha512-L18DaJsXSUk2+42pv8mLs5jJT2hqFkFE4j21wOmgbUqsZ2hL72NsUU785g9RXgo3s0ZNgVl42TiHp3ZtOv/Vyg==}

  entities@2.2.0:
    resolution: {integrity: sha512-p92if5Nz619I0w+akJrLZH0MX0Pb5DX39XOwQTtXSdQQOaYH03S1uIQp4mhOZtAXrxq4ViO67YTiLBo2638o9A==}

  entities@4.5.0:
    resolution: {integrity: sha512-V0hjH4dGPh9Ao5p0MoRY6BVqtwCjhz6vI5LT8AJ55H+4g9/4vbHx1I54fS0XuclLhDHArPQCiMjDxjaL8fPxhw==}
    engines: {node: '>=0.12'}

  escalade@3.1.2:
    resolution: {integrity: sha512-ErCHMCae19vR8vQGe50xIsVomy19rg6gFu3+r3jkEO46suLMWBksvVyoGgQV+jOfl84ZSOSlmv6Gxa89PmTGmA==}
    engines: {node: '>=6'}

  escape-string-regexp@4.0.0:
    resolution: {integrity: sha512-TtpcNJ3XAzx3Gq8sWRzJaVajRs0uVxA2YAkdb1jm2YkPz4G6egUFAyA3n5vtEIZefPk5Wa4UXbKuS5fKkJWdgA==}
    engines: {node: '>=10'}

  estree-walker@2.0.2:
    resolution: {integrity: sha512-Rfkk/Mp/DL7JVje3u18FxFujQlTNR2q6QfMSMB7AvCBx91NGj/ba3kCfza0f6dVDbw7YlRf/nDrn7pQrCCyQ/w==}

  estree-walker@3.0.3:
    resolution: {integrity: sha512-7RUKfXgSMMkzt6ZuXmqapOurLGPPfgj6l9uRZ7lRGolvk0y2yocc35LdcxKC5PQZdn2DMqioAQ2NoWcrTKmm6g==}

  eventemitter3@4.0.7:
    resolution: {integrity: sha512-8guHBZCwKnFhYdHr2ysuRWErTwhoN2X8XELRlrRwpmfeY2jjuUN4taQMsULKUVo1K4DvZl+0pgfyoysHxvmvEw==}

  eventsource-parser@1.1.2:
    resolution: {integrity: sha512-v0eOBUbiaFojBu2s2NPBfYUoRR9GjcDNvCXVaqEf5vVfpIAh9f8RCo4vXTP8c63QRKCFwoLpMpTdPwwhEKVgzA==}
    engines: {node: '>=14.18'}

  exenv@1.2.2:
    resolution: {integrity: sha512-Z+ktTxTwv9ILfgKCk32OX3n/doe+OcLTRtqK9pcL+JsP3J1/VW8Uvl4ZjLlKqeW4rzK4oesDOGMEMRIZqtP4Iw==}

  extend@3.0.2:
    resolution: {integrity: sha512-fjquC59cD7CyW6urNXK0FBufkZcoiGG80wTuPujX590cB5Ttln20E2UB4S/WARVqhXffZl2LNgS+gQdPIIim/g==}

  fast-deep-equal@3.1.3:
    resolution: {integrity: sha512-f3qQ9oQy9j2AhBe/H9VC91wLmKBCCU/gDOnKNAYG5hswO7BLKj09Hc5HYNz9cGI++xlpDCIgDaitVs03ATR84Q==}

  fast-equals@5.0.1:
    resolution: {integrity: sha512-WF1Wi8PwwSY7/6Kx0vKXtw8RwuSGoM1bvDaJbu7MxDlR1vovZjIAKrnzyrThgAjm6JDTu0fVgWXDlMGspodfoQ==}
    engines: {node: '>=6.0.0'}

  fast-glob@3.3.2:
    resolution: {integrity: sha512-oX2ruAFQwf/Orj8m737Y5adxDQO0LAB7/S5MnxCdTNDd4p6BsyIVsv9JQsATbTSq8KHRpLwIHbVlUNatxd+1Ow==}
    engines: {node: '>=8.6.0'}

  fastq@1.17.1:
    resolution: {integrity: sha512-sRVD3lWVIXWg6By68ZN7vho9a1pQcN/WBFaAAsDDFzlJjvoGx0P8z7V1t72grFJfJhu3YPZBuu25f7Kaw2jN1w==}

  fflate@0.4.8:
    resolution: {integrity: sha512-FJqqoDBR00Mdj9ppamLa/Y7vxm+PRmNWA67N846RvsoYVMKB4q3y/de5PA7gUmRMYK/8CMz2GDZQmCRN1wBcWA==}

  fill-range@7.1.1:
    resolution: {integrity: sha512-YsGpe3WHLK8ZYi4tWDg2Jy3ebRz2rXowDxnld4bkQB00cc/1Zw9AWnC0i9ztDJitivtQvaI9KaLyKrc+hBW0yg==}
    engines: {node: '>=8'}

  foreground-child@3.2.1:
    resolution: {integrity: sha512-PXUUyLqrR2XCWICfv6ukppP96sdFwWbNEnfEMt7jNsISjMsvaLNinAHNDYyvkyU+SZG2BTSbT5NjG+vZslfGTA==}
    engines: {node: '>=14'}

  fraction.js@4.3.7:
    resolution: {integrity: sha512-ZsDfxO51wGAXREY55a7la9LScWpwv9RxIrYABrlvOFBlH/ShPnrtsXeuUIfXKKOVicNxQ+o8JTbJvjS4M89yew==}

  framework-utils@1.1.0:
    resolution: {integrity: sha512-KAfqli5PwpFJ8o3psRNs8svpMGyCSAe8nmGcjQ0zZBWN2H6dZDnq+ABp3N3hdUmFeMrLtjOCTXD4yplUJIWceg==}

  fsevents@2.3.3:
    resolution: {integrity: sha512-5xoDfX+fL7faATnagmWPpbFtwh/R77WmMMqqHGS65C3vvB0YHrgF+B1YmZ3441tMj5n63k0212XNoJwzlhffQw==}
    engines: {node: ^8.16.0 || ^10.6.0 || >=11.0.0}
    os: [darwin]

  function-bind@1.1.2:
    resolution: {integrity: sha512-7XHNxH7qX9xG5mIwxkhumTox/MIRNcOgDrxWsMt2pAr23WHp6MrRlN7FBSFpCpr+oVO0F744iUgR82nJMfG2SA==}

  gesto@1.19.4:
    resolution: {integrity: sha512-hfr/0dWwh0Bnbb88s3QVJd1ZRJeOWcgHPPwmiH6NnafDYvhTsxg+SLYu+q/oPNh9JS3V+nlr6fNs8kvPAtcRDQ==}

  get-nonce@1.0.1:
    resolution: {integrity: sha512-FJhYRoDaiatfEkUK8HKlicmu/3SGFD51q3itKDGoSTysQJBnfOcxU5GxnhE1E6soB76MbT0MBtnKJuXyAx+96Q==}
    engines: {node: '>=6'}

  glob-parent@5.1.2:
    resolution: {integrity: sha512-AOIgSQCepiJYwP3ARnGx+5VnTu2HBYdzbGP45eLw1vr3zB3vZLeyed1sC9hnbcOc9/SrMyM5RPQrkGz4aS9Zow==}
    engines: {node: '>= 6'}

  glob-parent@6.0.2:
    resolution: {integrity: sha512-XxwI8EOhVQgWp6iDL+3b0r86f4d6AX6zSU55HfB4ydCEuXLXc5FcYeOu+nnGftS4TEju/11rt4KJPTMgbfmv4A==}
    engines: {node: '>=10.13.0'}

  glob@10.4.2:
    resolution: {integrity: sha512-GwMlUF6PkPo3Gk21UxkCohOv0PLcIXVtKyLlpEI28R/cO/4eNOdmLk3CMW1wROV/WR/EsZOWAfBbBOqYvs88/w==}
    engines: {node: '>=16 || 14 >=14.18'}
    hasBin: true

  graceful-fs@4.2.11:
    resolution: {integrity: sha512-RbJ5/jmFcNNCcDV5o9eTnBLJ/HszWV0P73bc+Ff4nS/rJj+YaS6IGyiOL0VoBYX+l1Wrl3k63h/KrH+nhJ0XvQ==}

  hasown@2.0.2:
    resolution: {integrity: sha512-0hJU9SCPvmMzIBdZFqNPXWa6dqh7WdH0cII9y+CyS8rG3nL48Bclra9HmKhVVUHyPWNH5Y7xDwAB7bfgSjkUMQ==}
    engines: {node: '>= 0.4'}

  hast-util-whitespace@2.0.1:
    resolution: {integrity: sha512-nAxA0v8+vXSBDt3AnRUNjyRIQ0rD+ntpbAp4LnPkumc5M9yUbSMa4XDU9Q6etY4f1Wp4bNgvc1yjiZtsTTrSng==}

  highlight.js@11.9.0:
    resolution: {integrity: sha512-fJ7cW7fQGCYAkgv4CPfwFHrfd/cLS4Hau96JuJ+ZTOWhjnhoeN1ub1tFmALm/+lW5z4WCAuAV9bm05AP0mS6Gw==}
    engines: {node: '>=12.0.0'}

  hoist-non-react-statics@3.3.2:
    resolution: {integrity: sha512-/gGivxi8JPKWNm/W0jSmzcMPpfpPLc3dY/6GxhX2hQ9iGj3aDfklV4ET7NjKpSinLpJ5vafa9iiGIEZg10SfBw==}

  inline-style-parser@0.1.1:
    resolution: {integrity: sha512-7NXolsK4CAS5+xvdj5OMMbI962hU/wvwoxk+LWR9Ek9bVtyuuYScDN6eS0rUm6TxApFpw7CX1o4uJzcd4AyD3Q==}

  internmap@2.0.3:
    resolution: {integrity: sha512-5Hh7Y1wQbvY5ooGgPbDaL5iYLAPzMTUrjMulskHLH6wnv/A+1q5rgEaiuqEjB+oxGXIVZs1FF+R/KPN3ZSQYYg==}
    engines: {node: '>=12'}

  invariant@2.2.4:
    resolution: {integrity: sha512-phJfQVBuaJM5raOpJjSfkiD6BpbCE4Ns//LaXl6wGYtUBY83nWS6Rf9tXm2e8VaK60JEjYldbPif/A2B1C2gNA==}

  is-binary-path@2.1.0:
    resolution: {integrity: sha512-ZMERYes6pDydyuGidse7OsHxtbI7WVeUEozgR/g7rd0xUimYNlvZRE/K2MgZTjWy725IfelLeVcEM97mmtRGXw==}
    engines: {node: '>=8'}

  is-buffer@2.0.5:
    resolution: {integrity: sha512-i2R6zNFDwgEHJyQUtJEk0XFi1i0dPFn/oqjK3/vPCcDeJvW5NQ83V8QbicfF1SupOaB0h8ntgBC2YiE7dfyctQ==}
    engines: {node: '>=4'}

  is-core-module@2.14.0:
    resolution: {integrity: sha512-a5dFJih5ZLYlRtDc0dZWP7RiKr6xIKzmn/oAYCDvdLThadVgyJwlaoQPmRtMSpz+rk0OGAgIu+TcM9HUF0fk1A==}
    engines: {node: '>= 0.4'}

  is-extglob@2.1.1:
    resolution: {integrity: sha512-SbKbANkN603Vi4jEZv49LeVJMn4yGwsbzZworEoyEiutsN3nJYdbO36zfhGJ6QEDpOZIFkDtnq5JRxmvl3jsoQ==}
    engines: {node: '>=0.10.0'}

  is-fullwidth-code-point@3.0.0:
    resolution: {integrity: sha512-zymm5+u+sCsSWyD9qNaejV3DFvhCKclKdizYaJUuHA83RLjb7nSuGnddCHGv0hk+KY7BMAlsWeK4Ueg6EV6XQg==}
    engines: {node: '>=8'}

  is-glob@4.0.3:
    resolution: {integrity: sha512-xelSayHH36ZgE7ZWhli7pW34hNbNl8Ojv5KVmkJD4hBdD3th8Tfk9vYasLM+mXWOZhFkgZfxhLSnrwRr4elSSg==}
    engines: {node: '>=0.10.0'}

  is-number@7.0.0:
    resolution: {integrity: sha512-41Cifkg6e8TylSpdtTpeLVMqvSBEVzTttHvERD741+pnZ8ANv0004MRL43QKPDlK9cGvNp6NZWZUBlbGXYxxng==}
    engines: {node: '>=0.12.0'}

  is-plain-obj@4.1.0:
    resolution: {integrity: sha512-+Pgi+vMuUNkJyExiMBt5IlFoMyKnr5zhJ4Uspz58WOhBF5QoIZkFyNHIbBAtHwzVAgk5RtndVNsDRN61/mmDqg==}
    engines: {node: '>=12'}

  is-reference@3.0.2:
    resolution: {integrity: sha512-v3rht/LgVcsdZa3O2Nqs+NMowLOxeOm7Ay9+/ARQ2F+qEoANRcqrjAZKGN0v8ymUetZGgkp26LTnGT7H0Qo9Pg==}

  isexe@2.0.0:
    resolution: {integrity: sha512-RHxMLp9lnKHGHRng9QFhRCMbYAcVpn69smSGcq3f36xjgVVWThj4qqLbTLlq7Ssj8B+fIQ1EuCEGI2lKsyQeIw==}

  jackspeak@3.4.0:
    resolution: {integrity: sha512-JVYhQnN59LVPFCEcVa2C3CrEKYacvjRfqIQl+h8oi91aLYQVWRYbxjPcv1bUiUy/kLmQaANrYfNMCO3kuEDHfw==}
    engines: {node: '>=14'}

  jiti@1.21.6:
    resolution: {integrity: sha512-2yTgeWTWzMWkHu6Jp9NKgePDaYHbntiwvYuuJLbbN9vl7DC9DvXKOB2BC3ZZ92D3cvV/aflH0osDfwpHepQ53w==}
    hasBin: true

  jose@4.15.9:
    resolution: {integrity: sha512-1vUQX+IdDMVPj4k8kOxgUqlcK518yluMuGZwqlr44FS1ppZB/5GWh4rZG89erpOBOJjU/OBsnCVFfapsRz6nEA==}

  jotai@2.8.3:
    resolution: {integrity: sha512-pR4plVvdbzB6zyt7VLLHPMAkcRSKhRIvZKd+qkifQLa3CEziEo1uwZjePj4acTmQrboiISBlYSdCz3gWcr1Nkg==}
    engines: {node: '>=12.20.0'}
    peerDependencies:
      '@types/react': '>=17.0.0'
      react: '>=17.0.0'
    peerDependenciesMeta:
      '@types/react':
        optional: true
      react:
        optional: true

  js-tokens@4.0.0:
    resolution: {integrity: sha512-RdJUflcE3cUzKiMqQgsCu06FPu9UdIJO0beYbPhHN4k6apgJtifcoCtT9bcxOpYBtpD2kCM6Sbzg4CausW/PKQ==}

  json-schema@0.4.0:
    resolution: {integrity: sha512-es94M3nTIfsEPisRafak+HDLfHXnKBhV3vU5eqPcS3flIWqcxJWgXHXiey3YrpaNsanY5ei1VoYEbOzijuq9BA==}

  jsondiffpatch@0.6.0:
    resolution: {integrity: sha512-3QItJOXp2AP1uv7waBkao5nCvhEv+QmJAd38Ybq7wNI74Q+BBmnLn4EDKz6yI9xGAIQoUF87qHt+kc1IVxB4zQ==}
    engines: {node: ^18.0.0 || >=20.0.0}
    hasBin: true

  jsonwebtoken@9.0.2:
    resolution: {integrity: sha512-PRp66vJ865SSqOlgqS8hujT5U4AOgMfhrwYIuIhfKaoSCZcirrmASQr8CX7cUg+RMih+hgznrjp99o+W4pJLHQ==}
    engines: {node: '>=12', npm: '>=6'}

  jwa@1.4.1:
    resolution: {integrity: sha512-qiLX/xhEEFKUAJ6FiBMbes3w9ATzyk5W7Hvzpa/SLYdxNtng+gcurvrI7TbACjIXlsJyr05/S1oUhZrc63evQA==}

  jws@3.2.2:
    resolution: {integrity: sha512-YHlZCB6lMTllWDtSPHz/ZXTsi8S00usEV6v1tjq8tOUZzw7DpSDWVXjXDre6ed1w/pd495ODpHZYSdkRTsa0HA==}

  keycode@2.2.1:
    resolution: {integrity: sha512-Rdgz9Hl9Iv4QKi8b0OlCRQEzp4AgVxyCtz5S/+VIHezDmrDhkp2N2TqBWOLz0/gbeREXOOiI9/4b8BY9uw2vFg==}

  keycon@1.4.0:
    resolution: {integrity: sha512-p1NAIxiRMH3jYfTeXRs2uWbVJ1WpEjpi8ktzUyBJsX7/wn2qu2VRXktneBLNtKNxJmlUYxRi9gOJt1DuthXR7A==}

  kleur@4.1.5:
    resolution: {integrity: sha512-o+NO+8WrRiQEE4/7nwRJhN1HWpVmJm511pBHUxPLtp0BUISzlBplORYSmTclCnJvQq2tKu/sgl3xVpkc7ZWuQQ==}
    engines: {node: '>=6'}

  lilconfig@2.1.0:
    resolution: {integrity: sha512-utWOt/GHzuUxnLKxB6dk81RoOeoNeHgbrXiuGk4yyF5qlRz+iIVWu56E2fqGHFrXz0QNUhLB/8nKqvRH66JKGQ==}
    engines: {node: '>=10'}

  lilconfig@3.1.2:
    resolution: {integrity: sha512-eop+wDAvpItUys0FWkHIKeC9ybYrTGbU41U5K7+bttZZeohvnY7M9dZ5kB21GNWiFT2q1OoPTvncPCgSOVO5ow==}
    engines: {node: '>=14'}

  lines-and-columns@1.2.4:
    resolution: {integrity: sha512-7ylylesZQ/PV29jhEDl3Ufjo6ZX7gCqJr5F7PKrqc93v7fzSymt1BpwEU8nAUXs8qzzvqhbjhK5QZg6Mt/HkBg==}

  linkify-it@5.0.0:
    resolution: {integrity: sha512-5aHCbzQRADcdP+ATqnDuhhJ/MRIqDkZX5pyjFHRRysS8vZ5AbqGEoFIb6pYHPZ+L/OC2Lc+xT8uHVVR5CAK/wQ==}

  linkifyjs@4.1.3:
    resolution: {integrity: sha512-auMesunaJ8yfkHvK4gfg1K0SaKX/6Wn9g2Aac/NwX+l5VdmFZzo/hdPGxEOETj+ryRa4/fiOPjeeKURSAJx1sg==}

  locate-character@3.0.0:
    resolution: {integrity: sha512-SW13ws7BjaeJ6p7Q6CO2nchbYEc3X3J6WrmTTDto7yMPqVSZTUyY5Tjbid+Ab8gLnATtygYtiDIJGQRRn2ZOiA==}

  lodash.castarray@4.4.0:
    resolution: {integrity: sha512-aVx8ztPv7/2ULbArGJ2Y42bG1mEQ5mGjpdvrbJcJFU3TbYybe+QlLS4pst9zV52ymy2in1KpFPiZnAOATxD4+Q==}

  lodash.debounce@4.0.8:
    resolution: {integrity: sha512-FT1yDzDYEoYWhnSGnpE/4Kj1fLZkDFyqRb7fNt6FdYOSxlUWAtp42Eh6Wb0rGIv/m9Bgo7x4GhQbm5Ys4SG5ow==}

  lodash.includes@4.3.0:
    resolution: {integrity: sha512-W3Bx6mdkRTGtlJISOvVD/lbqjTlPPUDTMnlXZFnVwi9NKJ6tiAk6LVdlhZMm17VZisqhKcgzpO5Wz91PCt5b0w==}

  lodash.isboolean@3.0.3:
    resolution: {integrity: sha512-Bz5mupy2SVbPHURB98VAcw+aHh4vRV5IPNhILUCsOzRmsTmSQ17jIuqopAentWoehktxGd9e/hbIXq980/1QJg==}

  lodash.isinteger@4.0.4:
    resolution: {integrity: sha512-DBwtEWN2caHQ9/imiNeEA5ys1JoRtRfY3d7V9wkqtbycnAmTvRRmbHKDV4a0EYc678/dia0jrte4tjYwVBaZUA==}

  lodash.isnumber@3.0.3:
    resolution: {integrity: sha512-QYqzpfwO3/CWf3XP+Z+tkQsfaLL/EnUlXWVkIk5FUPc4sBdTehEqZONuyRt2P67PXAk+NXmTBcc97zw9t1FQrw==}

  lodash.isplainobject@4.0.6:
    resolution: {integrity: sha512-oSXzaWypCMHkPC3NvBEaPHf0KsA5mvPrOPgQWDsbg8n7orZ290M0BmC/jgRZ4vcJ6DTAhjrsSYgdsW/F+MFOBA==}

  lodash.isstring@4.0.1:
    resolution: {integrity: sha512-0wJxfxH1wgO3GrbuP+dTTk7op+6L41QCXbGINEmD+ny/G/eCqGzxyCsh7159S+mgDDcoarnBw6PC1PS5+wUGgw==}

  lodash.merge@4.6.2:
    resolution: {integrity: sha512-0KpjqXRVvrYyCsX1swR/XTK0va6VQkQM6MNo7PqW77ByjAhoARA8EfrP1N4+KlKj8YS0ZUCtRT/YUuhyYDujIQ==}

  lodash.once@4.1.1:
    resolution: {integrity: sha512-Sb487aTOCr9drQVL8pIxOzVhafOjZN9UU54hiN8PU3uAiSV7lx1yYNpbNmex2PK6dSJoNTSJUUswT651yww3Mg==}

  lodash@4.17.21:
    resolution: {integrity: sha512-v2kDEe57lecTulaDIuNTPy3Ry4gLGJ6Z1O3vE1krgXZNrsQ+LFTGHVxVjcXPs17LhbZVGedAJv8XZ1tvj5FvSg==}

  loose-envify@1.4.0:
    resolution: {integrity: sha512-lyuxPGr/Wfhrlem2CL/UcnUc1zcqKAImBDzukY7Y5F/yQiNdko6+fRLevlw1HgMySw7f611UIY408EtxRSoK3Q==}
    hasBin: true

  lowlight@3.1.0:
    resolution: {integrity: sha512-CEbNVoSikAxwDMDPjXlqlFYiZLkDJHwyGu/MfOsJnF3d7f3tds5J3z8s/l9TMXhzfsJCCJEAsD78842mwmg0PQ==}

  lru-cache@10.2.2:
    resolution: {integrity: sha512-9hp3Vp2/hFQUiIwKo8XCeFVnrg8Pk3TYNPIR7tJADKi5YfcF7vEaK7avFHTlSy3kOKYaJQaalfEo6YuXdceBOQ==}
    engines: {node: 14 || >=16.14}

  lru-cache@6.0.0:
    resolution: {integrity: sha512-Jo6dJ04CmSjuznwJSS3pUeWmd/H0ffTlkXXgwZi+eq1UCmqQwCh+eLsYOYCwY991i2Fah4h1BEMCx4qThGbsiA==}
    engines: {node: '>=10'}

  lucide-react@0.363.0:
    resolution: {integrity: sha512-AlsfPCsXQyQx7wwsIgzcKOL9LwC498LIMAo+c0Es5PkHJa33xwmYAkkSoKoJWWWSYQEStqu58/jT4tL2gi32uQ==}
    peerDependencies:
      react: ^16.5.1 || ^17.0.0 || ^18.0.0

  magic-string@0.30.10:
    resolution: {integrity: sha512-iIRwTIf0QKV3UAnYK4PU8uiEc4SRh5jX0mwpIwETPpHdhVM4f53RSwS/vXvN1JhGX+Cs7B8qIq3d6AH49O5fAQ==}

  markdown-it-task-lists@2.1.1:
    resolution: {integrity: sha512-TxFAc76Jnhb2OUu+n3yz9RMu4CwGfaT788br6HhEDlvWfdeJcLUsxk1Hgw2yJio0OXsxv7pyIPmvECY7bMbluA==}

  markdown-it@14.1.0:
    resolution: {integrity: sha512-a54IwgWPaeBCAAsv13YgmALOF1elABB08FxO9i+r4VFk5Vl4pKokRPeX8u5TCgSsPi6ec1otfLjdOpVcgbpshg==}
    hasBin: true

  mdast-util-definitions@5.1.2:
    resolution: {integrity: sha512-8SVPMuHqlPME/z3gqVwWY4zVXn8lqKv/pAhC57FuJ40ImXyBpmO5ukh98zB2v7Blql2FiHjHv9LVztSIqjY+MA==}

  mdast-util-from-markdown@1.3.1:
    resolution: {integrity: sha512-4xTO/M8c82qBcnQc1tgpNtubGUW/Y1tBQ1B0i5CtSoelOLKFYlElIr3bvgREYYO5iRqbMY1YuqZng0GVOI8Qww==}

  mdast-util-to-hast@12.3.0:
    resolution: {integrity: sha512-pits93r8PhnIoU4Vy9bjW39M2jJ6/tdHyja9rrot9uujkN7UTU9SDnE6WNJz/IGyQk3XHX6yNNtrBH6cQzm8Hw==}

  mdast-util-to-string@3.2.0:
    resolution: {integrity: sha512-V4Zn/ncyN1QNSqSBxTrMOLpjr+IKdHl2v3KVLoWmDPscP4r9GcCi71gjgvUV1SFSKh92AjAG4peFuBl2/YgCJg==}

  mdn-data@2.0.30:
    resolution: {integrity: sha512-GaqWWShW4kv/G9IEucWScBx9G1/vsFZZJUO+tD26M8J8z3Kw5RDQjaoZe03YAClgeS/SWPOcb4nkFBTEi5DUEA==}

  mdurl@2.0.0:
    resolution: {integrity: sha512-Lf+9+2r+Tdp5wXDXC4PcIBjTDtq4UKjCPMQhKIuzpJNW0b96kVqSwW0bT7FhRSfmAiFYgP+SCRvdrDozfh0U5w==}

  memoize-one@5.2.1:
    resolution: {integrity: sha512-zYiwtZUcYyXKo/np96AGZAckk+FWWsUdJ3cHGGmld7+AhvcWmQyGCYUh1hc4Q/pkOhb65dQR/pqCyK0cOaHz4Q==}

  merge2@1.4.1:
    resolution: {integrity: sha512-8q7VEgMJW4J8tcfVPy8g09NcQwZdbwFEqhe/WZkoIzjn/3TGDwtOCYtXGxA3O8tPzpczCCDgv+P2P5y00ZJOOg==}
    engines: {node: '>= 8'}

  micromark-core-commonmark@1.1.0:
    resolution: {integrity: sha512-BgHO1aRbolh2hcrzL2d1La37V0Aoz73ymF8rAcKnohLy93titmv62E0gP8Hrx9PKcKrqCZ1BbLGbP3bEhoXYlw==}

  micromark-factory-destination@1.1.0:
    resolution: {integrity: sha512-XaNDROBgx9SgSChd69pjiGKbV+nfHGDPVYFs5dOoDd7ZnMAE+Cuu91BCpsY8RT2NP9vo/B8pds2VQNCLiu0zhg==}

  micromark-factory-label@1.1.0:
    resolution: {integrity: sha512-OLtyez4vZo/1NjxGhcpDSbHQ+m0IIGnT8BoPamh+7jVlzLJBH98zzuCoUeMxvM6WsNeh8wx8cKvqLiPHEACn0w==}

  micromark-factory-space@1.1.0:
    resolution: {integrity: sha512-cRzEj7c0OL4Mw2v6nwzttyOZe8XY/Z8G0rzmWQZTBi/jjwyw/U4uqKtUORXQrR5bAZZnbTI/feRV/R7hc4jQYQ==}

  micromark-factory-title@1.1.0:
    resolution: {integrity: sha512-J7n9R3vMmgjDOCY8NPw55jiyaQnH5kBdV2/UXCtZIpnHH3P6nHUKaH7XXEYuWwx/xUJcawa8plLBEjMPU24HzQ==}

  micromark-factory-whitespace@1.1.0:
    resolution: {integrity: sha512-v2WlmiymVSp5oMg+1Q0N1Lxmt6pMhIHD457whWM7/GUlEks1hI9xj5w3zbc4uuMKXGisksZk8DzP2UyGbGqNsQ==}

  micromark-util-character@1.2.0:
    resolution: {integrity: sha512-lXraTwcX3yH/vMDaFWCQJP1uIszLVebzUa3ZHdrgxr7KEU/9mL4mVgCpGbyhvNLNlauROiNUq7WN5u7ndbY6xg==}

  micromark-util-chunked@1.1.0:
    resolution: {integrity: sha512-Ye01HXpkZPNcV6FiyoW2fGZDUw4Yc7vT0E9Sad83+bEDiCJ1uXu0S3mr8WLpsz3HaG3x2q0HM6CTuPdcZcluFQ==}

  micromark-util-classify-character@1.1.0:
    resolution: {integrity: sha512-SL0wLxtKSnklKSUplok1WQFoGhUdWYKggKUiqhX+Swala+BtptGCu5iPRc+xvzJ4PXE/hwM3FNXsfEVgoZsWbw==}

  micromark-util-combine-extensions@1.1.0:
    resolution: {integrity: sha512-Q20sp4mfNf9yEqDL50WwuWZHUrCO4fEyeDCnMGmG5Pr0Cz15Uo7KBs6jq+dq0EgX4DPwwrh9m0X+zPV1ypFvUA==}

  micromark-util-decode-numeric-character-reference@1.1.0:
    resolution: {integrity: sha512-m9V0ExGv0jB1OT21mrWcuf4QhP46pH1KkfWy9ZEezqHKAxkj4mPCy3nIH1rkbdMlChLHX531eOrymlwyZIf2iw==}

  micromark-util-decode-string@1.1.0:
    resolution: {integrity: sha512-YphLGCK8gM1tG1bd54azwyrQRjCFcmgj2S2GoJDNnh4vYtnL38JS8M4gpxzOPNyHdNEpheyWXCTnnTDY3N+NVQ==}

  micromark-util-encode@1.1.0:
    resolution: {integrity: sha512-EuEzTWSTAj9PA5GOAs992GzNh2dGQO52UvAbtSOMvXTxv3Criqb6IOzJUBCmEqrrXSblJIJBbFFv6zPxpreiJw==}

  micromark-util-html-tag-name@1.2.0:
    resolution: {integrity: sha512-VTQzcuQgFUD7yYztuQFKXT49KghjtETQ+Wv/zUjGSGBioZnkA4P1XXZPT1FHeJA6RwRXSF47yvJ1tsJdoxwO+Q==}

  micromark-util-normalize-identifier@1.1.0:
    resolution: {integrity: sha512-N+w5vhqrBihhjdpM8+5Xsxy71QWqGn7HYNUvch71iV2PM7+E3uWGox1Qp90loa1ephtCxG2ftRV/Conitc6P2Q==}

  micromark-util-resolve-all@1.1.0:
    resolution: {integrity: sha512-b/G6BTMSg+bX+xVCshPTPyAu2tmA0E4X98NSR7eIbeC6ycCqCeE7wjfDIgzEbkzdEVJXRtOG4FbEm/uGbCRouA==}

  micromark-util-sanitize-uri@1.2.0:
    resolution: {integrity: sha512-QO4GXv0XZfWey4pYFndLUKEAktKkG5kZTdUNaTAkzbuJxn2tNBOr+QtxR2XpWaMhbImT2dPzyLrPXLlPhph34A==}

  micromark-util-subtokenize@1.1.0:
    resolution: {integrity: sha512-kUQHyzRoxvZO2PuLzMt2P/dwVsTiivCK8icYTeR+3WgbuPqfHgPPy7nFKbeqRivBvn/3N3GBiNC+JRTMSxEC7A==}

  micromark-util-symbol@1.1.0:
    resolution: {integrity: sha512-uEjpEYY6KMs1g7QfJ2eX1SQEV+ZT4rUD3UcF6l57acZvLNK7PBZL+ty82Z1qhK1/yXIY4bdx04FKMgR0g4IAag==}

  micromark-util-types@1.1.0:
    resolution: {integrity: sha512-ukRBgie8TIAcacscVHSiddHjO4k/q3pnedmzMQ4iwDcK0FtFCohKOlFbaOL/mPgfnPsL3C1ZyxJa4sbWrBl3jg==}

  micromark@3.2.0:
    resolution: {integrity: sha512-uD66tJj54JLYq0De10AhWycZWGQNUvDI55xPgk2sQM5kn1JYlhbCMTtEeT27+vAhW2FBQxLlOmS3pmA7/2z4aA==}

  micromatch@4.0.7:
    resolution: {integrity: sha512-LPP/3KorzCwBxfeUuZmaR6bG2kdeHSbe0P2tY3FLRU4vYrjYz5hI4QZwV0njUx3jeuKe67YukQ1LSPZBKDqO/Q==}
    engines: {node: '>=8.6'}

  minimatch@9.0.4:
    resolution: {integrity: sha512-KqWh+VchfxcMNRAJjj2tnsSJdNbHsVgnkBhTNrW7AjVo6OvLtxw8zfT9oLw1JSohlFzJ8jCoTgaoXvJ+kHt6fw==}
    engines: {node: '>=16 || 14 >=14.17'}

  minipass@7.1.2:
    resolution: {integrity: sha512-qOOzS1cBTWYF4BH8fVePDBOO9iptMnGUEZwNc/cMWnTV2nVLZ7VoNWEPHkYczZA0pdoA7dl6e7FL659nX9S2aw==}
    engines: {node: '>=16 || 14 >=14.17'}

  monaco-editor@0.52.0:
    resolution: {integrity: sha512-OeWhNpABLCeTqubfqLMXGsqf6OmPU6pHM85kF3dhy6kq5hnhuVS1p3VrEW/XhWHc71P2tHyS5JFySD8mgs1crw==}

  mri@1.2.0:
    resolution: {integrity: sha512-tzzskb3bG8LvYGFF/mDTpq3jpI6Q9wc3LEmBaghu+DdCssd1FakN7Bc0hVNmEyGq1bq3RgfkCb3cmQLpNPOroA==}
    engines: {node: '>=4'}

  ms@2.1.2:
    resolution: {integrity: sha512-sGkPx+VjMtmA6MX27oA4FBFELFCZZ4S4XqeGOXCv68tT+jb3vk/RyaKWP0PTKyWtmLSM0b+adUTEvbs1PEaH2w==}

  ms@2.1.3:
    resolution: {integrity: sha512-6FlzubTLZG3J2a/NVCAleEhjzq5oxgHyaCU9yYXvcLsvoVaHJq/s5xXI6/XXP6tz7R9xAOtHnSO/tXtF3WRTlA==}

  mz@2.7.0:
    resolution: {integrity: sha512-z81GNO7nnYMEhrGh9LeymoE4+Yr0Wn5McHIZMK5cfQCl+NDX08sCZgUc9/6MHni9IWuFLm1Z3HTCXu2z9fN62Q==}

  nanoid@3.3.6:
    resolution: {integrity: sha512-BGcqMMJuToF7i1rt+2PWSNVnWIkGCU78jBG3RxO/bZlnZPK2Cmi2QaffxGO/2RvWi9sL+FAiRiXMgsyxQ1DIDA==}
    engines: {node: ^10 || ^12 || ^13.7 || ^14 || >=15.0.1}
    hasBin: true

  nanoid@3.3.7:
    resolution: {integrity: sha512-eSRppjcPIatRIMC1U6UngP8XFcz8MQWGQdt1MTBQ7NaAmvXDfvNxbvWV3x2y6CdEUciCSsDHDQZbhYaB8QEo2g==}
    engines: {node: ^10 || ^12 || ^13.7 || ^14 || >=15.0.1}
    hasBin: true

  next-auth@4.24.7:
    resolution: {integrity: sha512-iChjE8ov/1K/z98gdKbn2Jw+2vLgJtVV39X+rCP5SGnVQuco7QOr19FRNGMIrD8d3LYhHWV9j9sKLzq1aDWWQQ==}
    peerDependencies:
      next: ^12.2.5 || ^13 || ^14
      nodemailer: ^6.6.5
      react: ^17.0.2 || ^18
      react-dom: ^17.0.2 || ^18
    peerDependenciesMeta:
      nodemailer:
        optional: true

  next-themes@0.3.0:
    resolution: {integrity: sha512-/QHIrsYpd6Kfk7xakK4svpDI5mmXP0gfvCoJdGpZQ2TOrQZmsW0QxjaiLn8wbIKjtm4BTSqLoix4lxYYOnLJ/w==}
    peerDependencies:
      react: ^16.8 || ^17 || ^18
      react-dom: ^16.8 || ^17 || ^18

  next@14.1.4:
    resolution: {integrity: sha512-1WTaXeSrUwlz/XcnhGTY7+8eiaFvdet5z9u3V2jb+Ek1vFo0VhHKSAIJvDWfQpttWjnyw14kBeq28TPq7bTeEQ==}
    engines: {node: '>=18.17.0'}
    hasBin: true
    peerDependencies:
      '@opentelemetry/api': ^1.1.0
      react: ^18.2.0
      react-dom: ^18.2.0
      sass: ^1.3.0
    peerDependenciesMeta:
      '@opentelemetry/api':
        optional: true
      sass:
        optional: true

  node-releases@2.0.14:
    resolution: {integrity: sha512-y10wOWt8yZpqXmOgRo77WaHEmhYQYGNA6y421PKsKYWEK8aW+cqAphborZDhqfyKrbZEN92CN1X2KbafY2s7Yw==}

  normalize-path@3.0.0:
    resolution: {integrity: sha512-6eZs5Ls3WtCisHWp9S2GUy8dqkpGi4BVSz3GaqiE6ezub0512ESztXUwUB6C6IKbQkY2Pnb/mD4WYojCRwcwLA==}
    engines: {node: '>=0.10.0'}

  normalize-range@0.1.2:
    resolution: {integrity: sha512-bdok/XvKII3nUpklnV6P2hxtMNrCboOjAcyBuQnWEhO665FwrSNRxU+AqpsyvO6LgGYPspN+lu5CLtw4jPRKNA==}
    engines: {node: '>=0.10.0'}

  novel@0.4.3:
    resolution: {integrity: sha512-3a4Zt3GvpklMqpMZJlGJDwNRt188t8p/WYwDNdn3nKmQGM6U8Maq04ZL3MRVNm9K9OgAEIf1Dax0ki5wBWm15w==}
    peerDependencies:
      react: ^18.0.0
      react-dom: ^18.0.0

  oauth@0.9.15:
    resolution: {integrity: sha512-a5ERWK1kh38ExDEfoO6qUHJb32rd7aYmPHuyCu3Fta/cnICvYmgd2uhuKXvPD+PXB+gCEYYEaQdIRAjCOwAKNA==}

  object-assign@4.1.1:
    resolution: {integrity: sha512-rJgTQnkUnH1sFw8yT6VSU3zD3sWmu6sZhIseY8VX+GRu3P6F7Fu+JNDoXfklElbLJSnc3FUQHVe4cU5hj+BcUg==}
    engines: {node: '>=0.10.0'}

  object-hash@2.2.0:
    resolution: {integrity: sha512-gScRMn0bS5fH+IuwyIFgnh9zBdo4DV+6GhygmWM9HyNJSgS0hScp1f5vjtm7oIIOiT9trXrShAkLFSc2IqKNgw==}
    engines: {node: '>= 6'}

  object-hash@3.0.0:
    resolution: {integrity: sha512-RSn9F68PjH9HqtltsSnqYC1XXoWe9Bju5+213R98cNGttag9q9yAOTzdbsqvIa7aNm5WffBZFpWYr2aWrklWAw==}
    engines: {node: '>= 6'}

  oidc-token-hash@5.0.3:
    resolution: {integrity: sha512-IF4PcGgzAr6XXSff26Sk/+P4KZFJVuHAJZj3wgO3vX2bMdNVp/QXTP3P7CEm9V1IdG8lDLY3HhiqpsE/nOwpPw==}
    engines: {node: ^10.13.0 || >=12.0.0}

  openid-client@5.6.5:
    resolution: {integrity: sha512-5P4qO9nGJzB5PI0LFlhj4Dzg3m4odt0qsJTfyEtZyOlkgpILwEioOhVVJOrS1iVH494S4Ee5OCjjg6Bf5WOj3w==}

  orderedmap@2.1.1:
    resolution: {integrity: sha512-TvAWxi0nDe1j/rtMcWcIj94+Ffe6n7zhow33h40SKxmsmozs6dz/e+EajymfoFcHd7sxNn8yHM8839uixMOV6g==}

  overlap-area@1.1.0:
    resolution: {integrity: sha512-3dlJgJCaVeXH0/eZjYVJvQiLVVrPO4U1ZGqlATtx6QGO3b5eNM6+JgUKa7oStBTdYuGTk7gVoABCW6Tp+dhRdw==}

  package-json-from-dist@1.0.0:
    resolution: {integrity: sha512-dATvCeZN/8wQsGywez1mzHtTlP22H8OEfPrVMLNr4/eGa+ijtLn/6M5f0dY8UKNrC2O9UCU6SSoG3qRKnt7STw==}

  papaparse@5.4.1:
    resolution: {integrity: sha512-HipMsgJkZu8br23pW15uvo6sib6wne/4woLZPlFf3rpDyMe9ywEXUsuD7+6K9PRkJlVT51j/sCOYDKGGS3ZJrw==}

  path-key@3.1.1:
    resolution: {integrity: sha512-ojmeN0qd+y0jszEtoY48r0Peq5dwMEkIlCOu6Q5f41lfkswXuKtYrhgoTpLnyIcHm24Uhqx+5Tqm2InSwLhE6Q==}
    engines: {node: '>=8'}

  path-parse@1.0.7:
    resolution: {integrity: sha512-LDJzPVEEEPR+y48z93A0Ed0yXb8pAByGWo/k5YYdYgpY2/2EsOsksJrq7lOHxryrVOn1ejG6oAp8ahvOIQD8sw==}

  path-scurry@1.11.1:
    resolution: {integrity: sha512-Xa4Nw17FS9ApQFJ9umLiJS4orGjm7ZzwUrwamcGQuHSzDyth9boKDaycYdDcZDuqYATXw4HFXgaqWTctW/v1HA==}
    engines: {node: '>=16 || 14 >=14.18'}

  periscopic@3.1.0:
    resolution: {integrity: sha512-vKiQ8RRtkl9P+r/+oefh25C3fhybptkHKCZSPlcXiJux2tJF55GnEj3BVn4A5gKfq9NWWXXrxkHBwVPUfH0opw==}

  picocolors@1.0.1:
    resolution: {integrity: sha512-anP1Z8qwhkbmu7MFP5iTt+wQKXgwzf7zTyGlcdzabySa9vd0Xt392U0rVmz9poOaBj0uHJKyyo9/upk0HrEQew==}

  picomatch@2.3.1:
    resolution: {integrity: sha512-JU3teHTNjmE2VCGFzuY8EXzCDVwEqB2a8fsIvwaStHhAWJEeVd1o1QD80CU6+ZdEXXSLbSsuLwJjkCBWqRQUVA==}
    engines: {node: '>=8.6'}

  pify@2.3.0:
    resolution: {integrity: sha512-udgsAY+fTnvv7kI7aaxbqwWNb0AHiB0qBO89PZKPkoTmGOgdbrHDKD+0B2X4uTfJ/FT1R09r9gTsjUjNJotuog==}
    engines: {node: '>=0.10.0'}

  pirates@4.0.6:
    resolution: {integrity: sha512-saLsH7WeYYPiD25LDuLRRY/i+6HaPYr6G1OUlN39otzkSTxKnubR9RTxS3/Kk50s1g2JTgFwWQDQyplC5/SHZg==}
    engines: {node: '>= 6'}

  postcss-import@15.1.0:
    resolution: {integrity: sha512-hpr+J05B2FVYUAXHeK1YyI267J/dDDhMU6B6civm8hSY1jYJnBXxzKDKDswzJmtLHryrjhnDjqqp/49t8FALew==}
    engines: {node: '>=14.0.0'}
    peerDependencies:
      postcss: ^8.0.0

  postcss-js@4.0.1:
    resolution: {integrity: sha512-dDLF8pEO191hJMtlHFPRa8xsizHaM82MLfNkUHdUtVEV3tgTp5oj+8qbEqYM57SLfc74KSbw//4SeJma2LRVIw==}
    engines: {node: ^12 || ^14 || >= 16}
    peerDependencies:
      postcss: ^8.4.21

  postcss-load-config@4.0.2:
    resolution: {integrity: sha512-bSVhyJGL00wMVoPUzAVAnbEoWyqRxkjv64tUl427SKnPrENtq6hJwUojroMz2VB+Q1edmi4IfrAPpami5VVgMQ==}
    engines: {node: '>= 14'}
    peerDependencies:
      postcss: '>=8.0.9'
      ts-node: '>=9.0.0'
    peerDependenciesMeta:
      postcss:
        optional: true
      ts-node:
        optional: true

  postcss-nested@6.0.1:
    resolution: {integrity: sha512-mEp4xPMi5bSWiMbsgoPfcP74lsWLHkQbZc3sY+jWYd65CUwXrUaTp0fmNpa01ZcETKlIgUdFN/MpS2xZtqL9dQ==}
    engines: {node: '>=12.0'}
    peerDependencies:
      postcss: ^8.2.14

  postcss-selector-parser@6.0.10:
    resolution: {integrity: sha512-IQ7TZdoaqbT+LCpShg46jnZVlhWD2w6iQYAcYXfHARZ7X1t/UGhhceQDs5X0cGqKvYlHNOuv7Oa1xmb0oQuA3w==}
    engines: {node: '>=4'}

  postcss-selector-parser@6.1.0:
    resolution: {integrity: sha512-UMz42UD0UY0EApS0ZL9o1XnLhSTtvvvLe5Dc2H2O56fvRZi+KulDyf5ctDhhtYJBGKStV2FL1fy6253cmLgqVQ==}
    engines: {node: '>=4'}

  postcss-value-parser@4.2.0:
    resolution: {integrity: sha512-1NNCs6uurfkVbeXG4S8JFT9t19m45ICnif8zWLd5oPSZ50QnwMfK+H3jv408d4jw/7Bttv5axS5IiHoLaVNHeQ==}

  postcss@8.4.31:
    resolution: {integrity: sha512-PS08Iboia9mts/2ygV3eLpY5ghnUcfLV/EXTOW1E2qYxJKGGBUtNjN76FYHnMs36RmARn41bC0AZmn+rR0OVpQ==}
    engines: {node: ^10 || ^12 || >=14}

  postcss@8.4.38:
    resolution: {integrity: sha512-Wglpdk03BSfXkHoQa3b/oulrotAkwrlLDRSOb9D0bN86FdRyE9lppSp33aHNPgBa0JKCoB+drFLZkQoRRYae5A==}
    engines: {node: ^10 || ^12 || >=14}

  posthog-js@1.184.2:
    resolution: {integrity: sha512-n7OxFntH7m4sw/GsuUAliWGqBDV7g7IemvjwGISCQFQpf5cSqZgmvT2V2O3GHXpONiEgwL/Ud/+zWmhZbWLExg==}

  preact-render-to-string@5.2.6:
    resolution: {integrity: sha512-JyhErpYOvBV1hEPwIxc/fHWXPfnEGdRKxc8gFdAZ7XV4tlzyzG847XAyEZqoDnynP88akM4eaHcSOzNcLWFguw==}
    peerDependencies:
      preact: '>=10'

  preact@10.22.0:
    resolution: {integrity: sha512-RRurnSjJPj4rp5K6XoP45Ui33ncb7e4H7WiOHVpjbkvqvA3U+N8Z6Qbo0AE6leGYBV66n8EhEaFixvIu3SkxFw==}

  pretty-format@3.8.0:
    resolution: {integrity: sha512-WuxUnVtlWL1OfZFQFuqvnvs6MiAGk9UNsBostyBOB0Is9wb5uRESevA6rnl/rkksXaGX3GzZhPup5d6Vp1nFew==}

  prop-types@15.8.1:
    resolution: {integrity: sha512-oj87CgZICdulUohogVAR7AjlC0327U4el4L6eAvOqCeudMDVU0NThNaV+b9Df4dXgSP1gXMTnPdhfe/2qDH5cg==}

  property-information@6.5.0:
    resolution: {integrity: sha512-PgTgs/BlvHxOu8QuEN7wi5A0OmXaBcHpmCSTehcs6Uuu9IkDIEo13Hy7n898RHfrQ49vKCoGeWZSaAK01nwVig==}

  prosemirror-changeset@2.2.1:
    resolution: {integrity: sha512-J7msc6wbxB4ekDFj+n9gTW/jav/p53kdlivvuppHsrZXCaQdVgRghoZbSS3kwrRyAstRVQ4/+u5k7YfLgkkQvQ==}

  prosemirror-collab@1.3.1:
    resolution: {integrity: sha512-4SnynYR9TTYaQVXd/ieUvsVV4PDMBzrq2xPUWutHivDuOshZXqQ5rGbZM84HEaXKbLdItse7weMGOUdDVcLKEQ==}

  prosemirror-commands@1.5.2:
    resolution: {integrity: sha512-hgLcPaakxH8tu6YvVAaILV2tXYsW3rAdDR8WNkeKGcgeMVQg3/TMhPdVoh7iAmfgVjZGtcOSjKiQaoeKjzd2mQ==}

  prosemirror-dropcursor@1.8.1:
    resolution: {integrity: sha512-M30WJdJZLyXHi3N8vxN6Zh5O8ZBbQCz0gURTfPmTIBNQ5pxrdU7A58QkNqfa98YEjSAL1HUyyU34f6Pm5xBSGw==}

  prosemirror-gapcursor@1.3.2:
    resolution: {integrity: sha512-wtjswVBd2vaQRrnYZaBCbyDqr232Ed4p2QPtRIUK5FuqHYKGWkEwl08oQM4Tw7DOR0FsasARV5uJFvMZWxdNxQ==}

  prosemirror-history@1.4.0:
    resolution: {integrity: sha512-UUiGzDVcqo1lovOPdi9YxxUps3oBFWAIYkXLu3Ot+JPv1qzVogRbcizxK3LhHmtaUxclohgiOVesRw5QSlMnbQ==}

  prosemirror-inputrules@1.4.0:
    resolution: {integrity: sha512-6ygpPRuTJ2lcOXs9JkefieMst63wVJBgHZGl5QOytN7oSZs3Co/BYbc3Yx9zm9H37Bxw8kVzCnDsihsVsL4yEg==}

  prosemirror-keymap@1.2.2:
    resolution: {integrity: sha512-EAlXoksqC6Vbocqc0GtzCruZEzYgrn+iiGnNjsJsH4mrnIGex4qbLdWWNza3AW5W36ZRrlBID0eM6bdKH4OStQ==}

  prosemirror-markdown@1.13.0:
    resolution: {integrity: sha512-UziddX3ZYSYibgx8042hfGKmukq5Aljp2qoBiJRejD/8MH70siQNz5RB1TrdTPheqLMy4aCe4GYNF10/3lQS5g==}

  prosemirror-menu@1.2.4:
    resolution: {integrity: sha512-S/bXlc0ODQup6aiBbWVsX/eM+xJgCTAfMq/nLqaO5ID/am4wS0tTCIkzwytmao7ypEtjj39i7YbJjAgO20mIqA==}

  prosemirror-model@1.21.2:
    resolution: {integrity: sha512-zT9DBnr/6pzw85+dDfEF11KZmS4mmjgvUIoTxQkm96HxhpF2KGZaq+zWt/xHe32Dh8dn/u/UC77TjGVnYoClGQ==}

  prosemirror-schema-basic@1.2.2:
    resolution: {integrity: sha512-/dT4JFEGyO7QnNTe9UaKUhjDXbTNkiWTq/N4VpKaF79bBjSExVV2NXmJpcM7z/gD7mbqNjxbmWW5nf1iNSSGnw==}

  prosemirror-schema-list@1.4.0:
    resolution: {integrity: sha512-nZOIq/AkBSzCENxUyLm5ltWE53e2PLk65ghMN8qLQptOmDVixZlPqtMeQdiNw0odL9vNpalEjl3upgRkuJ/Jyw==}

  prosemirror-state@1.4.3:
    resolution: {integrity: sha512-goFKORVbvPuAQaXhpbemJFRKJ2aixr+AZMGiquiqKxaucC6hlpHNZHWgz5R7dS4roHiwq9vDctE//CZ++o0W1Q==}

  prosemirror-tables@1.3.7:
    resolution: {integrity: sha512-oEwX1wrziuxMtwFvdDWSFHVUWrFJWt929kVVfHvtTi8yvw+5ppxjXZkMG/fuTdFo+3DXyIPSKfid+Be1npKXDA==}

  prosemirror-trailing-node@2.0.8:
    resolution: {integrity: sha512-ujRYhSuhQb1Jsarh1IHqb2KoSnRiD7wAMDGucP35DN7j5af6X7B18PfdPIrbwsPTqIAj0fyOvxbuPsWhNvylmA==}
    peerDependencies:
      prosemirror-model: ^1.19.0
      prosemirror-state: ^1.4.2
      prosemirror-view: ^1.31.2

  prosemirror-transform@1.9.0:
    resolution: {integrity: sha512-5UXkr1LIRx3jmpXXNKDhv8OyAOeLTGuXNwdVfg8x27uASna/wQkr9p6fD3eupGOi4PLJfbezxTyi/7fSJypXHg==}

  prosemirror-view@1.33.8:
    resolution: {integrity: sha512-4PhMr/ufz2cdvFgpUAnZfs+0xij3RsFysreeG9V/utpwX7AJtYCDVyuRxzWoMJIEf4C7wVihuBNMPpFLPCiLQw==}

  punycode.js@2.3.1:
    resolution: {integrity: sha512-uxFIHU0YlHYhDQtV4R9J6a52SLx28BCjT+4ieh7IGbgwVJWO+km431c4yRlREUAsAmt/uMjQUyQHNEPf0M39CA==}
    engines: {node: '>=6'}

  queue-microtask@1.2.3:
    resolution: {integrity: sha512-NuaNSa6flKT5JaSYQzJok04JzTL1CA6aGhv5rfLW3PgqA+M2ChpZQnAC8h8i4ZFkBS8X5RqkDBHA7r4hej3K9A==}

  react-arborist@3.4.0:
    resolution: {integrity: sha512-QI46oRGXJr0oaQfqqVobIiIoqPp5Y5gM69D2A2P7uHVif+X75XWnScR5drC7YDKgJ4CXVaDeFwnYKOWRRfncMg==}
    peerDependencies:
      react: '>= 16.14'
      react-dom: '>= 16.14'

  react-css-styled@1.1.9:
    resolution: {integrity: sha512-M7fJZ3IWFaIHcZEkoFOnkjdiUFmwd8d+gTh2bpqMOcnxy/0Gsykw4dsL4QBiKsxcGow6tETUa4NAUcmJF+/nfw==}

  react-dnd-html5-backend@14.1.0:
    resolution: {integrity: sha512-6ONeqEC3XKVf4eVmMTe0oPds+c5B9Foyj8p/ZKLb7kL2qh9COYxiBHv3szd6gztqi/efkmriywLUVlPotqoJyw==}

  react-dnd@14.0.5:
    resolution: {integrity: sha512-9i1jSgbyVw0ELlEVt/NkCUkxy1hmhJOkePoCH713u75vzHGyXhPDm28oLfc2NMSBjZRM1Y+wRjHXJT3sPrTy+A==}
    peerDependencies:
      '@types/hoist-non-react-statics': '>= 3.3.1'
      '@types/node': '>= 12'
      '@types/react': '>= 16'
      react: '>= 16.14'
    peerDependenciesMeta:
      '@types/hoist-non-react-statics':
        optional: true
      '@types/node':
        optional: true
      '@types/react':
        optional: true

  react-dom@18.3.1:
    resolution: {integrity: sha512-5m4nQKp+rZRb09LNH59GM4BxTh9251/ylbKIbpe7TpGxfJ+9kv6BLkLBXIjjspbgbnIBNqlI23tRnTWT0snUIw==}
    peerDependencies:
      react: ^18.3.1

  react-error-boundary@4.0.13:
    resolution: {integrity: sha512-b6PwbdSv8XeOSYvjt8LpgpKrZ0yGdtZokYwkwV2wlcZbxgopHX/hgPl5VgpnoVOWd868n1hktM8Qm4b+02MiLQ==}
    peerDependencies:
      react: '>=16.13.1'

  react-hook-form@7.52.0:
    resolution: {integrity: sha512-mJX506Xc6mirzLsmXUJyqlAI3Kj9Ph2RhplYhUVffeOQSnubK2uVqBFOBJmvKikvbFV91pxVXmDiR+QMF19x6A==}
    engines: {node: '>=12.22.0'}
    peerDependencies:
      react: ^16.8.0 || ^17 || ^18 || ^19

  react-hotkeys-hook@4.5.0:
    resolution: {integrity: sha512-Samb85GSgAWFQNvVt3PS90LPPGSf9mkH/r4au81ZP1yOIFayLC3QAvqTgGtJ8YEDMXtPmaVBs6NgipHO6h4Mug==}
    peerDependencies:
      react: '>=16.8.1'
      react-dom: '>=16.8.1'

  react-is@16.13.1:
    resolution: {integrity: sha512-24e6ynE2H+OKt4kqsOvNd8kBpV65zoxbA4BVsEOB3ARVWQki/DHzaUoC5KuON/BiccDaCCTZBuOcfZs70kR8bQ==}

  react-is@18.3.1:
    resolution: {integrity: sha512-/LLMVyas0ljjAtoYiPqYiL8VWXzUUdThrmU5+n20DZv+a+ClRoevUzw5JxU+Ieh5/c87ytoTBV9G1FiKfNJdmg==}

  react-lifecycles-compat@3.0.4:
    resolution: {integrity: sha512-fBASbA6LnOU9dOU2eW7aQ8xmYBSXUIWr+UmF9b1efZBazGNO+rcXT/icdKnYm2pTwcRylVUYwW7H1PHfLekVzA==}

  react-markdown@8.0.7:
    resolution: {integrity: sha512-bvWbzG4MtOU62XqBx3Xx+zB2raaFFsq4mYiAzfjXJMEz2sixgeAfraA3tvzULF02ZdOMUOKTBFFaZJDDrq+BJQ==}
    peerDependencies:
      '@types/react': '>=16'
      react: '>=16'

  react-modal@3.16.1:
    resolution: {integrity: sha512-VStHgI3BVcGo7OXczvnJN7yT2TWHJPDXZWyI/a0ssFNhGZWsPmB8cF0z33ewDXq4VfYMO1vXgiv/g8Nj9NDyWg==}
    engines: {node: '>=8'}
    peerDependencies:
      react: ^0.14.0 || ^15.0.0 || ^16 || ^17 || ^18
      react-dom: ^0.14.0 || ^15.0.0 || ^16 || ^17 || ^18

  react-moveable@0.56.0:
    resolution: {integrity: sha512-FmJNmIOsOA36mdxbrc/huiE4wuXSRlmon/o+/OrfNhSiYYYL0AV5oObtPluEhb2Yr/7EfYWBHTxF5aWAvjg1SA==}

  react-remove-scroll-bar@2.3.6:
    resolution: {integrity: sha512-DtSYaao4mBmX+HDo5YWYdBWQwYIQQshUV/dVxFxK+KM26Wjwp1gZ6rv6OC3oujI6Bfu6Xyg3TwK533AQutsn/g==}
    engines: {node: '>=10'}
    peerDependencies:
      '@types/react': ^16.8.0 || ^17.0.0 || ^18.0.0
      react: ^16.8.0 || ^17.0.0 || ^18.0.0
    peerDependenciesMeta:
      '@types/react':
        optional: true

  react-remove-scroll@2.5.4:
    resolution: {integrity: sha512-xGVKJJr0SJGQVirVFAUZ2k1QLyO6m+2fy0l8Qawbp5Jgrv3DeLalrfMNBFSlmz5kriGGzsVBtGVnf4pTKIhhWA==}
    engines: {node: '>=10'}
    peerDependencies:
      '@types/react': ^16.8.0 || ^17.0.0 || ^18.0.0
      react: ^16.8.0 || ^17.0.0 || ^18.0.0
    peerDependenciesMeta:
      '@types/react':
        optional: true

  react-remove-scroll@2.5.5:
    resolution: {integrity: sha512-ImKhrzJJsyXJfBZ4bzu8Bwpka14c/fQt0k+cyFp/PBhTfyDnU5hjOtM4AG/0AMyy8oKzOTR0lDgJIM7pYXI0kw==}
    engines: {node: '>=10'}
    peerDependencies:
      '@types/react': ^16.8.0 || ^17.0.0 || ^18.0.0
      react: ^16.8.0 || ^17.0.0 || ^18.0.0
    peerDependenciesMeta:
      '@types/react':
        optional: true

  react-remove-scroll@2.5.7:
    resolution: {integrity: sha512-FnrTWO4L7/Bhhf3CYBNArEG/yROV0tKmTv7/3h9QCFvH6sndeFf1wPqOcbFVu5VAulS5dV1wGT3GZZ/1GawqiA==}
    engines: {node: '>=10'}
    peerDependencies:
      '@types/react': ^16.8.0 || ^17.0.0 || ^18.0.0
      react: ^16.8.0 || ^17.0.0 || ^18.0.0
    peerDependenciesMeta:
      '@types/react':
        optional: true

  react-remove-scroll@2.6.0:
    resolution: {integrity: sha512-I2U4JVEsQenxDAKaVa3VZ/JeJZe0/2DxPWL8Tj8yLKctQJQiZM52pn/GWFpSp8dftjM3pSAHVJZscAnC/y+ySQ==}
    engines: {node: '>=10'}
    peerDependencies:
      '@types/react': ^16.8.0 || ^17.0.0 || ^18.0.0
      react: ^16.8.0 || ^17.0.0 || ^18.0.0
    peerDependenciesMeta:
      '@types/react':
        optional: true

  react-resizable-panels@2.0.19:
    resolution: {integrity: sha512-v3E41kfKSuCPIvJVb4nL4mIZjjKIn/gh6YqZF/gDfQDolv/8XnhJBek4EiV2gOr3hhc5A3kOGOayk3DhanpaQw==}
    peerDependencies:
      react: ^16.14.0 || ^17.0.0 || ^18.0.0
      react-dom: ^16.14.0 || ^17.0.0 || ^18.0.0

  react-selecto@1.26.3:
    resolution: {integrity: sha512-Ubik7kWSnZyQEBNro+1k38hZaI1tJarE+5aD/qsqCOA1uUBSjgKVBy3EWRzGIbdmVex7DcxznFZLec/6KZNvwQ==}

  react-smooth@4.0.1:
    resolution: {integrity: sha512-OE4hm7XqR0jNOq3Qmk9mFLyd6p2+j6bvbPJ7qlB7+oo0eNcL2l7WQzG6MBnT3EXY6xzkLMUBec3AfewJdA0J8w==}
    peerDependencies:
      react: ^16.8.0 || ^17.0.0 || ^18.0.0
      react-dom: ^16.8.0 || ^17.0.0 || ^18.0.0

  react-style-singleton@2.2.1:
    resolution: {integrity: sha512-ZWj0fHEMyWkHzKYUr2Bs/4zU6XLmq9HsgBURm7g5pAVfyn49DgUiNgY2d4lXRlYSiCif9YBGpQleewkcqddc7g==}
    engines: {node: '>=10'}
    peerDependencies:
      '@types/react': ^16.8.0 || ^17.0.0 || ^18.0.0
      react: ^16.8.0 || ^17.0.0 || ^18.0.0
    peerDependenciesMeta:
      '@types/react':
        optional: true

  react-transition-group@4.4.5:
    resolution: {integrity: sha512-pZcd1MCJoiKiBR2NRxeCRg13uCXbydPnmB4EOeRrY7480qNWO8IIgQG6zlDkm6uRMsURXPuKq0GWtiM59a5Q6g==}
    peerDependencies:
      react: '>=16.6.0'
      react-dom: '>=16.6.0'

  react-tweet@3.2.1:
    resolution: {integrity: sha512-dktP3RMuwRB4pnSDocKpSsW5Hq1IXRW6fONkHhxT5EBIXsKZzdQuI70qtub1XN2dtZdkJWWxfBm/Q+kN+vRYFA==}
    peerDependencies:
      react: '>= 18.0.0'
      react-dom: '>= 18.0.0'

  react-window@1.8.10:
    resolution: {integrity: sha512-Y0Cx+dnU6NLa5/EvoHukUD0BklJ8qITCtVEPY1C/nL8wwoZ0b5aEw8Ff1dOVHw7fCzMt55XfJDd8S8W8LCaUCg==}
    engines: {node: '>8.0.0'}
    peerDependencies:
      react: ^15.0.0 || ^16.0.0 || ^17.0.0 || ^18.0.0
      react-dom: ^15.0.0 || ^16.0.0 || ^17.0.0 || ^18.0.0

  react@18.3.1:
    resolution: {integrity: sha512-wS+hAgJShR0KhEvPJArfuPVN1+Hz1t0Y6n5jLrGQbkb4urgPE/0Rve+1kMB1v/oWgHgm4WIcV+i7F2pTVj+2iQ==}
    engines: {node: '>=0.10.0'}

  reactflow@11.11.4:
    resolution: {integrity: sha512-70FOtJkUWH3BAOsN+LU9lCrKoKbtOPnz2uq0CV2PLdNSwxTXOhCbsZr50GmZ+Rtw3jx8Uv7/vBFtCGixLfd4Og==}
    peerDependencies:
      react: '>=17'
      react-dom: '>=17'

  read-cache@1.0.0:
    resolution: {integrity: sha512-Owdv/Ft7IjOgm/i0xvNDZ1LrRANRfew4b2prF3OWMQLxLfu3bS8FVhCsrSCMK4lR56Y9ya+AThoTpDCTxCmpRA==}

  readdirp@3.6.0:
    resolution: {integrity: sha512-hOS089on8RduqdbhvQ5Z37A0ESjsqz6qnRcffsMU3495FuTdqSm+7bhJ29JvIOsBDEEnan5DPu9t3To9VRlMzA==}
    engines: {node: '>=8.10.0'}

  recharts-scale@0.4.5:
    resolution: {integrity: sha512-kivNFO+0OcUNu7jQquLXAxz1FIwZj8nrj+YkOKc5694NbjCvcT6aSZiIzNzd2Kul4o4rTto8QVR9lMNtxD4G1w==}

  recharts@2.12.7:
    resolution: {integrity: sha512-hlLJMhPQfv4/3NBSAyq3gzGg4h2v69RJh6KU7b3pXYNNAELs9kEoXOjbkxdXpALqKBoVmVptGfLpxdaVYqjmXQ==}
    engines: {node: '>=14'}
    peerDependencies:
      react: ^16.0.0 || ^17.0.0 || ^18.0.0
      react-dom: ^16.0.0 || ^17.0.0 || ^18.0.0

  redux@4.2.1:
    resolution: {integrity: sha512-LAUYz4lc+Do8/g7aeRa8JkyDErK6ekstQaqWQrNRW//MY1TvCEpMtpTWvlQ+FPbWCx+Xixu/6SHt5N0HR+SB4w==}

  redux@5.0.1:
    resolution: {integrity: sha512-M9/ELqF6fy8FwmkpnF0S3YKOqMyoWJ4+CS5Efg2ct3oY9daQvd/Pc71FpGZsVsbl3Cpb+IIcjBDUnnyBdQbq4w==}

  regenerator-runtime@0.14.1:
    resolution: {integrity: sha512-dYnhHh0nJoMfnkZs6GmmhFknAGRrLznOu5nc9ML+EJxGvrx6H7teuevqVqCuPcPK//3eDrrjQhehXVx9cnkGdw==}

  remark-parse@10.0.2:
    resolution: {integrity: sha512-3ydxgHa/ZQzG8LvC7jTXccARYDcRld3VfcgIIFs7bI6vbRSxJJmzgLEIIoYKyrfhaY+ujuWaf/PJiMZXoiCXgw==}

  remark-rehype@10.1.0:
    resolution: {integrity: sha512-EFmR5zppdBp0WQeDVZ/b66CWJipB2q2VLNFMabzDSGR66Z2fQii83G5gTBbgGEnEEA0QRussvrFHxk1HWGJskw==}

  resolve@1.22.8:
    resolution: {integrity: sha512-oKWePCxqpd6FlLvGV1VU0x7bkPmmCNolxzjMf4NczoDnQcIWrAF+cPtZn5i6n+RfD2d9i0tzpKnG6Yk168yIyw==}
    hasBin: true

  reusify@1.0.4:
    resolution: {integrity: sha512-U9nH88a3fc/ekCF1l0/UP1IosiuIjyTh7hBvXVMHYgVcfGvt897Xguj2UOLDeI5BG2m7/uwyaLVT6fbtCwTyzw==}
    engines: {iojs: '>=1.0.0', node: '>=0.10.0'}

  rope-sequence@1.3.4:
    resolution: {integrity: sha512-UT5EDe2cu2E/6O4igUr5PSFs23nvvukicWHx6GnOPlHAiiYbzNuCRQCuiUdHJQcqKalLKlrYJnjY0ySGsXNQXQ==}

  run-parallel@1.2.0:
    resolution: {integrity: sha512-5l4VyZR86LZ/lDxZTR6jqL8AFE2S0IFLMP26AbjsLVADxHdhB/c0GUsH+y39UfCi3dzz8OlQuPmnaJOMoDHQBA==}

  sade@1.8.1:
    resolution: {integrity: sha512-xal3CZX1Xlo/k4ApwCFrHVACi9fBqJ7V+mwhBsuf/1IOKbBy098Fex+Wa/5QMubw09pSZ/u8EY8PWgevJsXp1A==}
    engines: {node: '>=6'}

  safe-buffer@5.2.1:
    resolution: {integrity: sha512-rp3So07KcdmmKbGvgaNxQSJr7bGVSVk5S9Eq1F+ppbRo70+YeaDxkw5Dd8NPN+GD6bjnYm2VuPuCXmpuYvmCXQ==}

  scheduler@0.23.2:
    resolution: {integrity: sha512-UOShsPwz7NrMUqhR6t0hWjFduvOzbtv7toDH1/hIrfRNIDBnnBWd0CwJTGvTpngVlmwGCdP9/Zl/tVrDqcuYzQ==}

  secure-json-parse@2.7.0:
    resolution: {integrity: sha512-6aU+Rwsezw7VR8/nyvKTx8QpWH9FrcYiXXlqC4z5d5XQBDRqtbfsRjnwGyqbi3gddNtWHuEk9OANUotL26qKUw==}

  selecto@1.26.3:
    resolution: {integrity: sha512-gZHgqMy5uyB6/2YDjv3Qqaf7bd2hTDOpPdxXlrez4R3/L0GiEWDCFaUfrflomgqdb3SxHF2IXY0Jw0EamZi7cw==}

  semver@7.6.2:
    resolution: {integrity: sha512-FNAIBWCx9qcRhoHcgcJ0gvU7SN1lYU2ZXuSfl04bSC5OpvDHFyJCjdNHomPXxjQlCBU67YW64PzY7/VIEH7F2w==}
    engines: {node: '>=10'}
    hasBin: true

  seroval-plugins@1.0.7:
    resolution: {integrity: sha512-GO7TkWvodGp6buMEX9p7tNyIkbwlyuAWbI6G9Ec5bhcm7mQdu3JOK1IXbEUwb3FVzSc363GraG/wLW23NSavIw==}
    engines: {node: '>=10'}
    peerDependencies:
      seroval: ^1.0

  seroval@1.0.7:
    resolution: {integrity: sha512-n6ZMQX5q0Vn19Zq7CIKNIo7E75gPkGCFUEqDpa8jgwpYr/vScjqnQ6H09t1uIiZ0ZSK0ypEGvrYK2bhBGWsGdw==}
    engines: {node: '>=10'}

  shebang-command@2.0.0:
    resolution: {integrity: sha512-kHxr2zZpYtdmrN1qDjrrX/Z1rR1kG8Dx+gkpK1G4eXmvXswmcE1hTWBWYUzlraYw1/yZp6YuDY77YtvbN0dmDA==}
    engines: {node: '>=8'}

  shebang-regex@3.0.0:
    resolution: {integrity: sha512-7++dFhtcx3353uBaq8DDR4NuxBetBzC7ZQOhmTQInHEd6bSrXdiEyzCvG07Z44UYdLShWUyXt5M/yhz8ekcb1A==}
    engines: {node: '>=8'}

  signal-exit@4.1.0:
    resolution: {integrity: sha512-bzyZ1e88w9O1iNJbKnOlvYTrWPDl46O1bG0D3XInv+9tkPrxrN8jUUTiFlDkkmKWgn1M6CfIA13SuGqOa9Korw==}
    engines: {node: '>=14'}

  solid-js@1.8.17:
    resolution: {integrity: sha512-E0FkUgv9sG/gEBWkHr/2XkBluHb1fkrHywUgA6o6XolPDCJ4g1HaLmQufcBBhiF36ee40q+HpG/vCZu7fLpI3Q==}

  solid-swr-store@0.10.7:
    resolution: {integrity: sha512-A6d68aJmRP471aWqKKPE2tpgOiR5fH4qXQNfKIec+Vap+MGQm3tvXlT8n0I8UgJSlNAsSAUuw2VTviH2h3Vv5g==}
    engines: {node: '>=10'}
    peerDependencies:
      solid-js: ^1.2
      swr-store: ^0.10

  sonner@1.5.0:
    resolution: {integrity: sha512-FBjhG/gnnbN6FY0jaNnqZOMmB73R+5IiyYAw8yBj7L54ER7HB3fOSE5OFiQiE2iXWxeXKvg6fIP4LtVppHEdJA==}
    peerDependencies:
      react: ^18.0.0
      react-dom: ^18.0.0

  source-map-js@1.2.0:
    resolution: {integrity: sha512-itJW8lvSA0TXEphiRoawsCksnlf8SyvmFzIhltqAHluXd88pkCd+cXJVHTDwdCr0IzwptSm035IHQktUu1QUMg==}
    engines: {node: '>=0.10.0'}

  space-separated-tokens@2.0.2:
    resolution: {integrity: sha512-PEGlAwrG8yXGXRjW32fGbg66JAlOAwbObuqVoJpv/mRgoWDQfgH1wDPvtzWyUSNAXBGSk8h755YDbbcEy3SH2Q==}

  sswr@2.1.0:
    resolution: {integrity: sha512-Cqc355SYlTAaUt8iDPaC/4DPPXK925PePLMxyBKuWd5kKc5mwsG3nT9+Mq2tyguL5s7b4Jg+IRMpTRsNTAfpSQ==}
    peerDependencies:
      svelte: ^4.0.0 || ^5.0.0-next.0

  state-local@1.0.7:
    resolution: {integrity: sha512-HTEHMNieakEnoe33shBYcZ7NX83ACUjCu8c40iOGEZsngj9zRnkqS9j1pqQPXwobB0ZcVTk27REb7COQ0UR59w==}

  streamsearch@1.1.0:
    resolution: {integrity: sha512-Mcc5wHehp9aXz1ax6bZUyY5afg9u2rv5cqQI3mRrYkGC8rW2hM02jWuwjtL++LS5qinSyhj2QfLyNsuc+VsExg==}
    engines: {node: '>=10.0.0'}

  string-width@4.2.3:
    resolution: {integrity: sha512-wKyQRQpjJ0sIp62ErSZdGsjMJWsap5oRNihHhu6G7JVO/9jIB6UyevL+tXuOqrng8j/cxKTWyWUwvSTriiZz/g==}
    engines: {node: '>=8'}

  string-width@5.1.2:
    resolution: {integrity: sha512-HnLOCR3vjcY8beoNLtcjZ5/nxn2afmME6lhrDrebokqMap+XbeW8n9TXpPDOqdGK5qcI3oT0GKTW6wC7EMiVqA==}
    engines: {node: '>=12'}

  strip-ansi@6.0.1:
    resolution: {integrity: sha512-Y38VPSHcqkFrCpFnQ9vuSXmquuv5oXOKpGeT6aGrr3o3Gc9AlVa6JBfUSOCnbxGGZF+/0ooI7KrPuUSztUdU5A==}
    engines: {node: '>=8'}

  strip-ansi@7.1.0:
    resolution: {integrity: sha512-iq6eVVI64nQQTRYq2KtEg2d2uU7LElhTJwsH4YzIHZshxlgZms/wIc4VoDQTlG/IvVIrBKG06CrZnp0qv7hkcQ==}
    engines: {node: '>=12'}

  style-mod@4.1.2:
    resolution: {integrity: sha512-wnD1HyVqpJUI2+eKZ+eo1UwghftP6yuFheBqqe+bWCotBjC2K1YnteJILRMs3SM4V/0dLEW1SC27MWP5y+mwmw==}

  style-to-object@0.4.4:
    resolution: {integrity: sha512-HYNoHZa2GorYNyqiCaBgsxvcJIn7OHq6inEga+E6Ke3m5JkoqpQbnFssk4jwe+K7AhGa2fcha4wSOf1Kn01dMg==}

  styled-jsx@5.1.1:
    resolution: {integrity: sha512-pW7uC1l4mBZ8ugbiZrcIsiIvVx1UmTfw7UkC3Um2tmfUq9Bhk8IiyEIPl6F8agHgjzku6j0xQEZbfA5uSgSaCw==}
    engines: {node: '>= 12.0.0'}
    peerDependencies:
      '@babel/core': '*'
      babel-plugin-macros: '*'
      react: '>= 16.8.0 || 17.x.x || ^18.0.0-0'
    peerDependenciesMeta:
      '@babel/core':
        optional: true
      babel-plugin-macros:
        optional: true

  sucrase@3.35.0:
    resolution: {integrity: sha512-8EbVDiu9iN/nESwxeSxDKe0dunta1GOlHufmSSXxMD2z2/tMZpDMpvXQGsc+ajGo8y2uYUmixaSRUc/QPoQ0GA==}
    engines: {node: '>=16 || 14 >=14.17'}
    hasBin: true

  supports-preserve-symlinks-flag@1.0.0:
    resolution: {integrity: sha512-ot0WnXS9fgdkgIcePe6RHNk1WA8+muPa6cSjeR3V8K27q9BB1rTE3R1p7Hv0z1ZyAc8s6Vvv8DIyWf681MAt0w==}
    engines: {node: '>= 0.4'}

  svelte@4.2.18:
    resolution: {integrity: sha512-d0FdzYIiAePqRJEb90WlJDkjUEx42xhivxN8muUBmfZnP+tzUgz12DJ2hRJi8sIHCME7jeK1PTMgKPSfTd8JrA==}
    engines: {node: '>=16'}

  swr-store@0.10.6:
    resolution: {integrity: sha512-xPjB1hARSiRaNNlUQvWSVrG5SirCjk2TmaUyzzvk69SZQan9hCJqw/5rG9iL7xElHU784GxRPISClq4488/XVw==}
    engines: {node: '>=10'}

  swr@2.2.0:
    resolution: {integrity: sha512-AjqHOv2lAhkuUdIiBu9xbuettzAzWXmCEcLONNKJRba87WAefz8Ca9d6ds/SzrPc235n1IxWYdhJ2zF3MNUaoQ==}
    peerDependencies:
      react: ^16.11.0 || ^17.0.0 || ^18.0.0

  swr@2.2.5:
    resolution: {integrity: sha512-QtxqyclFeAsxEUeZIYmsaQ0UjimSq1RZ9Un7I68/0ClKK/U3LoyQunwkQfJZr2fc22DfIXLNDc2wFyTEikCUpg==}
    peerDependencies:
      react: ^16.11.0 || ^17.0.0 || ^18.0.0

  swrev@4.0.0:
    resolution: {integrity: sha512-LqVcOHSB4cPGgitD1riJ1Hh4vdmITOp+BkmfmXRh4hSF/t7EnS4iD+SOTmq7w5pPm/SiPeto4ADbKS6dHUDWFA==}

  swrv@1.0.4:
    resolution: {integrity: sha512-zjEkcP8Ywmj+xOJW3lIT65ciY/4AL4e/Or7Gj0MzU3zBJNMdJiT8geVZhINavnlHRMMCcJLHhraLTAiDOTmQ9g==}
    peerDependencies:
      vue: '>=3.2.26 < 4'

  tailwind-merge@2.3.0:
    resolution: {integrity: sha512-vkYrLpIP+lgR0tQCG6AP7zZXCTLc1Lnv/CCRT3BqJ9CZ3ui2++GPaGb1x/ILsINIMSYqqvrpqjUFsMNLlW99EA==}

  tailwindcss-animate@1.0.7:
    resolution: {integrity: sha512-bl6mpH3T7I3UFxuvDEXLxy/VuFxBk5bbzplh7tXI68mwMokNYd1t9qPBHlnyTwfa4JGC4zP516I1hYYtQ/vspA==}
    peerDependencies:
      tailwindcss: '>=3.0.0 || insiders'

  tailwindcss@3.4.4:
    resolution: {integrity: sha512-ZoyXOdJjISB7/BcLTR6SEsLgKtDStYyYZVLsUtWChO4Ps20CBad7lfJKVDiejocV4ME1hLmyY0WJE3hSDcmQ2A==}
    engines: {node: '>=14.0.0'}
    hasBin: true

  thenify-all@1.6.0:
    resolution: {integrity: sha512-RNxQH/qI8/t3thXJDwcstUO4zeqo64+Uy/+sNVRBx4Xn2OX+OZ9oP+iJnNFqplFra2ZUVeKCSa2oVWi3T4uVmA==}
    engines: {node: '>=0.8'}

  thenify@3.3.1:
    resolution: {integrity: sha512-RVZSIV5IG10Hk3enotrhvz0T9em6cyHBLkH/YAZuKqd8hRkKhSfCGIcP2KUY0EPxndzANBmNllzWPwak+bheSw==}

  tiny-invariant@1.3.3:
    resolution: {integrity: sha512-+FbBPE1o9QAYvviau/qC5SE3caw21q3xkvWKBtja5vgqOWIHHJ3ioaq1VPfn/Szqctz2bU/oYeKd9/z5BL+PVg==}

  tippy.js@6.3.7:
    resolution: {integrity: sha512-E1d3oP2emgJ9dRQZdf3Kkn0qJgI6ZLpyS5z6ZkY1DF3kaQaBsGZsndEpHwx+eC+tYM41HaSNvNtLx8tU57FzTQ==}

  tiptap-extension-auto-joiner@0.1.3:
    resolution: {integrity: sha512-nY3aKeCpVb2WjjVEZkLtEqxsK3KU1zGioyglMhK1sUFNjKDccOfRyz/YDKrHRAVsKJPGnk2A8VA1827iGEAXWQ==}

  tiptap-extension-global-drag-handle@0.1.8:
    resolution: {integrity: sha512-alLZm385Ot9USqmO5s4HAPHgQnIScuuMxAXgxqVEBhKPkN/Zl8ICEW5caPx+b7kFUOGVDcgbRFDR+My4A91iXw==}

  tiptap-markdown@0.8.10:
    resolution: {integrity: sha512-iDVkR2BjAqkTDtFX0h94yVvE2AihCXlF0Q7RIXSJPRSR5I0PA1TMuAg6FHFpmqTn4tPxJ0by0CK7PUMlnFLGEQ==}
    peerDependencies:
      '@tiptap/core': ^2.0.3

  to-fast-properties@2.0.0:
    resolution: {integrity: sha512-/OaKK0xYrs3DmxRYqL/yDc+FxFUVYhDlXMhRmv3z915w2HF1tnN1omB354j8VUGO/hbRzyD6Y3sA7v7GS/ceog==}
    engines: {node: '>=4'}

  to-regex-range@5.0.1:
    resolution: {integrity: sha512-65P7iz6X5yEr1cwcgvQxbbIw7Uk3gOy5dIdtZ4rDveLqhrdJP+Li/Hx6tyK0NEb+2GCyneCMJiGqrADCSNk8sQ==}
    engines: {node: '>=8.0'}

  trim-lines@3.0.1:
    resolution: {integrity: sha512-kRj8B+YHZCc9kQYdWfJB2/oUl9rA99qbowYYBtr4ui4mZyAQ2JpvVBd/6U2YloATfqBhBTSMhTpgBHtU0Mf3Rg==}

  trough@2.2.0:
    resolution: {integrity: sha512-tmMpK00BjZiUyVyvrBK7knerNgmgvcV/KLVyuma/SC+TQN167GrMRciANTz09+k3zW8L8t60jWO1GpfkZdjTaw==}

  ts-interface-checker@0.1.13:
    resolution: {integrity: sha512-Y/arvbn+rrz3JCKl9C4kVNfTfSm2/mEp5FSz5EsZSANGPSlQrpRI5M4PKF+mJnE52jOO90PnPSc3Ur3bTQw0gA==}

  tslib@2.6.3:
    resolution: {integrity: sha512-xNvxJEOUiWPGhUuUdQgAJPKOOJfGnIyKySOc09XkKsgdUV/3E2zvwZYdejjmRgPCgcym1juLH3226yA7sEFJKQ==}

  tunnel-rat@0.1.2:
    resolution: {integrity: sha512-lR5VHmkPhzdhrM092lI2nACsLO4QubF0/yoOhzX7c+wIpbN1GjHNzCc91QlpxBi+cnx8vVJ+Ur6vL5cEoQPFpQ==}

  typescript@5.5.2:
    resolution: {integrity: sha512-NcRtPEOsPFFWjobJEtfihkLCZCXZt/os3zf8nTxjVH3RvTSxjrCamJpbExGvYOF+tFHc3pA65qpdwPbzjohhew==}
    engines: {node: '>=14.17'}
    hasBin: true

  uc.micro@2.1.0:
    resolution: {integrity: sha512-ARDJmphmdvUk6Glw7y9DQ2bFkKBHwQHLi2lsaH6PPmz/Ka9sFOBsBluozhDltWmnv9u/cF6Rt87znRTPV+yp/A==}

  undici-types@5.26.5:
    resolution: {integrity: sha512-JlCMO+ehdEIKqlFxk6IfVoAUVmgz7cU7zD/h9XZ0qzeosSHmUJVOzSQvvYSYWXkFXC+IfLKSIffhv0sVZup6pA==}

  unified@10.1.2:
    resolution: {integrity: sha512-pUSWAi/RAnVy1Pif2kAoeWNBa3JVrx0MId2LASj8G+7AiHWoKZNTomq6LG326T68U7/e263X6fTdcXIy7XnF7Q==}

  unist-util-generated@2.0.1:
    resolution: {integrity: sha512-qF72kLmPxAw0oN2fwpWIqbXAVyEqUzDHMsbtPvOudIlUzXYFIeQIuxXQCRCFh22B7cixvU0MG7m3MW8FTq/S+A==}

  unist-util-is@5.2.1:
    resolution: {integrity: sha512-u9njyyfEh43npf1M+yGKDGVPbY/JWEemg5nH05ncKPfi+kBbKBJoTdsogMu33uhytuLlv9y0O7GH7fEdwLdLQw==}

  unist-util-position@4.0.4:
    resolution: {integrity: sha512-kUBE91efOWfIVBo8xzh/uZQ7p9ffYRtUbMRZBNFYwf0RK8koUMx6dGUfwylLOKmaT2cs4wSW96QoYUSXAyEtpg==}

  unist-util-stringify-position@3.0.3:
    resolution: {integrity: sha512-k5GzIBZ/QatR8N5X2y+drfpWG8IDBzdnVj6OInRNWm1oXrzydiaAT2OQiA8DPRRZyAKb9b6I2a6PxYklZD0gKg==}

  unist-util-visit-parents@5.1.3:
    resolution: {integrity: sha512-x6+y8g7wWMyQhL1iZfhIPhDAs7Xwbn9nRosDXl7qoPTSCy0yNxnKc+hWokFifWQIDGi154rdUqKvbCa4+1kLhg==}

  unist-util-visit@4.1.2:
    resolution: {integrity: sha512-MSd8OUGISqHdVvfY9TPhyK2VdUrPgxkUtWSuMHF6XAAFuL4LokseigBnZtPnJMu+FbynTkFNnFlyjxpVKujMRg==}

  update-browserslist-db@1.0.16:
    resolution: {integrity: sha512-KVbTxlBYlckhF5wgfyZXTWnMn7MMZjMu9XG8bPlliUOP9ThaF4QnhP8qrjrH7DRzHfSk0oQv1wToW+iA5GajEQ==}
    hasBin: true
    peerDependencies:
      browserslist: '>= 4.21.0'

  use-callback-ref@1.3.2:
    resolution: {integrity: sha512-elOQwe6Q8gqZgDA8mrh44qRTQqpIHDcZ3hXTLjBe1i4ph8XpNJnO+aQf3NaG+lriLopI4HMx9VjQLfPQ6vhnoA==}
    engines: {node: '>=10'}
    peerDependencies:
      '@types/react': ^16.8.0 || ^17.0.0 || ^18.0.0
      react: ^16.8.0 || ^17.0.0 || ^18.0.0
    peerDependenciesMeta:
      '@types/react':
        optional: true

  use-debounce@10.0.1:
    resolution: {integrity: sha512-0uUXjOfm44e6z4LZ/woZvkM8FwV1wiuoB6xnrrOmeAEjRDDzTLQNRFtYHvqUsJdrz1X37j0rVGIVp144GLHGKg==}
    engines: {node: '>= 16.0.0'}
    peerDependencies:
      react: '>=16.8.0'

  use-resize-observer@9.1.0:
    resolution: {integrity: sha512-R25VqO9Wb3asSD4eqtcxk8sJalvIOYBqS8MNZlpDSQ4l4xMQxC/J7Id9HoTqPq8FwULIn0PVW+OAqF2dyYbjow==}
    peerDependencies:
      react: 16.8.0 - 18
      react-dom: 16.8.0 - 18

  use-sidecar@1.1.2:
    resolution: {integrity: sha512-epTbsLuzZ7lPClpz2TyryBfztm7m+28DlEv2ZCQ3MDr5ssiwyOwGH/e5F9CkfWjJ1t4clvI58yF822/GUkjjhw==}
    engines: {node: '>=10'}
    peerDependencies:
      '@types/react': ^16.9.0 || ^17.0.0 || ^18.0.0
      react: ^16.8.0 || ^17.0.0 || ^18.0.0
    peerDependenciesMeta:
      '@types/react':
        optional: true

  use-sync-external-store@1.2.0:
    resolution: {integrity: sha512-eEgnFxGQ1Ife9bzYs6VLi8/4X6CObHMw9Qr9tPY43iKwsPw8xE8+EFsf/2cFZ5S3esXgpWgtSCtLNS41F+sKPA==}
    peerDependencies:
      react: ^16.8.0 || ^17.0.0 || ^18.0.0

  use-sync-external-store@1.2.2:
    resolution: {integrity: sha512-PElTlVMwpblvbNqQ82d2n6RjStvdSoNe9FG28kNfz3WiXilJm4DdNkEzRhCZuIDwY8U08WVihhGR5iRqAwfDiw==}
    peerDependencies:
      react: ^16.8.0 || ^17.0.0 || ^18.0.0

  usehooks-ts@3.1.0:
    resolution: {integrity: sha512-bBIa7yUyPhE1BCc0GmR96VU/15l/9gP1Ch5mYdLcFBaFGQsdmXkvjV0TtOqW1yUd6VjIwDunm+flSciCQXujiw==}
    engines: {node: '>=16.15.0'}
    peerDependencies:
      react: ^16.8.0  || ^17 || ^18

  util-deprecate@1.0.2:
    resolution: {integrity: sha512-EPD5q1uXyFxJpCrLnCc1nHnq3gOa6DZBocAIiI2TaSCA7VCJ1UJDMagCzIkXNsUYfD1daK//LTEQ8xiIbrHtcw==}

  uuid@8.3.2:
    resolution: {integrity: sha512-+NYs2QeMWy+GWFOEm9xnn6HCDp0l7QBD7ml8zLUmJ+93Q5NF0NocErnwkTkXVFNiX3/fpC6afS8Dhb/gz7R7eg==}
    hasBin: true

  uuid@9.0.1:
    resolution: {integrity: sha512-b+1eJOlsR9K8HJpow9Ok3fiWOWSIcIzXodvv0rQjVoOVNpWMpxf1wZNpt4y9h10odCNrqnYp1OBzRktckBe3sA==}
    hasBin: true

  uvu@0.5.6:
    resolution: {integrity: sha512-+g8ENReyr8YsOc6fv/NVJs2vFdHBnBNdfE49rshrTzDWOlUx4Gq7KOS2GD8eqhy2j+Ejq29+SbKH8yjkAqXqoA==}
    engines: {node: '>=8'}
    hasBin: true

  vaul@0.9.1:
    resolution: {integrity: sha512-fAhd7i4RNMinx+WEm6pF3nOl78DFkAazcN04ElLPFF9BMCNGbY/kou8UMhIcicm0rJCNePJP0Yyza60gGOD0Jw==}
    peerDependencies:
      react: ^16.8 || ^17.0 || ^18.0
      react-dom: ^16.8 || ^17.0 || ^18.0

  vfile-message@3.1.4:
    resolution: {integrity: sha512-fa0Z6P8HUrQN4BZaX05SIVXic+7kE3b05PWAtPuYP9QLHsLKYR7/AlLW3NtOrpXRLeawpDLMsVkmk5DG0NXgWw==}

  vfile@5.3.7:
    resolution: {integrity: sha512-r7qlzkgErKjobAmyNIkkSpizsFPYiUPuJb5pNW1RB4JcYVZhs4lIbVqk8XPk033CV/1z8ss5pkax8SuhGpcG8g==}

  victory-vendor@36.9.2:
    resolution: {integrity: sha512-PnpQQMuxlwYdocC8fIJqVXvkeViHYzotI+NJrCuav0ZYFoq912ZHBk3mCeuj+5/VpodOjPe1z0Fk2ihgzlXqjQ==}

  vue@3.4.30:
    resolution: {integrity: sha512-NcxtKCwkdf1zPsr7Y8+QlDBCGqxvjLXF2EX+yi76rV5rrz90Y6gK1cq0olIhdWGgrlhs9ElHuhi9t3+W5sG5Xw==}
    peerDependencies:
      typescript: '*'
    peerDependenciesMeta:
      typescript:
        optional: true

  w3c-keyname@2.2.8:
    resolution: {integrity: sha512-dpojBhNsCNN7T82Tm7k26A6G9ML3NkhDsnw9n/eoxSRlVBB4CEtIQ/KTCLI2Fwf3ataSXRhYFkQi3SlnFwPvPQ==}

  warning@4.0.3:
    resolution: {integrity: sha512-rpJyN222KWIvHJ/F53XSZv0Zl/accqHR8et1kpaMTD/fLCRxtV8iX8czMzY7sVZupTI3zcUTg8eycS2kNF9l6w==}

  web-vitals@4.2.0:
    resolution: {integrity: sha512-ohj72kbtVWCpKYMxcbJ+xaOBV3En76hW47j52dG+tEGG36LZQgfFw5yHl9xyjmosy3XUMn8d/GBUAy4YPM839w==}

  which@2.0.2:
    resolution: {integrity: sha512-BLI3Tl1TW3Pvl70l3yq3Y64i+awpwXqsGBYWkkqMtnbXgrMD+yj7rhW0kuEDxzJaYXGjEW5ogapKNMEKNMjibA==}
    engines: {node: '>= 8'}
    hasBin: true

  wrap-ansi@7.0.0:
    resolution: {integrity: sha512-YVGIj2kamLSTxw6NsZjoBxfSwsn0ycdesmc4p+Q21c5zPuZ1pl+NfxVdxPtdHvmNVOQ6XSYG4AUtyt/Fi7D16Q==}
    engines: {node: '>=10'}

  wrap-ansi@8.1.0:
    resolution: {integrity: sha512-si7QWI6zUMq56bESFvagtmzMdGOtoxfR+Sez11Mobfc7tm+VkUckk9bW2UeffTGVUbOksxmSw0AA2gs8g71NCQ==}
    engines: {node: '>=12'}

  wretch@2.9.0:
    resolution: {integrity: sha512-kKp1xWQO+Vh9I6RJq7Yers2KKrmF7LXB00c9knMDn3IdB7etcQOarrsHArpj1sZ1Dlav8ss6R1DuUpDSTqmQew==}
    engines: {node: '>=14'}

  yallist@4.0.0:
    resolution: {integrity: sha512-3wdGidZyq5PB084XLES5TpOSRA3wjXAlIWMhum2kRcv/41Sn2emQ0dycQW4uZXLejwKvg6EsvbdlVL+FYEct7A==}

  yaml@2.4.5:
    resolution: {integrity: sha512-aBx2bnqDzVOyNKfsysjA2ms5ZlnjSAW2eG3/L5G/CSujfjLJTJsEw1bGw8kCf04KodQWk1pxlGnZ56CRxiawmg==}
    engines: {node: '>= 14'}
    hasBin: true

  zod-to-json-schema@3.22.5:
    resolution: {integrity: sha512-+akaPo6a0zpVCCseDed504KBJUQpEW5QZw7RMneNmKw+fGaML1Z9tUNLnHHAC8x6dzVRO1eB2oEMyZRnuBZg7Q==}
    peerDependencies:
      zod: ^3.22.4

  zod@3.23.8:
    resolution: {integrity: sha512-XBx9AXhXktjUqnepgTiE5flcKIYWi/rme0Eaj+5Y0lftuGBq+jyRu/md4WnuxqgP1ubdpNCsYEYPxrzVHD8d6g==}

  zustand@4.5.2:
    resolution: {integrity: sha512-2cN1tPkDVkwCy5ickKrI7vijSjPksFRfqS6237NzT0vqSsztTNnQdHw9mmN7uBdk3gceVXU0a+21jFzFzAc9+g==}
    engines: {node: '>=12.7.0'}
    peerDependencies:
      '@types/react': '>=16.8'
      immer: '>=9.0.6'
      react: '>=16.8'
    peerDependenciesMeta:
      '@types/react':
        optional: true
      immer:
        optional: true
      react:
        optional: true

snapshots:

  '@ag-grid-community/styles@31.3.2': {}

  '@ai-sdk/provider-utils@0.0.16(zod@3.23.8)':
    dependencies:
      '@ai-sdk/provider': 0.0.10
      eventsource-parser: 1.1.2
      nanoid: 3.3.6
      secure-json-parse: 2.7.0
    optionalDependencies:
      zod: 3.23.8

  '@ai-sdk/provider@0.0.10':
    dependencies:
      json-schema: 0.4.0

  '@ai-sdk/react@0.0.10(react@18.3.1)(zod@3.23.8)':
    dependencies:
      '@ai-sdk/provider-utils': 0.0.16(zod@3.23.8)
      '@ai-sdk/ui-utils': 0.0.6(zod@3.23.8)
      swr: 2.2.0(react@18.3.1)
    optionalDependencies:
      react: 18.3.1
      zod: 3.23.8

  '@ai-sdk/solid@0.0.7(solid-js@1.8.17)(zod@3.23.8)':
    dependencies:
      '@ai-sdk/ui-utils': 0.0.6(zod@3.23.8)
      solid-swr-store: 0.10.7(solid-js@1.8.17)(swr-store@0.10.6)
      swr-store: 0.10.6
    optionalDependencies:
      solid-js: 1.8.17
    transitivePeerDependencies:
      - zod

  '@ai-sdk/svelte@0.0.8(svelte@4.2.18)(zod@3.23.8)':
    dependencies:
      '@ai-sdk/provider-utils': 0.0.16(zod@3.23.8)
      '@ai-sdk/ui-utils': 0.0.6(zod@3.23.8)
      sswr: 2.1.0(svelte@4.2.18)
    optionalDependencies:
      svelte: 4.2.18
    transitivePeerDependencies:
      - zod

  '@ai-sdk/ui-utils@0.0.6(zod@3.23.8)':
    dependencies:
      '@ai-sdk/provider-utils': 0.0.16(zod@3.23.8)
      secure-json-parse: 2.7.0
    optionalDependencies:
      zod: 3.23.8

  '@ai-sdk/vue@0.0.8(vue@3.4.30(typescript@5.5.2))(zod@3.23.8)':
    dependencies:
      '@ai-sdk/ui-utils': 0.0.6(zod@3.23.8)
      swrv: 1.0.4(vue@3.4.30(typescript@5.5.2))
    optionalDependencies:
      vue: 3.4.30(typescript@5.5.2)
    transitivePeerDependencies:
      - zod

  '@alloc/quick-lru@5.2.0': {}

  '@ampproject/remapping@2.3.0':
    dependencies:
      '@jridgewell/gen-mapping': 0.3.5
      '@jridgewell/trace-mapping': 0.3.25

  '@babel/helper-string-parser@7.24.7': {}

  '@babel/helper-validator-identifier@7.24.7': {}

  '@babel/parser@7.24.7':
    dependencies:
      '@babel/types': 7.24.7

  '@babel/runtime@7.24.7':
    dependencies:
      regenerator-runtime: 0.14.1

  '@babel/types@7.24.7':
    dependencies:
      '@babel/helper-string-parser': 7.24.7
      '@babel/helper-validator-identifier': 7.24.7
      to-fast-properties: 2.0.0

  '@biomejs/biome@1.9.4':
    optionalDependencies:
      '@biomejs/cli-darwin-arm64': 1.9.4
      '@biomejs/cli-darwin-x64': 1.9.4
      '@biomejs/cli-linux-arm64': 1.9.4
      '@biomejs/cli-linux-arm64-musl': 1.9.4
      '@biomejs/cli-linux-x64': 1.9.4
      '@biomejs/cli-linux-x64-musl': 1.9.4
      '@biomejs/cli-win32-arm64': 1.9.4
      '@biomejs/cli-win32-x64': 1.9.4

  '@biomejs/cli-darwin-arm64@1.9.4':
    optional: true

  '@biomejs/cli-darwin-x64@1.9.4':
    optional: true

  '@biomejs/cli-linux-arm64-musl@1.9.4':
    optional: true

  '@biomejs/cli-linux-arm64@1.9.4':
    optional: true

  '@biomejs/cli-linux-x64-musl@1.9.4':
    optional: true

  '@biomejs/cli-linux-x64@1.9.4':
    optional: true

  '@biomejs/cli-win32-arm64@1.9.4':
    optional: true

  '@biomejs/cli-win32-x64@1.9.4':
    optional: true

  '@cfcs/core@0.0.6':
    dependencies:
      '@egjs/component': 3.0.5

  '@codemirror/autocomplete@6.16.3(@codemirror/language@6.10.2)(@codemirror/state@6.4.1)(@codemirror/view@6.28.2)(@lezer/common@1.2.1)':
    dependencies:
      '@codemirror/language': 6.10.2
      '@codemirror/state': 6.4.1
      '@codemirror/view': 6.28.2
      '@lezer/common': 1.2.1

  '@codemirror/commands@6.6.0':
    dependencies:
      '@codemirror/language': 6.10.2
      '@codemirror/state': 6.4.1
      '@codemirror/view': 6.28.2
      '@lezer/common': 1.2.1

  '@codemirror/lang-sql@6.7.0(@codemirror/view@6.28.2)':
    dependencies:
      '@codemirror/autocomplete': 6.16.3(@codemirror/language@6.10.2)(@codemirror/state@6.4.1)(@codemirror/view@6.28.2)(@lezer/common@1.2.1)
      '@codemirror/language': 6.10.2
      '@codemirror/state': 6.4.1
      '@lezer/common': 1.2.1
      '@lezer/highlight': 1.2.0
      '@lezer/lr': 1.4.1
    transitivePeerDependencies:
      - '@codemirror/view'

  '@codemirror/language@6.10.2':
    dependencies:
      '@codemirror/state': 6.4.1
      '@codemirror/view': 6.28.2
      '@lezer/common': 1.2.1
      '@lezer/highlight': 1.2.0
      '@lezer/lr': 1.4.1
      style-mod: 4.1.2

  '@codemirror/lint@6.8.1':
    dependencies:
      '@codemirror/state': 6.4.1
      '@codemirror/view': 6.28.2
      crelt: 1.0.6

  '@codemirror/search@6.5.6':
    dependencies:
      '@codemirror/state': 6.4.1
      '@codemirror/view': 6.28.2
      crelt: 1.0.6

  '@codemirror/state@6.4.1': {}

  '@codemirror/theme-one-dark@6.1.2':
    dependencies:
      '@codemirror/language': 6.10.2
      '@codemirror/state': 6.4.1
      '@codemirror/view': 6.28.2
      '@lezer/highlight': 1.2.0

  '@codemirror/view@6.28.2':
    dependencies:
      '@codemirror/state': 6.4.1
      style-mod: 4.1.2
      w3c-keyname: 2.2.8

  '@dagrejs/dagre@1.1.2':
    dependencies:
      '@dagrejs/graphlib': 2.2.2

  '@dagrejs/graphlib@2.2.2': {}

  '@daybrush/utils@1.13.0': {}

  '@egjs/agent@2.4.3': {}

  '@egjs/children-differ@1.0.1':
    dependencies:
      '@egjs/list-differ': 1.0.1

  '@egjs/component@3.0.5': {}

  '@egjs/list-differ@1.0.1': {}

  '@floating-ui/core@1.6.3':
    dependencies:
      '@floating-ui/utils': 0.2.3

  '@floating-ui/dom@1.6.6':
    dependencies:
      '@floating-ui/core': 1.6.3
      '@floating-ui/utils': 0.2.3

  '@floating-ui/react-dom@2.1.1(react-dom@18.3.1(react@18.3.1))(react@18.3.1)':
    dependencies:
      '@floating-ui/dom': 1.6.6
      react: 18.3.1
      react-dom: 18.3.1(react@18.3.1)

  '@floating-ui/utils@0.2.3': {}

  '@hookform/resolvers@3.6.0(react-hook-form@7.52.0(react@18.3.1))':
    dependencies:
      react-hook-form: 7.52.0(react@18.3.1)

  '@isaacs/cliui@8.0.2':
    dependencies:
      string-width: 5.1.2
      string-width-cjs: string-width@4.2.3
      strip-ansi: 7.1.0
      strip-ansi-cjs: strip-ansi@6.0.1
      wrap-ansi: 8.1.0
      wrap-ansi-cjs: wrap-ansi@7.0.0

  '@jridgewell/gen-mapping@0.3.5':
    dependencies:
      '@jridgewell/set-array': 1.2.1
      '@jridgewell/sourcemap-codec': 1.4.15
      '@jridgewell/trace-mapping': 0.3.25

  '@jridgewell/resolve-uri@3.1.2': {}

  '@jridgewell/set-array@1.2.1': {}

  '@jridgewell/sourcemap-codec@1.4.15': {}

  '@jridgewell/trace-mapping@0.3.25':
    dependencies:
      '@jridgewell/resolve-uri': 3.1.2
      '@jridgewell/sourcemap-codec': 1.4.15

  '@juggle/resize-observer@3.4.0': {}

  '@lezer/common@1.2.1': {}

  '@lezer/highlight@1.2.0':
    dependencies:
      '@lezer/common': 1.2.1

  '@lezer/lr@1.4.1':
    dependencies:
      '@lezer/common': 1.2.1

  '@monaco-editor/loader@1.4.0(monaco-editor@0.52.0)':
    dependencies:
      monaco-editor: 0.52.0
      state-local: 1.0.7

  '@monaco-editor/react@4.6.0(monaco-editor@0.52.0)(react-dom@18.3.1(react@18.3.1))(react@18.3.1)':
    dependencies:
      '@monaco-editor/loader': 1.4.0(monaco-editor@0.52.0)
      monaco-editor: 0.52.0
      react: 18.3.1
      react-dom: 18.3.1(react@18.3.1)

  '@next/env@14.1.4': {}

  '@next/swc-darwin-arm64@14.1.4':
    optional: true

  '@next/swc-darwin-x64@14.1.4':
    optional: true

  '@next/swc-linux-arm64-gnu@14.1.4':
    optional: true

  '@next/swc-linux-arm64-musl@14.1.4':
    optional: true

  '@next/swc-linux-x64-gnu@14.1.4':
    optional: true

  '@next/swc-linux-x64-musl@14.1.4':
    optional: true

  '@next/swc-win32-arm64-msvc@14.1.4':
    optional: true

  '@next/swc-win32-ia32-msvc@14.1.4':
    optional: true

  '@next/swc-win32-x64-msvc@14.1.4':
    optional: true

  '@nodelib/fs.scandir@2.1.5':
    dependencies:
      '@nodelib/fs.stat': 2.0.5
      run-parallel: 1.2.0

  '@nodelib/fs.stat@2.0.5': {}

  '@nodelib/fs.walk@1.2.8':
    dependencies:
      '@nodelib/fs.scandir': 2.1.5
      fastq: 1.17.1

  '@panva/hkdf@1.2.1': {}

  '@pkgjs/parseargs@0.11.0':
    optional: true

  '@popperjs/core@2.11.8': {}

  '@radix-ui/number@1.1.0': {}

  '@radix-ui/primitive@1.0.0':
    dependencies:
      '@babel/runtime': 7.24.7

  '@radix-ui/primitive@1.0.1':
    dependencies:
      '@babel/runtime': 7.24.7

  '@radix-ui/primitive@1.1.0': {}

  '@radix-ui/react-accordion@1.2.0(@types/react-dom@18.3.0)(@types/react@18.3.3)(react-dom@18.3.1(react@18.3.1))(react@18.3.1)':
    dependencies:
      '@radix-ui/primitive': 1.1.0
      '@radix-ui/react-collapsible': 1.1.0(@types/react-dom@18.3.0)(@types/react@18.3.3)(react-dom@18.3.1(react@18.3.1))(react@18.3.1)
      '@radix-ui/react-collection': 1.1.0(@types/react-dom@18.3.0)(@types/react@18.3.3)(react-dom@18.3.1(react@18.3.1))(react@18.3.1)
      '@radix-ui/react-compose-refs': 1.1.0(@types/react@18.3.3)(react@18.3.1)
      '@radix-ui/react-context': 1.1.0(@types/react@18.3.3)(react@18.3.1)
      '@radix-ui/react-direction': 1.1.0(@types/react@18.3.3)(react@18.3.1)
      '@radix-ui/react-id': 1.1.0(@types/react@18.3.3)(react@18.3.1)
      '@radix-ui/react-primitive': 2.0.0(@types/react-dom@18.3.0)(@types/react@18.3.3)(react-dom@18.3.1(react@18.3.1))(react@18.3.1)
      '@radix-ui/react-use-controllable-state': 1.1.0(@types/react@18.3.3)(react@18.3.1)
      react: 18.3.1
      react-dom: 18.3.1(react@18.3.1)
    optionalDependencies:
      '@types/react': 18.3.3
      '@types/react-dom': 18.3.0

  '@radix-ui/react-alert-dialog@1.1.1(@types/react-dom@18.3.0)(@types/react@18.3.3)(react-dom@18.3.1(react@18.3.1))(react@18.3.1)':
    dependencies:
      '@radix-ui/primitive': 1.1.0
      '@radix-ui/react-compose-refs': 1.1.0(@types/react@18.3.3)(react@18.3.1)
      '@radix-ui/react-context': 1.1.0(@types/react@18.3.3)(react@18.3.1)
      '@radix-ui/react-dialog': 1.1.1(@types/react-dom@18.3.0)(@types/react@18.3.3)(react-dom@18.3.1(react@18.3.1))(react@18.3.1)
      '@radix-ui/react-primitive': 2.0.0(@types/react-dom@18.3.0)(@types/react@18.3.3)(react-dom@18.3.1(react@18.3.1))(react@18.3.1)
      '@radix-ui/react-slot': 1.1.0(@types/react@18.3.3)(react@18.3.1)
      react: 18.3.1
      react-dom: 18.3.1(react@18.3.1)
    optionalDependencies:
      '@types/react': 18.3.3
      '@types/react-dom': 18.3.0

  '@radix-ui/react-arrow@1.1.0(@types/react-dom@18.3.0)(@types/react@18.3.3)(react-dom@18.3.1(react@18.3.1))(react@18.3.1)':
    dependencies:
      '@radix-ui/react-primitive': 2.0.0(@types/react-dom@18.3.0)(@types/react@18.3.3)(react-dom@18.3.1(react@18.3.1))(react@18.3.1)
      react: 18.3.1
      react-dom: 18.3.1(react@18.3.1)
    optionalDependencies:
      '@types/react': 18.3.3
      '@types/react-dom': 18.3.0

  '@radix-ui/react-avatar@1.1.0(@types/react-dom@18.3.0)(@types/react@18.3.3)(react-dom@18.3.1(react@18.3.1))(react@18.3.1)':
    dependencies:
      '@radix-ui/react-context': 1.1.0(@types/react@18.3.3)(react@18.3.1)
      '@radix-ui/react-primitive': 2.0.0(@types/react-dom@18.3.0)(@types/react@18.3.3)(react-dom@18.3.1(react@18.3.1))(react@18.3.1)
      '@radix-ui/react-use-callback-ref': 1.1.0(@types/react@18.3.3)(react@18.3.1)
      '@radix-ui/react-use-layout-effect': 1.1.0(@types/react@18.3.3)(react@18.3.1)
      react: 18.3.1
      react-dom: 18.3.1(react@18.3.1)
    optionalDependencies:
      '@types/react': 18.3.3
      '@types/react-dom': 18.3.0

  '@radix-ui/react-checkbox@1.1.0(@types/react-dom@18.3.0)(@types/react@18.3.3)(react-dom@18.3.1(react@18.3.1))(react@18.3.1)':
    dependencies:
      '@radix-ui/primitive': 1.1.0
      '@radix-ui/react-compose-refs': 1.1.0(@types/react@18.3.3)(react@18.3.1)
      '@radix-ui/react-context': 1.1.0(@types/react@18.3.3)(react@18.3.1)
      '@radix-ui/react-presence': 1.1.0(@types/react-dom@18.3.0)(@types/react@18.3.3)(react-dom@18.3.1(react@18.3.1))(react@18.3.1)
      '@radix-ui/react-primitive': 2.0.0(@types/react-dom@18.3.0)(@types/react@18.3.3)(react-dom@18.3.1(react@18.3.1))(react@18.3.1)
      '@radix-ui/react-use-controllable-state': 1.1.0(@types/react@18.3.3)(react@18.3.1)
      '@radix-ui/react-use-previous': 1.1.0(@types/react@18.3.3)(react@18.3.1)
      '@radix-ui/react-use-size': 1.1.0(@types/react@18.3.3)(react@18.3.1)
      react: 18.3.1
      react-dom: 18.3.1(react@18.3.1)
    optionalDependencies:
      '@types/react': 18.3.3
      '@types/react-dom': 18.3.0

  '@radix-ui/react-collapsible@1.1.0(@types/react-dom@18.3.0)(@types/react@18.3.3)(react-dom@18.3.1(react@18.3.1))(react@18.3.1)':
    dependencies:
      '@radix-ui/primitive': 1.1.0
      '@radix-ui/react-compose-refs': 1.1.0(@types/react@18.3.3)(react@18.3.1)
      '@radix-ui/react-context': 1.1.0(@types/react@18.3.3)(react@18.3.1)
      '@radix-ui/react-id': 1.1.0(@types/react@18.3.3)(react@18.3.1)
      '@radix-ui/react-presence': 1.1.0(@types/react-dom@18.3.0)(@types/react@18.3.3)(react-dom@18.3.1(react@18.3.1))(react@18.3.1)
      '@radix-ui/react-primitive': 2.0.0(@types/react-dom@18.3.0)(@types/react@18.3.3)(react-dom@18.3.1(react@18.3.1))(react@18.3.1)
      '@radix-ui/react-use-controllable-state': 1.1.0(@types/react@18.3.3)(react@18.3.1)
      '@radix-ui/react-use-layout-effect': 1.1.0(@types/react@18.3.3)(react@18.3.1)
      react: 18.3.1
      react-dom: 18.3.1(react@18.3.1)
    optionalDependencies:
      '@types/react': 18.3.3
      '@types/react-dom': 18.3.0

  '@radix-ui/react-collection@1.1.0(@types/react-dom@18.3.0)(@types/react@18.3.3)(react-dom@18.3.1(react@18.3.1))(react@18.3.1)':
    dependencies:
      '@radix-ui/react-compose-refs': 1.1.0(@types/react@18.3.3)(react@18.3.1)
      '@radix-ui/react-context': 1.1.0(@types/react@18.3.3)(react@18.3.1)
      '@radix-ui/react-primitive': 2.0.0(@types/react-dom@18.3.0)(@types/react@18.3.3)(react-dom@18.3.1(react@18.3.1))(react@18.3.1)
      '@radix-ui/react-slot': 1.1.0(@types/react@18.3.3)(react@18.3.1)
      react: 18.3.1
      react-dom: 18.3.1(react@18.3.1)
    optionalDependencies:
      '@types/react': 18.3.3
      '@types/react-dom': 18.3.0

  '@radix-ui/react-compose-refs@1.0.0(react@18.3.1)':
    dependencies:
      '@babel/runtime': 7.24.7
      react: 18.3.1

  '@radix-ui/react-compose-refs@1.0.1(@types/react@18.3.3)(react@18.3.1)':
    dependencies:
      '@babel/runtime': 7.24.7
      react: 18.3.1
    optionalDependencies:
      '@types/react': 18.3.3

  '@radix-ui/react-compose-refs@1.1.0(@types/react@18.3.3)(react@18.3.1)':
    dependencies:
      react: 18.3.1
    optionalDependencies:
      '@types/react': 18.3.3

  '@radix-ui/react-context-menu@2.2.2(@types/react-dom@18.3.0)(@types/react@18.3.3)(react-dom@18.3.1(react@18.3.1))(react@18.3.1)':
    dependencies:
      '@radix-ui/primitive': 1.1.0
      '@radix-ui/react-context': 1.1.1(@types/react@18.3.3)(react@18.3.1)
      '@radix-ui/react-menu': 2.1.2(@types/react-dom@18.3.0)(@types/react@18.3.3)(react-dom@18.3.1(react@18.3.1))(react@18.3.1)
      '@radix-ui/react-primitive': 2.0.0(@types/react-dom@18.3.0)(@types/react@18.3.3)(react-dom@18.3.1(react@18.3.1))(react@18.3.1)
      '@radix-ui/react-use-callback-ref': 1.1.0(@types/react@18.3.3)(react@18.3.1)
      '@radix-ui/react-use-controllable-state': 1.1.0(@types/react@18.3.3)(react@18.3.1)
      react: 18.3.1
      react-dom: 18.3.1(react@18.3.1)
    optionalDependencies:
      '@types/react': 18.3.3
      '@types/react-dom': 18.3.0

  '@radix-ui/react-context@1.0.0(react@18.3.1)':
    dependencies:
      '@babel/runtime': 7.24.7
      react: 18.3.1

  '@radix-ui/react-context@1.0.1(@types/react@18.3.3)(react@18.3.1)':
    dependencies:
      '@babel/runtime': 7.24.7
      react: 18.3.1
    optionalDependencies:
      '@types/react': 18.3.3

  '@radix-ui/react-context@1.1.0(@types/react@18.3.3)(react@18.3.1)':
    dependencies:
      react: 18.3.1
    optionalDependencies:
      '@types/react': 18.3.3

  '@radix-ui/react-context@1.1.1(@types/react@18.3.3)(react@18.3.1)':
    dependencies:
      react: 18.3.1
    optionalDependencies:
      '@types/react': 18.3.3

  '@radix-ui/react-dialog@1.0.0(@types/react@18.3.3)(react-dom@18.3.1(react@18.3.1))(react@18.3.1)':
    dependencies:
      '@babel/runtime': 7.24.7
      '@radix-ui/primitive': 1.0.0
      '@radix-ui/react-compose-refs': 1.0.0(react@18.3.1)
      '@radix-ui/react-context': 1.0.0(react@18.3.1)
      '@radix-ui/react-dismissable-layer': 1.0.0(react-dom@18.3.1(react@18.3.1))(react@18.3.1)
      '@radix-ui/react-focus-guards': 1.0.0(react@18.3.1)
      '@radix-ui/react-focus-scope': 1.0.0(react-dom@18.3.1(react@18.3.1))(react@18.3.1)
      '@radix-ui/react-id': 1.0.0(react@18.3.1)
      '@radix-ui/react-portal': 1.0.0(react-dom@18.3.1(react@18.3.1))(react@18.3.1)
      '@radix-ui/react-presence': 1.0.0(react-dom@18.3.1(react@18.3.1))(react@18.3.1)
      '@radix-ui/react-primitive': 1.0.0(react-dom@18.3.1(react@18.3.1))(react@18.3.1)
      '@radix-ui/react-slot': 1.0.0(react@18.3.1)
      '@radix-ui/react-use-controllable-state': 1.0.0(react@18.3.1)
      aria-hidden: 1.2.4
      react: 18.3.1
      react-dom: 18.3.1(react@18.3.1)
      react-remove-scroll: 2.5.4(@types/react@18.3.3)(react@18.3.1)
    transitivePeerDependencies:
      - '@types/react'

  '@radix-ui/react-dialog@1.0.5(@types/react-dom@18.3.0)(@types/react@18.3.3)(react-dom@18.3.1(react@18.3.1))(react@18.3.1)':
    dependencies:
      '@babel/runtime': 7.24.7
      '@radix-ui/primitive': 1.0.1
      '@radix-ui/react-compose-refs': 1.0.1(@types/react@18.3.3)(react@18.3.1)
      '@radix-ui/react-context': 1.0.1(@types/react@18.3.3)(react@18.3.1)
      '@radix-ui/react-dismissable-layer': 1.0.5(@types/react-dom@18.3.0)(@types/react@18.3.3)(react-dom@18.3.1(react@18.3.1))(react@18.3.1)
      '@radix-ui/react-focus-guards': 1.0.1(@types/react@18.3.3)(react@18.3.1)
      '@radix-ui/react-focus-scope': 1.0.4(@types/react-dom@18.3.0)(@types/react@18.3.3)(react-dom@18.3.1(react@18.3.1))(react@18.3.1)
      '@radix-ui/react-id': 1.0.1(@types/react@18.3.3)(react@18.3.1)
      '@radix-ui/react-portal': 1.0.4(@types/react-dom@18.3.0)(@types/react@18.3.3)(react-dom@18.3.1(react@18.3.1))(react@18.3.1)
      '@radix-ui/react-presence': 1.0.1(@types/react-dom@18.3.0)(@types/react@18.3.3)(react-dom@18.3.1(react@18.3.1))(react@18.3.1)
      '@radix-ui/react-primitive': 1.0.3(@types/react-dom@18.3.0)(@types/react@18.3.3)(react-dom@18.3.1(react@18.3.1))(react@18.3.1)
      '@radix-ui/react-slot': 1.0.2(@types/react@18.3.3)(react@18.3.1)
      '@radix-ui/react-use-controllable-state': 1.0.1(@types/react@18.3.3)(react@18.3.1)
      aria-hidden: 1.2.4
      react: 18.3.1
      react-dom: 18.3.1(react@18.3.1)
      react-remove-scroll: 2.5.5(@types/react@18.3.3)(react@18.3.1)
    optionalDependencies:
      '@types/react': 18.3.3
      '@types/react-dom': 18.3.0

  '@radix-ui/react-dialog@1.1.1(@types/react-dom@18.3.0)(@types/react@18.3.3)(react-dom@18.3.1(react@18.3.1))(react@18.3.1)':
    dependencies:
      '@radix-ui/primitive': 1.1.0
      '@radix-ui/react-compose-refs': 1.1.0(@types/react@18.3.3)(react@18.3.1)
      '@radix-ui/react-context': 1.1.0(@types/react@18.3.3)(react@18.3.1)
      '@radix-ui/react-dismissable-layer': 1.1.0(@types/react-dom@18.3.0)(@types/react@18.3.3)(react-dom@18.3.1(react@18.3.1))(react@18.3.1)
      '@radix-ui/react-focus-guards': 1.1.0(@types/react@18.3.3)(react@18.3.1)
      '@radix-ui/react-focus-scope': 1.1.0(@types/react-dom@18.3.0)(@types/react@18.3.3)(react-dom@18.3.1(react@18.3.1))(react@18.3.1)
      '@radix-ui/react-id': 1.1.0(@types/react@18.3.3)(react@18.3.1)
      '@radix-ui/react-portal': 1.1.1(@types/react-dom@18.3.0)(@types/react@18.3.3)(react-dom@18.3.1(react@18.3.1))(react@18.3.1)
      '@radix-ui/react-presence': 1.1.0(@types/react-dom@18.3.0)(@types/react@18.3.3)(react-dom@18.3.1(react@18.3.1))(react@18.3.1)
      '@radix-ui/react-primitive': 2.0.0(@types/react-dom@18.3.0)(@types/react@18.3.3)(react-dom@18.3.1(react@18.3.1))(react@18.3.1)
      '@radix-ui/react-slot': 1.1.0(@types/react@18.3.3)(react@18.3.1)
      '@radix-ui/react-use-controllable-state': 1.1.0(@types/react@18.3.3)(react@18.3.1)
      aria-hidden: 1.2.4
      react: 18.3.1
      react-dom: 18.3.1(react@18.3.1)
      react-remove-scroll: 2.5.7(@types/react@18.3.3)(react@18.3.1)
    optionalDependencies:
      '@types/react': 18.3.3
      '@types/react-dom': 18.3.0

  '@radix-ui/react-direction@1.1.0(@types/react@18.3.3)(react@18.3.1)':
    dependencies:
      react: 18.3.1
    optionalDependencies:
      '@types/react': 18.3.3

  '@radix-ui/react-dismissable-layer@1.0.0(react-dom@18.3.1(react@18.3.1))(react@18.3.1)':
    dependencies:
      '@babel/runtime': 7.24.7
      '@radix-ui/primitive': 1.0.0
      '@radix-ui/react-compose-refs': 1.0.0(react@18.3.1)
      '@radix-ui/react-primitive': 1.0.0(react-dom@18.3.1(react@18.3.1))(react@18.3.1)
      '@radix-ui/react-use-callback-ref': 1.0.0(react@18.3.1)
      '@radix-ui/react-use-escape-keydown': 1.0.0(react@18.3.1)
      react: 18.3.1
      react-dom: 18.3.1(react@18.3.1)

  '@radix-ui/react-dismissable-layer@1.0.5(@types/react-dom@18.3.0)(@types/react@18.3.3)(react-dom@18.3.1(react@18.3.1))(react@18.3.1)':
    dependencies:
      '@babel/runtime': 7.24.7
      '@radix-ui/primitive': 1.0.1
      '@radix-ui/react-compose-refs': 1.0.1(@types/react@18.3.3)(react@18.3.1)
      '@radix-ui/react-primitive': 1.0.3(@types/react-dom@18.3.0)(@types/react@18.3.3)(react-dom@18.3.1(react@18.3.1))(react@18.3.1)
      '@radix-ui/react-use-callback-ref': 1.0.1(@types/react@18.3.3)(react@18.3.1)
      '@radix-ui/react-use-escape-keydown': 1.0.3(@types/react@18.3.3)(react@18.3.1)
      react: 18.3.1
      react-dom: 18.3.1(react@18.3.1)
    optionalDependencies:
      '@types/react': 18.3.3
      '@types/react-dom': 18.3.0

  '@radix-ui/react-dismissable-layer@1.1.0(@types/react-dom@18.3.0)(@types/react@18.3.3)(react-dom@18.3.1(react@18.3.1))(react@18.3.1)':
    dependencies:
      '@radix-ui/primitive': 1.1.0
      '@radix-ui/react-compose-refs': 1.1.0(@types/react@18.3.3)(react@18.3.1)
      '@radix-ui/react-primitive': 2.0.0(@types/react-dom@18.3.0)(@types/react@18.3.3)(react-dom@18.3.1(react@18.3.1))(react@18.3.1)
      '@radix-ui/react-use-callback-ref': 1.1.0(@types/react@18.3.3)(react@18.3.1)
      '@radix-ui/react-use-escape-keydown': 1.1.0(@types/react@18.3.3)(react@18.3.1)
      react: 18.3.1
      react-dom: 18.3.1(react@18.3.1)
    optionalDependencies:
      '@types/react': 18.3.3
      '@types/react-dom': 18.3.0

  '@radix-ui/react-dismissable-layer@1.1.1(@types/react-dom@18.3.0)(@types/react@18.3.3)(react-dom@18.3.1(react@18.3.1))(react@18.3.1)':
    dependencies:
      '@radix-ui/primitive': 1.1.0
      '@radix-ui/react-compose-refs': 1.1.0(@types/react@18.3.3)(react@18.3.1)
      '@radix-ui/react-primitive': 2.0.0(@types/react-dom@18.3.0)(@types/react@18.3.3)(react-dom@18.3.1(react@18.3.1))(react@18.3.1)
      '@radix-ui/react-use-callback-ref': 1.1.0(@types/react@18.3.3)(react@18.3.1)
      '@radix-ui/react-use-escape-keydown': 1.1.0(@types/react@18.3.3)(react@18.3.1)
      react: 18.3.1
      react-dom: 18.3.1(react@18.3.1)
    optionalDependencies:
      '@types/react': 18.3.3
      '@types/react-dom': 18.3.0

  '@radix-ui/react-dropdown-menu@2.1.1(@types/react-dom@18.3.0)(@types/react@18.3.3)(react-dom@18.3.1(react@18.3.1))(react@18.3.1)':
    dependencies:
      '@radix-ui/primitive': 1.1.0
      '@radix-ui/react-compose-refs': 1.1.0(@types/react@18.3.3)(react@18.3.1)
      '@radix-ui/react-context': 1.1.0(@types/react@18.3.3)(react@18.3.1)
      '@radix-ui/react-id': 1.1.0(@types/react@18.3.3)(react@18.3.1)
      '@radix-ui/react-menu': 2.1.1(@types/react-dom@18.3.0)(@types/react@18.3.3)(react-dom@18.3.1(react@18.3.1))(react@18.3.1)
      '@radix-ui/react-primitive': 2.0.0(@types/react-dom@18.3.0)(@types/react@18.3.3)(react-dom@18.3.1(react@18.3.1))(react@18.3.1)
      '@radix-ui/react-use-controllable-state': 1.1.0(@types/react@18.3.3)(react@18.3.1)
      react: 18.3.1
      react-dom: 18.3.1(react@18.3.1)
    optionalDependencies:
      '@types/react': 18.3.3
      '@types/react-dom': 18.3.0

  '@radix-ui/react-focus-guards@1.0.0(react@18.3.1)':
    dependencies:
      '@babel/runtime': 7.24.7
      react: 18.3.1

  '@radix-ui/react-focus-guards@1.0.1(@types/react@18.3.3)(react@18.3.1)':
    dependencies:
      '@babel/runtime': 7.24.7
      react: 18.3.1
    optionalDependencies:
      '@types/react': 18.3.3

  '@radix-ui/react-focus-guards@1.1.0(@types/react@18.3.3)(react@18.3.1)':
    dependencies:
      react: 18.3.1
    optionalDependencies:
      '@types/react': 18.3.3

  '@radix-ui/react-focus-guards@1.1.1(@types/react@18.3.3)(react@18.3.1)':
    dependencies:
      react: 18.3.1
    optionalDependencies:
      '@types/react': 18.3.3

  '@radix-ui/react-focus-scope@1.0.0(react-dom@18.3.1(react@18.3.1))(react@18.3.1)':
    dependencies:
      '@babel/runtime': 7.24.7
      '@radix-ui/react-compose-refs': 1.0.0(react@18.3.1)
      '@radix-ui/react-primitive': 1.0.0(react-dom@18.3.1(react@18.3.1))(react@18.3.1)
      '@radix-ui/react-use-callback-ref': 1.0.0(react@18.3.1)
      react: 18.3.1
      react-dom: 18.3.1(react@18.3.1)

  '@radix-ui/react-focus-scope@1.0.4(@types/react-dom@18.3.0)(@types/react@18.3.3)(react-dom@18.3.1(react@18.3.1))(react@18.3.1)':
    dependencies:
      '@babel/runtime': 7.24.7
      '@radix-ui/react-compose-refs': 1.0.1(@types/react@18.3.3)(react@18.3.1)
      '@radix-ui/react-primitive': 1.0.3(@types/react-dom@18.3.0)(@types/react@18.3.3)(react-dom@18.3.1(react@18.3.1))(react@18.3.1)
      '@radix-ui/react-use-callback-ref': 1.0.1(@types/react@18.3.3)(react@18.3.1)
      react: 18.3.1
      react-dom: 18.3.1(react@18.3.1)
    optionalDependencies:
      '@types/react': 18.3.3
      '@types/react-dom': 18.3.0

  '@radix-ui/react-focus-scope@1.1.0(@types/react-dom@18.3.0)(@types/react@18.3.3)(react-dom@18.3.1(react@18.3.1))(react@18.3.1)':
    dependencies:
      '@radix-ui/react-compose-refs': 1.1.0(@types/react@18.3.3)(react@18.3.1)
      '@radix-ui/react-primitive': 2.0.0(@types/react-dom@18.3.0)(@types/react@18.3.3)(react-dom@18.3.1(react@18.3.1))(react@18.3.1)
      '@radix-ui/react-use-callback-ref': 1.1.0(@types/react@18.3.3)(react@18.3.1)
      react: 18.3.1
      react-dom: 18.3.1(react@18.3.1)
    optionalDependencies:
      '@types/react': 18.3.3
      '@types/react-dom': 18.3.0

  '@radix-ui/react-icons@1.3.0(react@18.3.1)':
    dependencies:
      react: 18.3.1

  '@radix-ui/react-id@1.0.0(react@18.3.1)':
    dependencies:
      '@babel/runtime': 7.24.7
      '@radix-ui/react-use-layout-effect': 1.0.0(react@18.3.1)
      react: 18.3.1

  '@radix-ui/react-id@1.0.1(@types/react@18.3.3)(react@18.3.1)':
    dependencies:
      '@babel/runtime': 7.24.7
      '@radix-ui/react-use-layout-effect': 1.0.1(@types/react@18.3.3)(react@18.3.1)
      react: 18.3.1
    optionalDependencies:
      '@types/react': 18.3.3

  '@radix-ui/react-id@1.1.0(@types/react@18.3.3)(react@18.3.1)':
    dependencies:
      '@radix-ui/react-use-layout-effect': 1.1.0(@types/react@18.3.3)(react@18.3.1)
      react: 18.3.1
    optionalDependencies:
      '@types/react': 18.3.3

  '@radix-ui/react-label@2.1.0(@types/react-dom@18.3.0)(@types/react@18.3.3)(react-dom@18.3.1(react@18.3.1))(react@18.3.1)':
    dependencies:
      '@radix-ui/react-primitive': 2.0.0(@types/react-dom@18.3.0)(@types/react@18.3.3)(react-dom@18.3.1(react@18.3.1))(react@18.3.1)
      react: 18.3.1
      react-dom: 18.3.1(react@18.3.1)
    optionalDependencies:
      '@types/react': 18.3.3
      '@types/react-dom': 18.3.0

  '@radix-ui/react-menu@2.1.1(@types/react-dom@18.3.0)(@types/react@18.3.3)(react-dom@18.3.1(react@18.3.1))(react@18.3.1)':
    dependencies:
      '@radix-ui/primitive': 1.1.0
      '@radix-ui/react-collection': 1.1.0(@types/react-dom@18.3.0)(@types/react@18.3.3)(react-dom@18.3.1(react@18.3.1))(react@18.3.1)
      '@radix-ui/react-compose-refs': 1.1.0(@types/react@18.3.3)(react@18.3.1)
      '@radix-ui/react-context': 1.1.0(@types/react@18.3.3)(react@18.3.1)
      '@radix-ui/react-direction': 1.1.0(@types/react@18.3.3)(react@18.3.1)
      '@radix-ui/react-dismissable-layer': 1.1.0(@types/react-dom@18.3.0)(@types/react@18.3.3)(react-dom@18.3.1(react@18.3.1))(react@18.3.1)
      '@radix-ui/react-focus-guards': 1.1.0(@types/react@18.3.3)(react@18.3.1)
      '@radix-ui/react-focus-scope': 1.1.0(@types/react-dom@18.3.0)(@types/react@18.3.3)(react-dom@18.3.1(react@18.3.1))(react@18.3.1)
      '@radix-ui/react-id': 1.1.0(@types/react@18.3.3)(react@18.3.1)
      '@radix-ui/react-popper': 1.2.0(@types/react-dom@18.3.0)(@types/react@18.3.3)(react-dom@18.3.1(react@18.3.1))(react@18.3.1)
      '@radix-ui/react-portal': 1.1.1(@types/react-dom@18.3.0)(@types/react@18.3.3)(react-dom@18.3.1(react@18.3.1))(react@18.3.1)
      '@radix-ui/react-presence': 1.1.0(@types/react-dom@18.3.0)(@types/react@18.3.3)(react-dom@18.3.1(react@18.3.1))(react@18.3.1)
      '@radix-ui/react-primitive': 2.0.0(@types/react-dom@18.3.0)(@types/react@18.3.3)(react-dom@18.3.1(react@18.3.1))(react@18.3.1)
      '@radix-ui/react-roving-focus': 1.1.0(@types/react-dom@18.3.0)(@types/react@18.3.3)(react-dom@18.3.1(react@18.3.1))(react@18.3.1)
      '@radix-ui/react-slot': 1.1.0(@types/react@18.3.3)(react@18.3.1)
      '@radix-ui/react-use-callback-ref': 1.1.0(@types/react@18.3.3)(react@18.3.1)
      aria-hidden: 1.2.4
      react: 18.3.1
      react-dom: 18.3.1(react@18.3.1)
      react-remove-scroll: 2.5.7(@types/react@18.3.3)(react@18.3.1)
    optionalDependencies:
      '@types/react': 18.3.3
      '@types/react-dom': 18.3.0

  '@radix-ui/react-menu@2.1.2(@types/react-dom@18.3.0)(@types/react@18.3.3)(react-dom@18.3.1(react@18.3.1))(react@18.3.1)':
    dependencies:
      '@radix-ui/primitive': 1.1.0
      '@radix-ui/react-collection': 1.1.0(@types/react-dom@18.3.0)(@types/react@18.3.3)(react-dom@18.3.1(react@18.3.1))(react@18.3.1)
      '@radix-ui/react-compose-refs': 1.1.0(@types/react@18.3.3)(react@18.3.1)
      '@radix-ui/react-context': 1.1.1(@types/react@18.3.3)(react@18.3.1)
      '@radix-ui/react-direction': 1.1.0(@types/react@18.3.3)(react@18.3.1)
      '@radix-ui/react-dismissable-layer': 1.1.1(@types/react-dom@18.3.0)(@types/react@18.3.3)(react-dom@18.3.1(react@18.3.1))(react@18.3.1)
      '@radix-ui/react-focus-guards': 1.1.1(@types/react@18.3.3)(react@18.3.1)
      '@radix-ui/react-focus-scope': 1.1.0(@types/react-dom@18.3.0)(@types/react@18.3.3)(react-dom@18.3.1(react@18.3.1))(react@18.3.1)
      '@radix-ui/react-id': 1.1.0(@types/react@18.3.3)(react@18.3.1)
      '@radix-ui/react-popper': 1.2.0(@types/react-dom@18.3.0)(@types/react@18.3.3)(react-dom@18.3.1(react@18.3.1))(react@18.3.1)
      '@radix-ui/react-portal': 1.1.2(@types/react-dom@18.3.0)(@types/react@18.3.3)(react-dom@18.3.1(react@18.3.1))(react@18.3.1)
      '@radix-ui/react-presence': 1.1.1(@types/react-dom@18.3.0)(@types/react@18.3.3)(react-dom@18.3.1(react@18.3.1))(react@18.3.1)
      '@radix-ui/react-primitive': 2.0.0(@types/react-dom@18.3.0)(@types/react@18.3.3)(react-dom@18.3.1(react@18.3.1))(react@18.3.1)
      '@radix-ui/react-roving-focus': 1.1.0(@types/react-dom@18.3.0)(@types/react@18.3.3)(react-dom@18.3.1(react@18.3.1))(react@18.3.1)
      '@radix-ui/react-slot': 1.1.0(@types/react@18.3.3)(react@18.3.1)
      '@radix-ui/react-use-callback-ref': 1.1.0(@types/react@18.3.3)(react@18.3.1)
      aria-hidden: 1.2.4
      react: 18.3.1
      react-dom: 18.3.1(react@18.3.1)
      react-remove-scroll: 2.6.0(@types/react@18.3.3)(react@18.3.1)
    optionalDependencies:
      '@types/react': 18.3.3
      '@types/react-dom': 18.3.0

  '@radix-ui/react-menubar@1.1.1(@types/react-dom@18.3.0)(@types/react@18.3.3)(react-dom@18.3.1(react@18.3.1))(react@18.3.1)':
    dependencies:
      '@radix-ui/primitive': 1.1.0
      '@radix-ui/react-collection': 1.1.0(@types/react-dom@18.3.0)(@types/react@18.3.3)(react-dom@18.3.1(react@18.3.1))(react@18.3.1)
      '@radix-ui/react-compose-refs': 1.1.0(@types/react@18.3.3)(react@18.3.1)
      '@radix-ui/react-context': 1.1.0(@types/react@18.3.3)(react@18.3.1)
      '@radix-ui/react-direction': 1.1.0(@types/react@18.3.3)(react@18.3.1)
      '@radix-ui/react-id': 1.1.0(@types/react@18.3.3)(react@18.3.1)
      '@radix-ui/react-menu': 2.1.1(@types/react-dom@18.3.0)(@types/react@18.3.3)(react-dom@18.3.1(react@18.3.1))(react@18.3.1)
      '@radix-ui/react-primitive': 2.0.0(@types/react-dom@18.3.0)(@types/react@18.3.3)(react-dom@18.3.1(react@18.3.1))(react@18.3.1)
      '@radix-ui/react-roving-focus': 1.1.0(@types/react-dom@18.3.0)(@types/react@18.3.3)(react-dom@18.3.1(react@18.3.1))(react@18.3.1)
      '@radix-ui/react-use-controllable-state': 1.1.0(@types/react@18.3.3)(react@18.3.1)
      react: 18.3.1
      react-dom: 18.3.1(react@18.3.1)
    optionalDependencies:
      '@types/react': 18.3.3
      '@types/react-dom': 18.3.0

  '@radix-ui/react-popover@1.1.1(@types/react-dom@18.3.0)(@types/react@18.3.3)(react-dom@18.3.1(react@18.3.1))(react@18.3.1)':
    dependencies:
      '@radix-ui/primitive': 1.1.0
      '@radix-ui/react-compose-refs': 1.1.0(@types/react@18.3.3)(react@18.3.1)
      '@radix-ui/react-context': 1.1.0(@types/react@18.3.3)(react@18.3.1)
      '@radix-ui/react-dismissable-layer': 1.1.0(@types/react-dom@18.3.0)(@types/react@18.3.3)(react-dom@18.3.1(react@18.3.1))(react@18.3.1)
      '@radix-ui/react-focus-guards': 1.1.0(@types/react@18.3.3)(react@18.3.1)
      '@radix-ui/react-focus-scope': 1.1.0(@types/react-dom@18.3.0)(@types/react@18.3.3)(react-dom@18.3.1(react@18.3.1))(react@18.3.1)
      '@radix-ui/react-id': 1.1.0(@types/react@18.3.3)(react@18.3.1)
      '@radix-ui/react-popper': 1.2.0(@types/react-dom@18.3.0)(@types/react@18.3.3)(react-dom@18.3.1(react@18.3.1))(react@18.3.1)
      '@radix-ui/react-portal': 1.1.1(@types/react-dom@18.3.0)(@types/react@18.3.3)(react-dom@18.3.1(react@18.3.1))(react@18.3.1)
      '@radix-ui/react-presence': 1.1.0(@types/react-dom@18.3.0)(@types/react@18.3.3)(react-dom@18.3.1(react@18.3.1))(react@18.3.1)
      '@radix-ui/react-primitive': 2.0.0(@types/react-dom@18.3.0)(@types/react@18.3.3)(react-dom@18.3.1(react@18.3.1))(react@18.3.1)
      '@radix-ui/react-slot': 1.1.0(@types/react@18.3.3)(react@18.3.1)
      '@radix-ui/react-use-controllable-state': 1.1.0(@types/react@18.3.3)(react@18.3.1)
      aria-hidden: 1.2.4
      react: 18.3.1
      react-dom: 18.3.1(react@18.3.1)
      react-remove-scroll: 2.5.7(@types/react@18.3.3)(react@18.3.1)
    optionalDependencies:
      '@types/react': 18.3.3
      '@types/react-dom': 18.3.0

  '@radix-ui/react-popper@1.2.0(@types/react-dom@18.3.0)(@types/react@18.3.3)(react-dom@18.3.1(react@18.3.1))(react@18.3.1)':
    dependencies:
      '@floating-ui/react-dom': 2.1.1(react-dom@18.3.1(react@18.3.1))(react@18.3.1)
      '@radix-ui/react-arrow': 1.1.0(@types/react-dom@18.3.0)(@types/react@18.3.3)(react-dom@18.3.1(react@18.3.1))(react@18.3.1)
      '@radix-ui/react-compose-refs': 1.1.0(@types/react@18.3.3)(react@18.3.1)
      '@radix-ui/react-context': 1.1.0(@types/react@18.3.3)(react@18.3.1)
      '@radix-ui/react-primitive': 2.0.0(@types/react-dom@18.3.0)(@types/react@18.3.3)(react-dom@18.3.1(react@18.3.1))(react@18.3.1)
      '@radix-ui/react-use-callback-ref': 1.1.0(@types/react@18.3.3)(react@18.3.1)
      '@radix-ui/react-use-layout-effect': 1.1.0(@types/react@18.3.3)(react@18.3.1)
      '@radix-ui/react-use-rect': 1.1.0(@types/react@18.3.3)(react@18.3.1)
      '@radix-ui/react-use-size': 1.1.0(@types/react@18.3.3)(react@18.3.1)
      '@radix-ui/rect': 1.1.0
      react: 18.3.1
      react-dom: 18.3.1(react@18.3.1)
    optionalDependencies:
      '@types/react': 18.3.3
      '@types/react-dom': 18.3.0

  '@radix-ui/react-portal@1.0.0(react-dom@18.3.1(react@18.3.1))(react@18.3.1)':
    dependencies:
      '@babel/runtime': 7.24.7
      '@radix-ui/react-primitive': 1.0.0(react-dom@18.3.1(react@18.3.1))(react@18.3.1)
      react: 18.3.1
      react-dom: 18.3.1(react@18.3.1)

  '@radix-ui/react-portal@1.0.4(@types/react-dom@18.3.0)(@types/react@18.3.3)(react-dom@18.3.1(react@18.3.1))(react@18.3.1)':
    dependencies:
      '@babel/runtime': 7.24.7
      '@radix-ui/react-primitive': 1.0.3(@types/react-dom@18.3.0)(@types/react@18.3.3)(react-dom@18.3.1(react@18.3.1))(react@18.3.1)
      react: 18.3.1
      react-dom: 18.3.1(react@18.3.1)
    optionalDependencies:
      '@types/react': 18.3.3
      '@types/react-dom': 18.3.0

  '@radix-ui/react-portal@1.1.1(@types/react-dom@18.3.0)(@types/react@18.3.3)(react-dom@18.3.1(react@18.3.1))(react@18.3.1)':
    dependencies:
      '@radix-ui/react-primitive': 2.0.0(@types/react-dom@18.3.0)(@types/react@18.3.3)(react-dom@18.3.1(react@18.3.1))(react@18.3.1)
      '@radix-ui/react-use-layout-effect': 1.1.0(@types/react@18.3.3)(react@18.3.1)
      react: 18.3.1
      react-dom: 18.3.1(react@18.3.1)
    optionalDependencies:
      '@types/react': 18.3.3
      '@types/react-dom': 18.3.0

  '@radix-ui/react-portal@1.1.2(@types/react-dom@18.3.0)(@types/react@18.3.3)(react-dom@18.3.1(react@18.3.1))(react@18.3.1)':
    dependencies:
      '@radix-ui/react-primitive': 2.0.0(@types/react-dom@18.3.0)(@types/react@18.3.3)(react-dom@18.3.1(react@18.3.1))(react@18.3.1)
      '@radix-ui/react-use-layout-effect': 1.1.0(@types/react@18.3.3)(react@18.3.1)
      react: 18.3.1
      react-dom: 18.3.1(react@18.3.1)
    optionalDependencies:
      '@types/react': 18.3.3
      '@types/react-dom': 18.3.0

  '@radix-ui/react-presence@1.0.0(react-dom@18.3.1(react@18.3.1))(react@18.3.1)':
    dependencies:
      '@babel/runtime': 7.24.7
      '@radix-ui/react-compose-refs': 1.0.0(react@18.3.1)
      '@radix-ui/react-use-layout-effect': 1.0.0(react@18.3.1)
      react: 18.3.1
      react-dom: 18.3.1(react@18.3.1)

  '@radix-ui/react-presence@1.0.1(@types/react-dom@18.3.0)(@types/react@18.3.3)(react-dom@18.3.1(react@18.3.1))(react@18.3.1)':
    dependencies:
      '@babel/runtime': 7.24.7
      '@radix-ui/react-compose-refs': 1.0.1(@types/react@18.3.3)(react@18.3.1)
      '@radix-ui/react-use-layout-effect': 1.0.1(@types/react@18.3.3)(react@18.3.1)
      react: 18.3.1
      react-dom: 18.3.1(react@18.3.1)
    optionalDependencies:
      '@types/react': 18.3.3
      '@types/react-dom': 18.3.0

  '@radix-ui/react-presence@1.1.0(@types/react-dom@18.3.0)(@types/react@18.3.3)(react-dom@18.3.1(react@18.3.1))(react@18.3.1)':
    dependencies:
      '@radix-ui/react-compose-refs': 1.1.0(@types/react@18.3.3)(react@18.3.1)
      '@radix-ui/react-use-layout-effect': 1.1.0(@types/react@18.3.3)(react@18.3.1)
      react: 18.3.1
      react-dom: 18.3.1(react@18.3.1)
    optionalDependencies:
      '@types/react': 18.3.3
      '@types/react-dom': 18.3.0

  '@radix-ui/react-presence@1.1.1(@types/react-dom@18.3.0)(@types/react@18.3.3)(react-dom@18.3.1(react@18.3.1))(react@18.3.1)':
    dependencies:
      '@radix-ui/react-compose-refs': 1.1.0(@types/react@18.3.3)(react@18.3.1)
      '@radix-ui/react-use-layout-effect': 1.1.0(@types/react@18.3.3)(react@18.3.1)
      react: 18.3.1
      react-dom: 18.3.1(react@18.3.1)
    optionalDependencies:
      '@types/react': 18.3.3
      '@types/react-dom': 18.3.0

  '@radix-ui/react-primitive@1.0.0(react-dom@18.3.1(react@18.3.1))(react@18.3.1)':
    dependencies:
      '@babel/runtime': 7.24.7
      '@radix-ui/react-slot': 1.0.0(react@18.3.1)
      react: 18.3.1
      react-dom: 18.3.1(react@18.3.1)

  '@radix-ui/react-primitive@1.0.3(@types/react-dom@18.3.0)(@types/react@18.3.3)(react-dom@18.3.1(react@18.3.1))(react@18.3.1)':
    dependencies:
      '@babel/runtime': 7.24.7
      '@radix-ui/react-slot': 1.0.2(@types/react@18.3.3)(react@18.3.1)
      react: 18.3.1
      react-dom: 18.3.1(react@18.3.1)
    optionalDependencies:
      '@types/react': 18.3.3
      '@types/react-dom': 18.3.0

  '@radix-ui/react-primitive@2.0.0(@types/react-dom@18.3.0)(@types/react@18.3.3)(react-dom@18.3.1(react@18.3.1))(react@18.3.1)':
    dependencies:
      '@radix-ui/react-slot': 1.1.0(@types/react@18.3.3)(react@18.3.1)
      react: 18.3.1
      react-dom: 18.3.1(react@18.3.1)
    optionalDependencies:
      '@types/react': 18.3.3
      '@types/react-dom': 18.3.0

  '@radix-ui/react-radio-group@1.2.0(@types/react-dom@18.3.0)(@types/react@18.3.3)(react-dom@18.3.1(react@18.3.1))(react@18.3.1)':
    dependencies:
      '@radix-ui/primitive': 1.1.0
      '@radix-ui/react-compose-refs': 1.1.0(@types/react@18.3.3)(react@18.3.1)
      '@radix-ui/react-context': 1.1.0(@types/react@18.3.3)(react@18.3.1)
      '@radix-ui/react-direction': 1.1.0(@types/react@18.3.3)(react@18.3.1)
      '@radix-ui/react-presence': 1.1.0(@types/react-dom@18.3.0)(@types/react@18.3.3)(react-dom@18.3.1(react@18.3.1))(react@18.3.1)
      '@radix-ui/react-primitive': 2.0.0(@types/react-dom@18.3.0)(@types/react@18.3.3)(react-dom@18.3.1(react@18.3.1))(react@18.3.1)
      '@radix-ui/react-roving-focus': 1.1.0(@types/react-dom@18.3.0)(@types/react@18.3.3)(react-dom@18.3.1(react@18.3.1))(react@18.3.1)
      '@radix-ui/react-use-controllable-state': 1.1.0(@types/react@18.3.3)(react@18.3.1)
      '@radix-ui/react-use-previous': 1.1.0(@types/react@18.3.3)(react@18.3.1)
      '@radix-ui/react-use-size': 1.1.0(@types/react@18.3.3)(react@18.3.1)
      react: 18.3.1
      react-dom: 18.3.1(react@18.3.1)
    optionalDependencies:
      '@types/react': 18.3.3
      '@types/react-dom': 18.3.0

  '@radix-ui/react-roving-focus@1.1.0(@types/react-dom@18.3.0)(@types/react@18.3.3)(react-dom@18.3.1(react@18.3.1))(react@18.3.1)':
    dependencies:
      '@radix-ui/primitive': 1.1.0
      '@radix-ui/react-collection': 1.1.0(@types/react-dom@18.3.0)(@types/react@18.3.3)(react-dom@18.3.1(react@18.3.1))(react@18.3.1)
      '@radix-ui/react-compose-refs': 1.1.0(@types/react@18.3.3)(react@18.3.1)
      '@radix-ui/react-context': 1.1.0(@types/react@18.3.3)(react@18.3.1)
      '@radix-ui/react-direction': 1.1.0(@types/react@18.3.3)(react@18.3.1)
      '@radix-ui/react-id': 1.1.0(@types/react@18.3.3)(react@18.3.1)
      '@radix-ui/react-primitive': 2.0.0(@types/react-dom@18.3.0)(@types/react@18.3.3)(react-dom@18.3.1(react@18.3.1))(react@18.3.1)
      '@radix-ui/react-use-callback-ref': 1.1.0(@types/react@18.3.3)(react@18.3.1)
      '@radix-ui/react-use-controllable-state': 1.1.0(@types/react@18.3.3)(react@18.3.1)
      react: 18.3.1
      react-dom: 18.3.1(react@18.3.1)
    optionalDependencies:
      '@types/react': 18.3.3
      '@types/react-dom': 18.3.0

  '@radix-ui/react-scroll-area@1.1.0(@types/react-dom@18.3.0)(@types/react@18.3.3)(react-dom@18.3.1(react@18.3.1))(react@18.3.1)':
    dependencies:
      '@radix-ui/number': 1.1.0
      '@radix-ui/primitive': 1.1.0
      '@radix-ui/react-compose-refs': 1.1.0(@types/react@18.3.3)(react@18.3.1)
      '@radix-ui/react-context': 1.1.0(@types/react@18.3.3)(react@18.3.1)
      '@radix-ui/react-direction': 1.1.0(@types/react@18.3.3)(react@18.3.1)
      '@radix-ui/react-presence': 1.1.0(@types/react-dom@18.3.0)(@types/react@18.3.3)(react-dom@18.3.1(react@18.3.1))(react@18.3.1)
      '@radix-ui/react-primitive': 2.0.0(@types/react-dom@18.3.0)(@types/react@18.3.3)(react-dom@18.3.1(react@18.3.1))(react@18.3.1)
      '@radix-ui/react-use-callback-ref': 1.1.0(@types/react@18.3.3)(react@18.3.1)
      '@radix-ui/react-use-layout-effect': 1.1.0(@types/react@18.3.3)(react@18.3.1)
      react: 18.3.1
      react-dom: 18.3.1(react@18.3.1)
    optionalDependencies:
      '@types/react': 18.3.3
      '@types/react-dom': 18.3.0

  '@radix-ui/react-select@2.1.1(@types/react-dom@18.3.0)(@types/react@18.3.3)(react-dom@18.3.1(react@18.3.1))(react@18.3.1)':
    dependencies:
      '@radix-ui/number': 1.1.0
      '@radix-ui/primitive': 1.1.0
      '@radix-ui/react-collection': 1.1.0(@types/react-dom@18.3.0)(@types/react@18.3.3)(react-dom@18.3.1(react@18.3.1))(react@18.3.1)
      '@radix-ui/react-compose-refs': 1.1.0(@types/react@18.3.3)(react@18.3.1)
      '@radix-ui/react-context': 1.1.0(@types/react@18.3.3)(react@18.3.1)
      '@radix-ui/react-direction': 1.1.0(@types/react@18.3.3)(react@18.3.1)
      '@radix-ui/react-dismissable-layer': 1.1.0(@types/react-dom@18.3.0)(@types/react@18.3.3)(react-dom@18.3.1(react@18.3.1))(react@18.3.1)
      '@radix-ui/react-focus-guards': 1.1.0(@types/react@18.3.3)(react@18.3.1)
      '@radix-ui/react-focus-scope': 1.1.0(@types/react-dom@18.3.0)(@types/react@18.3.3)(react-dom@18.3.1(react@18.3.1))(react@18.3.1)
      '@radix-ui/react-id': 1.1.0(@types/react@18.3.3)(react@18.3.1)
      '@radix-ui/react-popper': 1.2.0(@types/react-dom@18.3.0)(@types/react@18.3.3)(react-dom@18.3.1(react@18.3.1))(react@18.3.1)
      '@radix-ui/react-portal': 1.1.1(@types/react-dom@18.3.0)(@types/react@18.3.3)(react-dom@18.3.1(react@18.3.1))(react@18.3.1)
      '@radix-ui/react-primitive': 2.0.0(@types/react-dom@18.3.0)(@types/react@18.3.3)(react-dom@18.3.1(react@18.3.1))(react@18.3.1)
      '@radix-ui/react-slot': 1.1.0(@types/react@18.3.3)(react@18.3.1)
      '@radix-ui/react-use-callback-ref': 1.1.0(@types/react@18.3.3)(react@18.3.1)
      '@radix-ui/react-use-controllable-state': 1.1.0(@types/react@18.3.3)(react@18.3.1)
      '@radix-ui/react-use-layout-effect': 1.1.0(@types/react@18.3.3)(react@18.3.1)
      '@radix-ui/react-use-previous': 1.1.0(@types/react@18.3.3)(react@18.3.1)
      '@radix-ui/react-visually-hidden': 1.1.0(@types/react-dom@18.3.0)(@types/react@18.3.3)(react-dom@18.3.1(react@18.3.1))(react@18.3.1)
      aria-hidden: 1.2.4
      react: 18.3.1
      react-dom: 18.3.1(react@18.3.1)
      react-remove-scroll: 2.5.7(@types/react@18.3.3)(react@18.3.1)
    optionalDependencies:
      '@types/react': 18.3.3
      '@types/react-dom': 18.3.0

  '@radix-ui/react-separator@1.1.0(@types/react-dom@18.3.0)(@types/react@18.3.3)(react-dom@18.3.1(react@18.3.1))(react@18.3.1)':
    dependencies:
      '@radix-ui/react-primitive': 2.0.0(@types/react-dom@18.3.0)(@types/react@18.3.3)(react-dom@18.3.1(react@18.3.1))(react@18.3.1)
      react: 18.3.1
      react-dom: 18.3.1(react@18.3.1)
    optionalDependencies:
      '@types/react': 18.3.3
      '@types/react-dom': 18.3.0

  '@radix-ui/react-slot@1.0.0(react@18.3.1)':
    dependencies:
      '@babel/runtime': 7.24.7
      '@radix-ui/react-compose-refs': 1.0.0(react@18.3.1)
      react: 18.3.1

  '@radix-ui/react-slot@1.0.2(@types/react@18.3.3)(react@18.3.1)':
    dependencies:
      '@babel/runtime': 7.24.7
      '@radix-ui/react-compose-refs': 1.0.1(@types/react@18.3.3)(react@18.3.1)
      react: 18.3.1
    optionalDependencies:
      '@types/react': 18.3.3

  '@radix-ui/react-slot@1.1.0(@types/react@18.3.3)(react@18.3.1)':
    dependencies:
      '@radix-ui/react-compose-refs': 1.1.0(@types/react@18.3.3)(react@18.3.1)
      react: 18.3.1
    optionalDependencies:
      '@types/react': 18.3.3

  '@radix-ui/react-switch@1.1.0(@types/react-dom@18.3.0)(@types/react@18.3.3)(react-dom@18.3.1(react@18.3.1))(react@18.3.1)':
    dependencies:
      '@radix-ui/primitive': 1.1.0
      '@radix-ui/react-compose-refs': 1.1.0(@types/react@18.3.3)(react@18.3.1)
      '@radix-ui/react-context': 1.1.0(@types/react@18.3.3)(react@18.3.1)
      '@radix-ui/react-primitive': 2.0.0(@types/react-dom@18.3.0)(@types/react@18.3.3)(react-dom@18.3.1(react@18.3.1))(react@18.3.1)
      '@radix-ui/react-use-controllable-state': 1.1.0(@types/react@18.3.3)(react@18.3.1)
      '@radix-ui/react-use-previous': 1.1.0(@types/react@18.3.3)(react@18.3.1)
      '@radix-ui/react-use-size': 1.1.0(@types/react@18.3.3)(react@18.3.1)
      react: 18.3.1
      react-dom: 18.3.1(react@18.3.1)
    optionalDependencies:
      '@types/react': 18.3.3
      '@types/react-dom': 18.3.0

  '@radix-ui/react-tabs@1.1.0(@types/react-dom@18.3.0)(@types/react@18.3.3)(react-dom@18.3.1(react@18.3.1))(react@18.3.1)':
    dependencies:
      '@radix-ui/primitive': 1.1.0
      '@radix-ui/react-context': 1.1.0(@types/react@18.3.3)(react@18.3.1)
      '@radix-ui/react-direction': 1.1.0(@types/react@18.3.3)(react@18.3.1)
      '@radix-ui/react-id': 1.1.0(@types/react@18.3.3)(react@18.3.1)
      '@radix-ui/react-presence': 1.1.0(@types/react-dom@18.3.0)(@types/react@18.3.3)(react-dom@18.3.1(react@18.3.1))(react@18.3.1)
      '@radix-ui/react-primitive': 2.0.0(@types/react-dom@18.3.0)(@types/react@18.3.3)(react-dom@18.3.1(react@18.3.1))(react@18.3.1)
      '@radix-ui/react-roving-focus': 1.1.0(@types/react-dom@18.3.0)(@types/react@18.3.3)(react-dom@18.3.1(react@18.3.1))(react@18.3.1)
      '@radix-ui/react-use-controllable-state': 1.1.0(@types/react@18.3.3)(react@18.3.1)
      react: 18.3.1
      react-dom: 18.3.1(react@18.3.1)
    optionalDependencies:
      '@types/react': 18.3.3
      '@types/react-dom': 18.3.0

  '@radix-ui/react-tooltip@1.1.1(@types/react-dom@18.3.0)(@types/react@18.3.3)(react-dom@18.3.1(react@18.3.1))(react@18.3.1)':
    dependencies:
      '@radix-ui/primitive': 1.1.0
      '@radix-ui/react-compose-refs': 1.1.0(@types/react@18.3.3)(react@18.3.1)
      '@radix-ui/react-context': 1.1.0(@types/react@18.3.3)(react@18.3.1)
      '@radix-ui/react-dismissable-layer': 1.1.0(@types/react-dom@18.3.0)(@types/react@18.3.3)(react-dom@18.3.1(react@18.3.1))(react@18.3.1)
      '@radix-ui/react-id': 1.1.0(@types/react@18.3.3)(react@18.3.1)
      '@radix-ui/react-popper': 1.2.0(@types/react-dom@18.3.0)(@types/react@18.3.3)(react-dom@18.3.1(react@18.3.1))(react@18.3.1)
      '@radix-ui/react-portal': 1.1.1(@types/react-dom@18.3.0)(@types/react@18.3.3)(react-dom@18.3.1(react@18.3.1))(react@18.3.1)
      '@radix-ui/react-presence': 1.1.0(@types/react-dom@18.3.0)(@types/react@18.3.3)(react-dom@18.3.1(react@18.3.1))(react@18.3.1)
      '@radix-ui/react-primitive': 2.0.0(@types/react-dom@18.3.0)(@types/react@18.3.3)(react-dom@18.3.1(react@18.3.1))(react@18.3.1)
      '@radix-ui/react-slot': 1.1.0(@types/react@18.3.3)(react@18.3.1)
      '@radix-ui/react-use-controllable-state': 1.1.0(@types/react@18.3.3)(react@18.3.1)
      '@radix-ui/react-visually-hidden': 1.1.0(@types/react-dom@18.3.0)(@types/react@18.3.3)(react-dom@18.3.1(react@18.3.1))(react@18.3.1)
      react: 18.3.1
      react-dom: 18.3.1(react@18.3.1)
    optionalDependencies:
      '@types/react': 18.3.3
      '@types/react-dom': 18.3.0

  '@radix-ui/react-use-callback-ref@1.0.0(react@18.3.1)':
    dependencies:
      '@babel/runtime': 7.24.7
      react: 18.3.1

  '@radix-ui/react-use-callback-ref@1.0.1(@types/react@18.3.3)(react@18.3.1)':
    dependencies:
      '@babel/runtime': 7.24.7
      react: 18.3.1
    optionalDependencies:
      '@types/react': 18.3.3

  '@radix-ui/react-use-callback-ref@1.1.0(@types/react@18.3.3)(react@18.3.1)':
    dependencies:
      react: 18.3.1
    optionalDependencies:
      '@types/react': 18.3.3

  '@radix-ui/react-use-controllable-state@1.0.0(react@18.3.1)':
    dependencies:
      '@babel/runtime': 7.24.7
      '@radix-ui/react-use-callback-ref': 1.0.0(react@18.3.1)
      react: 18.3.1

  '@radix-ui/react-use-controllable-state@1.0.1(@types/react@18.3.3)(react@18.3.1)':
    dependencies:
      '@babel/runtime': 7.24.7
      '@radix-ui/react-use-callback-ref': 1.0.1(@types/react@18.3.3)(react@18.3.1)
      react: 18.3.1
    optionalDependencies:
      '@types/react': 18.3.3

  '@radix-ui/react-use-controllable-state@1.1.0(@types/react@18.3.3)(react@18.3.1)':
    dependencies:
      '@radix-ui/react-use-callback-ref': 1.1.0(@types/react@18.3.3)(react@18.3.1)
      react: 18.3.1
    optionalDependencies:
      '@types/react': 18.3.3

  '@radix-ui/react-use-escape-keydown@1.0.0(react@18.3.1)':
    dependencies:
      '@babel/runtime': 7.24.7
      '@radix-ui/react-use-callback-ref': 1.0.0(react@18.3.1)
      react: 18.3.1

  '@radix-ui/react-use-escape-keydown@1.0.3(@types/react@18.3.3)(react@18.3.1)':
    dependencies:
      '@babel/runtime': 7.24.7
      '@radix-ui/react-use-callback-ref': 1.0.1(@types/react@18.3.3)(react@18.3.1)
      react: 18.3.1
    optionalDependencies:
      '@types/react': 18.3.3

  '@radix-ui/react-use-escape-keydown@1.1.0(@types/react@18.3.3)(react@18.3.1)':
    dependencies:
      '@radix-ui/react-use-callback-ref': 1.1.0(@types/react@18.3.3)(react@18.3.1)
      react: 18.3.1
    optionalDependencies:
      '@types/react': 18.3.3

  '@radix-ui/react-use-layout-effect@1.0.0(react@18.3.1)':
    dependencies:
      '@babel/runtime': 7.24.7
      react: 18.3.1

  '@radix-ui/react-use-layout-effect@1.0.1(@types/react@18.3.3)(react@18.3.1)':
    dependencies:
      '@babel/runtime': 7.24.7
      react: 18.3.1
    optionalDependencies:
      '@types/react': 18.3.3

  '@radix-ui/react-use-layout-effect@1.1.0(@types/react@18.3.3)(react@18.3.1)':
    dependencies:
      react: 18.3.1
    optionalDependencies:
      '@types/react': 18.3.3

  '@radix-ui/react-use-previous@1.1.0(@types/react@18.3.3)(react@18.3.1)':
    dependencies:
      react: 18.3.1
    optionalDependencies:
      '@types/react': 18.3.3

  '@radix-ui/react-use-rect@1.1.0(@types/react@18.3.3)(react@18.3.1)':
    dependencies:
      '@radix-ui/rect': 1.1.0
      react: 18.3.1
    optionalDependencies:
      '@types/react': 18.3.3

  '@radix-ui/react-use-size@1.1.0(@types/react@18.3.3)(react@18.3.1)':
    dependencies:
      '@radix-ui/react-use-layout-effect': 1.1.0(@types/react@18.3.3)(react@18.3.1)
      react: 18.3.1
    optionalDependencies:
      '@types/react': 18.3.3

  '@radix-ui/react-visually-hidden@1.1.0(@types/react-dom@18.3.0)(@types/react@18.3.3)(react-dom@18.3.1(react@18.3.1))(react@18.3.1)':
    dependencies:
      '@radix-ui/react-primitive': 2.0.0(@types/react-dom@18.3.0)(@types/react@18.3.3)(react-dom@18.3.1(react@18.3.1))(react@18.3.1)
      react: 18.3.1
      react-dom: 18.3.1(react@18.3.1)
    optionalDependencies:
      '@types/react': 18.3.3
      '@types/react-dom': 18.3.0

  '@radix-ui/rect@1.1.0': {}

  '@react-dnd/asap@4.0.1': {}

  '@react-dnd/invariant@2.0.0': {}

  '@react-dnd/shallowequal@2.0.0': {}

  '@reactflow/background@11.3.14(@types/react@18.3.3)(react-dom@18.3.1(react@18.3.1))(react@18.3.1)':
    dependencies:
      '@reactflow/core': 11.11.4(@types/react@18.3.3)(react-dom@18.3.1(react@18.3.1))(react@18.3.1)
      classcat: 5.0.5
      react: 18.3.1
      react-dom: 18.3.1(react@18.3.1)
      zustand: 4.5.2(@types/react@18.3.3)(react@18.3.1)
    transitivePeerDependencies:
      - '@types/react'
      - immer

  '@reactflow/controls@11.2.14(@types/react@18.3.3)(react-dom@18.3.1(react@18.3.1))(react@18.3.1)':
    dependencies:
      '@reactflow/core': 11.11.4(@types/react@18.3.3)(react-dom@18.3.1(react@18.3.1))(react@18.3.1)
      classcat: 5.0.5
      react: 18.3.1
      react-dom: 18.3.1(react@18.3.1)
      zustand: 4.5.2(@types/react@18.3.3)(react@18.3.1)
    transitivePeerDependencies:
      - '@types/react'
      - immer

  '@reactflow/core@11.11.4(@types/react@18.3.3)(react-dom@18.3.1(react@18.3.1))(react@18.3.1)':
    dependencies:
      '@types/d3': 7.4.3
      '@types/d3-drag': 3.0.7
      '@types/d3-selection': 3.0.10
      '@types/d3-zoom': 3.0.8
      classcat: 5.0.5
      d3-drag: 3.0.0
      d3-selection: 3.0.0
      d3-zoom: 3.0.0
      react: 18.3.1
      react-dom: 18.3.1(react@18.3.1)
      zustand: 4.5.2(@types/react@18.3.3)(react@18.3.1)
    transitivePeerDependencies:
      - '@types/react'
      - immer

  '@reactflow/minimap@11.7.14(@types/react@18.3.3)(react-dom@18.3.1(react@18.3.1))(react@18.3.1)':
    dependencies:
      '@reactflow/core': 11.11.4(@types/react@18.3.3)(react-dom@18.3.1(react@18.3.1))(react@18.3.1)
      '@types/d3-selection': 3.0.10
      '@types/d3-zoom': 3.0.8
      classcat: 5.0.5
      d3-selection: 3.0.0
      d3-zoom: 3.0.0
      react: 18.3.1
      react-dom: 18.3.1(react@18.3.1)
      zustand: 4.5.2(@types/react@18.3.3)(react@18.3.1)
    transitivePeerDependencies:
      - '@types/react'
      - immer

  '@reactflow/node-resizer@2.2.14(@types/react@18.3.3)(react-dom@18.3.1(react@18.3.1))(react@18.3.1)':
    dependencies:
      '@reactflow/core': 11.11.4(@types/react@18.3.3)(react-dom@18.3.1(react@18.3.1))(react@18.3.1)
      classcat: 5.0.5
      d3-drag: 3.0.0
      d3-selection: 3.0.0
      react: 18.3.1
      react-dom: 18.3.1(react@18.3.1)
      zustand: 4.5.2(@types/react@18.3.3)(react@18.3.1)
    transitivePeerDependencies:
      - '@types/react'
      - immer

  '@reactflow/node-toolbar@1.3.14(@types/react@18.3.3)(react-dom@18.3.1(react@18.3.1))(react@18.3.1)':
    dependencies:
      '@reactflow/core': 11.11.4(@types/react@18.3.3)(react-dom@18.3.1(react@18.3.1))(react@18.3.1)
      classcat: 5.0.5
      react: 18.3.1
      react-dom: 18.3.1(react@18.3.1)
      zustand: 4.5.2(@types/react@18.3.3)(react@18.3.1)
    transitivePeerDependencies:
      - '@types/react'
      - immer

  '@remirror/core-constants@2.0.2': {}

  '@scena/dragscroll@1.4.0':
    dependencies:
      '@daybrush/utils': 1.13.0
      '@scena/event-emitter': 1.0.5

  '@scena/event-emitter@1.0.5':
    dependencies:
      '@daybrush/utils': 1.13.0

  '@scena/matrix@1.1.1':
    dependencies:
      '@daybrush/utils': 1.13.0

  '@swc/helpers@0.5.11':
    dependencies:
      tslib: 2.6.3

  '@swc/helpers@0.5.2':
    dependencies:
      tslib: 2.6.3

  '@tailwindcss/typography@0.5.13(tailwindcss@3.4.4)':
    dependencies:
      lodash.castarray: 4.4.0
      lodash.isplainobject: 4.0.6
      lodash.merge: 4.6.2
      postcss-selector-parser: 6.0.10
      tailwindcss: 3.4.4

  '@tanstack/react-table@8.17.3(react-dom@18.3.1(react@18.3.1))(react@18.3.1)':
    dependencies:
      '@tanstack/table-core': 8.17.3
      react: 18.3.1
      react-dom: 18.3.1(react@18.3.1)

  '@tanstack/table-core@8.17.3': {}

  '@tiptap/core@2.4.0(@tiptap/pm@2.4.0)':
    dependencies:
      '@tiptap/pm': 2.4.0

  '@tiptap/extension-blockquote@2.4.0(@tiptap/core@2.4.0(@tiptap/pm@2.4.0))':
    dependencies:
      '@tiptap/core': 2.4.0(@tiptap/pm@2.4.0)

  '@tiptap/extension-bold@2.4.0(@tiptap/core@2.4.0(@tiptap/pm@2.4.0))':
    dependencies:
      '@tiptap/core': 2.4.0(@tiptap/pm@2.4.0)

  '@tiptap/extension-bubble-menu@2.4.0(@tiptap/core@2.4.0(@tiptap/pm@2.4.0))(@tiptap/pm@2.4.0)':
    dependencies:
      '@tiptap/core': 2.4.0(@tiptap/pm@2.4.0)
      '@tiptap/pm': 2.4.0
      tippy.js: 6.3.7

  '@tiptap/extension-bullet-list@2.4.0(@tiptap/core@2.4.0(@tiptap/pm@2.4.0))':
    dependencies:
      '@tiptap/core': 2.4.0(@tiptap/pm@2.4.0)

  '@tiptap/extension-character-count@2.4.0(@tiptap/core@2.4.0(@tiptap/pm@2.4.0))(@tiptap/pm@2.4.0)':
    dependencies:
      '@tiptap/core': 2.4.0(@tiptap/pm@2.4.0)
      '@tiptap/pm': 2.4.0

  '@tiptap/extension-code-block-lowlight@2.4.0(@tiptap/core@2.4.0(@tiptap/pm@2.4.0))(@tiptap/extension-code-block@2.4.0(@tiptap/core@2.4.0(@tiptap/pm@2.4.0))(@tiptap/pm@2.4.0))(@tiptap/pm@2.4.0)':
    dependencies:
      '@tiptap/core': 2.4.0(@tiptap/pm@2.4.0)
      '@tiptap/extension-code-block': 2.4.0(@tiptap/core@2.4.0(@tiptap/pm@2.4.0))(@tiptap/pm@2.4.0)
      '@tiptap/pm': 2.4.0

  '@tiptap/extension-code-block@2.4.0(@tiptap/core@2.4.0(@tiptap/pm@2.4.0))(@tiptap/pm@2.4.0)':
    dependencies:
      '@tiptap/core': 2.4.0(@tiptap/pm@2.4.0)
      '@tiptap/pm': 2.4.0

  '@tiptap/extension-code@2.4.0(@tiptap/core@2.4.0(@tiptap/pm@2.4.0))':
    dependencies:
      '@tiptap/core': 2.4.0(@tiptap/pm@2.4.0)

  '@tiptap/extension-color@2.4.0(@tiptap/core@2.4.0(@tiptap/pm@2.4.0))(@tiptap/extension-text-style@2.4.0(@tiptap/core@2.4.0(@tiptap/pm@2.4.0)))':
    dependencies:
      '@tiptap/core': 2.4.0(@tiptap/pm@2.4.0)
      '@tiptap/extension-text-style': 2.4.0(@tiptap/core@2.4.0(@tiptap/pm@2.4.0))

  '@tiptap/extension-document@2.4.0(@tiptap/core@2.4.0(@tiptap/pm@2.4.0))':
    dependencies:
      '@tiptap/core': 2.4.0(@tiptap/pm@2.4.0)

  '@tiptap/extension-dropcursor@2.4.0(@tiptap/core@2.4.0(@tiptap/pm@2.4.0))(@tiptap/pm@2.4.0)':
    dependencies:
      '@tiptap/core': 2.4.0(@tiptap/pm@2.4.0)
      '@tiptap/pm': 2.4.0

  '@tiptap/extension-floating-menu@2.4.0(@tiptap/core@2.4.0(@tiptap/pm@2.4.0))(@tiptap/pm@2.4.0)':
    dependencies:
      '@tiptap/core': 2.4.0(@tiptap/pm@2.4.0)
      '@tiptap/pm': 2.4.0
      tippy.js: 6.3.7

  '@tiptap/extension-gapcursor@2.4.0(@tiptap/core@2.4.0(@tiptap/pm@2.4.0))(@tiptap/pm@2.4.0)':
    dependencies:
      '@tiptap/core': 2.4.0(@tiptap/pm@2.4.0)
      '@tiptap/pm': 2.4.0

  '@tiptap/extension-hard-break@2.4.0(@tiptap/core@2.4.0(@tiptap/pm@2.4.0))':
    dependencies:
      '@tiptap/core': 2.4.0(@tiptap/pm@2.4.0)

  '@tiptap/extension-heading@2.4.0(@tiptap/core@2.4.0(@tiptap/pm@2.4.0))':
    dependencies:
      '@tiptap/core': 2.4.0(@tiptap/pm@2.4.0)

  '@tiptap/extension-highlight@2.4.0(@tiptap/core@2.4.0(@tiptap/pm@2.4.0))':
    dependencies:
      '@tiptap/core': 2.4.0(@tiptap/pm@2.4.0)

  '@tiptap/extension-history@2.4.0(@tiptap/core@2.4.0(@tiptap/pm@2.4.0))(@tiptap/pm@2.4.0)':
    dependencies:
      '@tiptap/core': 2.4.0(@tiptap/pm@2.4.0)
      '@tiptap/pm': 2.4.0

  '@tiptap/extension-horizontal-rule@2.4.0(@tiptap/core@2.4.0(@tiptap/pm@2.4.0))(@tiptap/pm@2.4.0)':
    dependencies:
      '@tiptap/core': 2.4.0(@tiptap/pm@2.4.0)
      '@tiptap/pm': 2.4.0

  '@tiptap/extension-image@2.4.0(@tiptap/core@2.4.0(@tiptap/pm@2.4.0))':
    dependencies:
      '@tiptap/core': 2.4.0(@tiptap/pm@2.4.0)

  '@tiptap/extension-italic@2.4.0(@tiptap/core@2.4.0(@tiptap/pm@2.4.0))':
    dependencies:
      '@tiptap/core': 2.4.0(@tiptap/pm@2.4.0)

=======
  '@remirror/core-constants@2.0.2':
    resolution: {integrity: sha512-dyHY+sMF0ihPus3O27ODd4+agdHMEmuRdyiZJ2CCWjPV5UFmn17ZbElvk6WOGVE4rdCJKZQCrPV2BcikOMLUGQ==}

  '@scena/dragscroll@1.4.0':
    resolution: {integrity: sha512-3O8daaZD9VXA9CP3dra6xcgt/qrm0mg0xJCwiX6druCteQ9FFsXffkF8PrqxY4Z4VJ58fFKEa0RlKqbsi/XnRA==}

  '@scena/event-emitter@1.0.5':
    resolution: {integrity: sha512-AzY4OTb0+7ynefmWFQ6hxDdk0CySAq/D4efljfhtRHCOP7MBF9zUfhKG3TJiroVjASqVgkRJFdenS8ArZo6Olg==}

  '@scena/matrix@1.1.1':
    resolution: {integrity: sha512-JVKBhN0tm2Srl+Yt+Ywqu0oLgLcdemDQlD1OxmN9jaCTwaFPZ7tY8n6dhVgMEaR9qcR7r+kAlMXnSfNyYdE+Vg==}

  '@swc/helpers@0.5.11':
    resolution: {integrity: sha512-YNlnKRWF2sVojTpIyzwou9XoTNbzbzONwRhOoniEioF1AtaitTvVZblaQRrAzChWQ1bLYyYSWzM18y4WwgzJ+A==}

  '@swc/helpers@0.5.2':
    resolution: {integrity: sha512-E4KcWTpoLHqwPHLxidpOqQbcrZVgi0rsmmZXUle1jXmJfuIf/UWpczUJ7MZZ5tlxytgJXyp0w4PGkkeLiuIdZw==}

  '@tailwindcss/typography@0.5.13':
    resolution: {integrity: sha512-ADGcJ8dX21dVVHIwTRgzrcunY6YY9uSlAHHGVKvkA+vLc5qLwEszvKts40lx7z0qc4clpjclwLeK5rVCV2P/uw==}
    peerDependencies:
      tailwindcss: '>=3.0.0 || insiders'

  '@tanstack/react-table@8.17.3':
    resolution: {integrity: sha512-5gwg5SvPD3lNAXPuJJz1fOCEZYk9/GeBFH3w/hCgnfyszOIzwkwgp5I7Q4MJtn0WECp84b5STQUDdmvGi8m3nA==}
    engines: {node: '>=12'}
    peerDependencies:
      react: '>=16.8'
      react-dom: '>=16.8'

  '@tanstack/table-core@8.17.3':
    resolution: {integrity: sha512-mPBodDGVL+fl6d90wUREepHa/7lhsghg2A3vFpakEhrhtbIlgNAZiMr7ccTgak5qbHqF14Fwy+W1yFWQt+WmYQ==}
    engines: {node: '>=12'}

  '@tiptap/core@2.4.0':
    resolution: {integrity: sha512-YJSahk8pkxpCs8SflCZfTnJpE7IPyUWIylfgXM2DefjRQa5DZ+c6sNY0s/zbxKYFQ6AuHVX40r9pCfcqHChGxQ==}
    peerDependencies:
      '@tiptap/pm': ^2.0.0

  '@tiptap/extension-blockquote@2.4.0':
    resolution: {integrity: sha512-nJJy4KsPgQqWTTDOWzFRdjCfG5+QExfZj44dulgDFNh+E66xhamnbM70PklllXJgEcge7xmT5oKM0gKls5XgFw==}
    peerDependencies:
      '@tiptap/core': ^2.0.0

  '@tiptap/extension-bold@2.4.0':
    resolution: {integrity: sha512-csnW6hMDEHoRfxcPRLSqeJn+j35Lgtt1YRiOwn7DlS66sAECGRuoGfCvQSPij0TCDp4VCR9if5Sf8EymhnQumQ==}
    peerDependencies:
      '@tiptap/core': ^2.0.0

  '@tiptap/extension-bubble-menu@2.4.0':
    resolution: {integrity: sha512-s99HmttUtpW3rScWq8rqk4+CGCwergNZbHLTkF6Rp6TSboMwfp+rwL5Q/JkcAG9KGLso1vGyXKbt1xHOvm8zMw==}
    peerDependencies:
      '@tiptap/core': ^2.0.0
      '@tiptap/pm': ^2.0.0

  '@tiptap/extension-bullet-list@2.4.0':
    resolution: {integrity: sha512-9S5DLIvFRBoExvmZ+/ErpTvs4Wf1yOEs8WXlKYUCcZssK7brTFj99XDwpHFA29HKDwma5q9UHhr2OB2o0JYAdw==}
    peerDependencies:
      '@tiptap/core': ^2.0.0

  '@tiptap/extension-character-count@2.4.0':
    resolution: {integrity: sha512-IA3Fubvag5N/7m2xS/T8D1nH26UyebBL9CtZ3/4de4faKgvDQLlILsSI2Hefi7j7rUCYCYzgF2S0Gny+Z76ulw==}
    peerDependencies:
      '@tiptap/core': ^2.0.0
      '@tiptap/pm': ^2.0.0

  '@tiptap/extension-code-block-lowlight@2.4.0':
    resolution: {integrity: sha512-j0SdFq66A97Cn7bQOMqFYBaYsmOltZZ6o4uDZH6fdTvEFbfXTdtTYs2awsNSbW+w/DtivKZCvAX1FRLR3/g/5A==}
    peerDependencies:
      '@tiptap/core': ^2.0.0
      '@tiptap/extension-code-block': ^2.0.0
      '@tiptap/pm': ^2.0.0

  '@tiptap/extension-code-block@2.4.0':
    resolution: {integrity: sha512-QWGdv1D56TBGbbJSj2cIiXGJEKguPiAl9ONzJ/Ql1ZksiQsYwx0YHriXX6TOC//T4VIf6NSClHEtwtxWBQ/Csg==}
    peerDependencies:
      '@tiptap/core': ^2.0.0
      '@tiptap/pm': ^2.0.0

  '@tiptap/extension-code@2.4.0':
    resolution: {integrity: sha512-wjhBukuiyJMq4cTcK3RBTzUPV24k5n1eEPlpmzku6ThwwkMdwynnMGMAmSF3fErh3AOyOUPoTTjgMYN2d10SJA==}
    peerDependencies:
      '@tiptap/core': ^2.0.0

  '@tiptap/extension-color@2.4.0':
    resolution: {integrity: sha512-aVuqGtzTIZO93niADdu+Hx8g03X0pS7wjrJcCcYkkDEbC/siC03zlxKZIYBW1Jiabe99Z7/s2KdtLoK6DW2A2g==}
    peerDependencies:
      '@tiptap/core': ^2.0.0
      '@tiptap/extension-text-style': ^2.0.0

  '@tiptap/extension-document@2.4.0':
    resolution: {integrity: sha512-3jRodQJZDGbXlRPERaloS+IERg/VwzpC1IO6YSJR9jVIsBO6xC29P3cKTQlg1XO7p6ZH/0ksK73VC5BzzTwoHg==}
    peerDependencies:
      '@tiptap/core': ^2.0.0

  '@tiptap/extension-dropcursor@2.4.0':
    resolution: {integrity: sha512-c46HoG2PEEpSZv5rmS5UX/lJ6/kP1iVO0Ax+6JrNfLEIiDULUoi20NqdjolEa38La2VhWvs+o20OviiTOKEE9g==}
    peerDependencies:
      '@tiptap/core': ^2.0.0
      '@tiptap/pm': ^2.0.0

  '@tiptap/extension-floating-menu@2.4.0':
    resolution: {integrity: sha512-vLb9v+htbHhXyty0oaXjT3VC8St4xuGSHWUB9GuAJAQ+NajIO6rBPbLUmm9qM0Eh2zico5mpSD1Qtn5FM6xYzg==}
    peerDependencies:
      '@tiptap/core': ^2.0.0
      '@tiptap/pm': ^2.0.0

  '@tiptap/extension-gapcursor@2.4.0':
    resolution: {integrity: sha512-F4y/0J2lseohkFUw9P2OpKhrJ6dHz69ZScABUvcHxjznJLd6+0Zt7014Lw5PA8/m2d/w0fX8LZQ88pZr4quZPQ==}
    peerDependencies:
      '@tiptap/core': ^2.0.0
      '@tiptap/pm': ^2.0.0

  '@tiptap/extension-hard-break@2.4.0':
    resolution: {integrity: sha512-3+Z6zxevtHza5IsDBZ4lZqvNR3Kvdqwxq/QKCKu9UhJN1DUjsg/l1Jn2NilSQ3NYkBYh2yJjT8CMo9pQIu776g==}
    peerDependencies:
      '@tiptap/core': ^2.0.0

  '@tiptap/extension-heading@2.4.0':
    resolution: {integrity: sha512-fYkyP/VMo7YHO76YVrUjd95Qeo0cubWn/Spavmwm1gLTHH/q7xMtbod2Z/F0wd6QHnc7+HGhO7XAjjKWDjldaw==}
    peerDependencies:
      '@tiptap/core': ^2.0.0

  '@tiptap/extension-highlight@2.4.0':
    resolution: {integrity: sha512-p2I/CaMrs6hzpj/dSw6UNobOWTV38yTjPK+B4ShJQ7IN2u/C82KOTOeFfJoFd9KykmpVOVW3w3nKG3ad0HXPuQ==}
    peerDependencies:
      '@tiptap/core': ^2.0.0

  '@tiptap/extension-history@2.4.0':
    resolution: {integrity: sha512-gr5qsKAXEVGr1Lyk1598F7drTaEtAxqZiuuSwTCzZzkiwgEQsWMWTWc9F8FlneCEaqe1aIYg6WKWlmYPaFwr0w==}
    peerDependencies:
      '@tiptap/core': ^2.0.0
      '@tiptap/pm': ^2.0.0

  '@tiptap/extension-horizontal-rule@2.4.0':
    resolution: {integrity: sha512-yDgxy+YxagcEsBbdWvbQiXYxsv3noS1VTuGwc9G7ZK9xPmBHJ5y0agOkB7HskwsZvJHoaSqNRsh7oZTkf0VR3g==}
    peerDependencies:
      '@tiptap/core': ^2.0.0
      '@tiptap/pm': ^2.0.0

  '@tiptap/extension-image@2.4.0':
    resolution: {integrity: sha512-NIVhRPMO/ONo8OywEd+8zh0Q6Q7EbFHtBxVsvfOKj9KtZkaXQfUO4MzONTyptkvAchTpj9pIzeaEY5fyU87gFA==}
    peerDependencies:
      '@tiptap/core': ^2.0.0

  '@tiptap/extension-italic@2.4.0':
    resolution: {integrity: sha512-aaW/L9q+KNHHK+X73MPloHeIsT191n3VLd3xm6uUcFDnUNvzYJ/q65/1ZicdtCaOLvTutxdrEvhbkrVREX6a8g==}
    peerDependencies:
      '@tiptap/core': ^2.0.0

  '@tiptap/extension-link@2.4.0':
    resolution: {integrity: sha512-r3PjT0bjSKAorHAEBPA0icSMOlqALbxVlWU9vAc+Q3ndzt7ht0CTPNewzFF9kjzARABVt1cblXP/2+c0qGzcsg==}
    peerDependencies:
      '@tiptap/core': ^2.0.0
      '@tiptap/pm': ^2.0.0

  '@tiptap/extension-list-item@2.4.0':
    resolution: {integrity: sha512-reUVUx+2cI2NIAqMZhlJ9uK/+zvRzm1GTmlU2Wvzwc7AwLN4yemj6mBDsmBLEXAKPvitfLh6EkeHaruOGymQtg==}
    peerDependencies:
      '@tiptap/core': ^2.0.0

  '@tiptap/extension-ordered-list@2.4.0':
    resolution: {integrity: sha512-Zo0c9M0aowv+2+jExZiAvhCB83GZMjZsxywmuOrdUbq5EGYKb7q8hDyN3hkrktVHr9UPXdPAYTmLAHztTOHYRA==}
    peerDependencies:
      '@tiptap/core': ^2.0.0

  '@tiptap/extension-paragraph@2.4.0':
    resolution: {integrity: sha512-+yse0Ow67IRwcACd9K/CzBcxlpr9OFnmf0x9uqpaWt1eHck1sJnti6jrw5DVVkyEBHDh/cnkkV49gvctT/NyCw==}
    peerDependencies:
      '@tiptap/core': ^2.0.0

  '@tiptap/extension-placeholder@2.0.3':
    resolution: {integrity: sha512-Z42jo0termRAf0S0L8oxrts94IWX5waU4isS2CUw8xCUigYyCFslkhQXkWATO1qRbjNFLKN2C9qvCgGf4UeBrw==}
    peerDependencies:
      '@tiptap/core': ^2.0.0
      '@tiptap/pm': ^2.0.0

  '@tiptap/extension-strike@2.4.0':
    resolution: {integrity: sha512-pE1uN/fQPOMS3i+zxPYMmPmI3keubnR6ivwM+KdXWOMnBiHl9N4cNpJgq1n2eUUGKLurC2qrQHpnVyGAwBS6Vg==}
    peerDependencies:
      '@tiptap/core': ^2.0.0

  '@tiptap/extension-task-item@2.4.0':
    resolution: {integrity: sha512-x40vdHnmDiBbA2pjWR/92wVGb6jT13Nk2AhRUI/oP/r4ZGKpTypoB7heDnvLBgH0Y5a51dFqU+G1SFFL30u5uA==}
    peerDependencies:
      '@tiptap/core': ^2.0.0
      '@tiptap/pm': ^2.0.0

  '@tiptap/extension-task-list@2.4.0':
    resolution: {integrity: sha512-vmUB3wEJU81QbiHUygBlselQW8YIW8/85UTwANvWx8+KEWyM7EUF4utcm5R2UobIprIcWb4hyVkvW/5iou25gg==}
    peerDependencies:
      '@tiptap/core': ^2.0.0

  '@tiptap/extension-text-style@2.4.0':
    resolution: {integrity: sha512-H0uPWeZ4sXz3o836TDWnpd38qClqzEM2d6QJ9TK+cQ1vE5Gp8wQ5W4fwUV1KAHzpJKE/15+BXBjLyVYQdmXDaQ==}
    peerDependencies:
      '@tiptap/core': ^2.0.0

  '@tiptap/extension-text@2.4.0':
    resolution: {integrity: sha512-LV0bvE+VowE8IgLca7pM8ll7quNH+AgEHRbSrsI3SHKDCYB9gTHMjWaAkgkUVaO1u0IfCrjnCLym/PqFKa+vvg==}
    peerDependencies:
      '@tiptap/core': ^2.0.0

  '@tiptap/extension-underline@2.4.0':
    resolution: {integrity: sha512-guWojb7JxUwLz4OKzwNExJwOkhZjgw/ttkXCMBT0PVe55k998MMYe1nvN0m2SeTW9IxurEPtScH4kYJ0XuSm8Q==}
    peerDependencies:
      '@tiptap/core': ^2.0.0

  '@tiptap/extension-youtube@2.4.0':
    resolution: {integrity: sha512-Ew6Oik9DaqP0xgQSUIWwozqeToJVOY4nqjRoKExGRuLdzgZeS+SmEA22ITBMcnZSJj8XBMgGBLcCWi+A7x1KAg==}
    peerDependencies:
      '@tiptap/core': ^2.0.0

  '@tiptap/pm@2.4.0':
    resolution: {integrity: sha512-B1HMEqGS4MzIVXnpgRZDLm30mxDWj51LkBT/if1XD+hj5gm8B9Q0c84bhvODX6KIs+c6z+zsY9VkVu8w9Yfgxg==}

  '@tiptap/react@2.4.0':
    resolution: {integrity: sha512-baxnIr6Dy+5iGagOEIKFeHzdl1ZRa6Cg+SJ3GDL/BVLpO6KiCM3Mm5ymB726UKP1w7icrBiQD2fGY3Bx8KaiSA==}
    peerDependencies:
      '@tiptap/core': ^2.0.0
      '@tiptap/pm': ^2.0.0
      react: ^17.0.0 || ^18.0.0
      react-dom: ^17.0.0 || ^18.0.0

  '@tiptap/starter-kit@2.4.0':
    resolution: {integrity: sha512-DYYzMZdTEnRn9oZhKOeRCcB+TjhNz5icLlvJKoHoOGL9kCbuUyEf8WRR2OSPckI0+KUIPJL3oHRqO4SqSdTjfg==}

  '@tiptap/suggestion@2.4.0':
    resolution: {integrity: sha512-6dCkjbL8vIzcLWtS6RCBx0jlYPKf2Beuyq5nNLrDDZZuyJow5qJAY0eGu6Xomp9z0WDK/BYOxT4hHNoGMDkoAg==}
    peerDependencies:
      '@tiptap/core': ^2.0.0
      '@tiptap/pm': ^2.0.0

  '@types/cookie@0.6.0':
    resolution: {integrity: sha512-4Kh9a6B2bQciAhf7FSuMRRkUWecJgJu9nPnx3yzpsfXX/c50REIqpHY4C82bXP90qrLtXtkDxTZosYO3UpOwlA==}

  '@types/d3-array@3.2.1':
    resolution: {integrity: sha512-Y2Jn2idRrLzUfAKV2LyRImR+y4oa2AntrgID95SHJxuMUrkNXmanDSed71sRNZysveJVt1hLLemQZIady0FpEg==}

  '@types/d3-color@3.1.3':
    resolution: {integrity: sha512-iO90scth9WAbmgv7ogoq57O9YpKmFBbmoEoCHDB2xMBY0+/KVrqAaCDyCE16dUspeOvIxFFRI+0sEtqDqy2b4A==}

  '@types/d3-drag@3.0.7':
    resolution: {integrity: sha512-HE3jVKlzU9AaMazNufooRJ5ZpWmLIoc90A37WU2JMmeq28w1FQqCZswHZ3xR+SuxYftzHq6WU6KJHvqxKzTxxQ==}

  '@types/d3-ease@3.0.2':
    resolution: {integrity: sha512-NcV1JjO5oDzoK26oMzbILE6HW7uVXOHLQvHshBUW4UMdZGfiY6v5BeQwh9a9tCzv+CeefZQHJt5SRgK154RtiA==}

  '@types/d3-interpolate@3.0.4':
    resolution: {integrity: sha512-mgLPETlrpVV1YRJIglr4Ez47g7Yxjl1lj7YKsiMCb27VJH9W8NVM6Bb9d8kkpG/uAQS5AmbA48q2IAolKKo1MA==}

  '@types/d3-path@3.1.0':
    resolution: {integrity: sha512-P2dlU/q51fkOc/Gfl3Ul9kicV7l+ra934qBFXCFhrZMOL6du1TM0pm1ThYvENukyOn5h9v+yMJ9Fn5JK4QozrQ==}

  '@types/d3-scale@4.0.8':
    resolution: {integrity: sha512-gkK1VVTr5iNiYJ7vWDI+yUFFlszhNMtVeneJ6lUTKPjprsvLLI9/tgEGiXJOnlINJA8FyA88gfnQsHbybVZrYQ==}

  '@types/d3-selection@3.0.11':
    resolution: {integrity: sha512-bhAXu23DJWsrI45xafYpkQ4NtcKMwWnAC/vKrd2l+nxMFuvOT3XMYTIj2opv8vq8AO5Yh7Qac/nSeP/3zjTK0w==}

  '@types/d3-shape@3.1.6':
    resolution: {integrity: sha512-5KKk5aKGu2I+O6SONMYSNflgiP0WfZIQvVUMan50wHsLG1G94JlxEVnCpQARfTtzytuY0p/9PXXZb3I7giofIA==}

  '@types/d3-time@3.0.3':
    resolution: {integrity: sha512-2p6olUZ4w3s+07q3Tm2dbiMZy5pCDfYwtLXXHUnVzXgQlZ/OyPtUz6OL382BkOuGlLXqfT+wqv8Fw2v8/0geBw==}

  '@types/d3-timer@3.0.2':
    resolution: {integrity: sha512-Ps3T8E8dZDam6fUyNiMkekK3XUsaUEik+idO9/YjPtfj2qruF8tFBXS7XhtE4iIXBLxhmLjP3SXpLhVf21I9Lw==}

  '@types/d3-transition@3.0.9':
    resolution: {integrity: sha512-uZS5shfxzO3rGlu0cC3bjmMFKsXv+SmZZcgp0KD22ts4uGXp5EVYGzu/0YdwZeKmddhcAccYtREJKkPfXkZuCg==}

  '@types/d3-zoom@3.0.8':
    resolution: {integrity: sha512-iqMC4/YlFCSlO8+2Ii1GGGliCAY4XdeG748w5vQUbevlbDu0zSjH/+jojorQVBK/se0j6DUFNPBGSqD3YWYnDw==}

  '@types/debug@4.1.12':
    resolution: {integrity: sha512-vIChWdVG3LG1SMxEvI/AK+FWJthlrqlTu7fbrlywTkkaONwk/UAGaULXRlf8vkzFBLVm0zkMdCquhL5aOjhXPQ==}

  '@types/diff-match-patch@1.0.36':
    resolution: {integrity: sha512-xFdR6tkm0MWvBfO8xXCSsinYxHcqkQUlcHeSpMC2ukzOb6lwQAfDmW+Qt0AvlGd8HpsS28qKsB+oPeJn9I39jg==}

  '@types/estree@1.0.5':
    resolution: {integrity: sha512-/kYRxGDLWzHOB7q+wtSUQlFrtcdUccpfy+X+9iMBpHK8QLLhx2wIPYuS5DYtR9Wa/YlZAbIovy7qVdB1Aq6Lyw==}

  '@types/hast@2.3.10':
    resolution: {integrity: sha512-McWspRw8xx8J9HurkVBfYj0xKoE25tOFlHGdx4MJ5xORQrMGZNqJhVQWaIbm6Oyla5kYOXtDiopzKRJzEOkwJw==}

  '@types/hast@3.0.4':
    resolution: {integrity: sha512-WPs+bbQw5aCj+x6laNGWLH3wviHtoCv/P3+otBhbOhJgG8qtpdAMlTCxLtsTWA7LH1Oh/bFCHsBn0TPS5m30EQ==}

  '@types/linkify-it@3.0.5':
    resolution: {integrity: sha512-yg6E+u0/+Zjva+buc3EIb+29XEg4wltq7cSmd4Uc2EE/1nUVmxyzpX6gUXD0V8jIrG0r7YeOGVIbYRkxeooCtw==}

  '@types/markdown-it@13.0.8':
    resolution: {integrity: sha512-V+KmpgiipS+zoypeUSS9ojesWtY/0k4XfqcK2fnVrX/qInJhX7rsCxZ/rygiPH2zxlPPrhfuW0I6ddMcWTKLsg==}

  '@types/mdast@3.0.15':
    resolution: {integrity: sha512-LnwD+mUEfxWMa1QpDraczIn6k0Ee3SMicuYSSzS6ZYl2gKS09EClnJYGd8Du6rfc5r/GZEk5o1mRb8TaTj03sQ==}

  '@types/mdurl@1.0.5':
    resolution: {integrity: sha512-6L6VymKTzYSrEf4Nev4Xa1LCHKrlTlYCBMTlQKFuddo1CvQcE52I0mwfOJayueUC7MJuXOeHTcIU683lzd0cUA==}

  '@types/ms@0.7.34':
    resolution: {integrity: sha512-nG96G3Wp6acyAgJqGasjODb+acrI7KltPiRxzHPXnP3NgI28bpQDRv53olbqGXbfcgF5aiiHmO3xpwEpS5Ld9g==}

  '@types/node@18.15.3':
    resolution: {integrity: sha512-p6ua9zBxz5otCmbpb5D3U4B5Nanw6Pk3PPyX05xnxbB/fRv71N7CPmORg7uAD5P70T0xmx1pzAx/FUfa5X+3cw==}

  '@types/node@20.14.8':
    resolution: {integrity: sha512-DO+2/jZinXfROG7j7WKFn/3C6nFwxy2lLpgLjEXJz+0XKphZlTLJ14mo8Vfg8X5BWN6XjyESXq+LcYdT7tR3bA==}

  '@types/prop-types@15.7.12':
    resolution: {integrity: sha512-5zvhXYtRNRluoE/jAp4GVsSduVUzNWKkOZrCDBWYtE7biZywwdC2AcEzg+cSMLFRfVgeAFqpfNabiPjxFddV1Q==}

  '@types/react-dom@18.3.0':
    resolution: {integrity: sha512-EhwApuTmMBmXuFOikhQLIBUn6uFg81SwLMOAUgodJF14SOBOCMdU04gDoYi0WOJJHD144TL32z4yDqCW3dnkQg==}

  '@types/react-modal@3.16.3':
    resolution: {integrity: sha512-xXuGavyEGaFQDgBv4UVm8/ZsG+qxeQ7f77yNrW3n+1J6XAstUy5rYHeIHPh1KzsGc6IkCIdu6lQ2xWzu1jBTLg==}

  '@types/react@18.3.3':
    resolution: {integrity: sha512-hti/R0pS0q1/xx+TsI73XIqk26eBsISZ2R0wUijXIngRK9R/e7Xw/cXVxQK7R5JjW+SV4zGcn5hXjudkN/pLIw==}

  '@types/unist@2.0.10':
    resolution: {integrity: sha512-IfYcSBWE3hLpBg8+X2SEa8LVkJdJEkT2Ese2aaLs3ptGdVtABxndrMaxuFlQ1qdFf9Q5rDvDpxI3WwgvKFAsQA==}

  '@types/unist@3.0.2':
    resolution: {integrity: sha512-dqId9J8K/vGi5Zr7oo212BGii5m3q5Hxlkwy3WpYuKPklmBEvsbMYYyLxAQpSffdLl/gdW0XUpKWFvYmyoWCoQ==}

  '@types/uuid@9.0.8':
    resolution: {integrity: sha512-jg+97EGIcY9AGHJJRaaPVgetKDsrTgbRjQ5Msgjh/DQKEFl0DtyRr/VCOyD1T2R1MNeWPK/u7JoGhlDZnKBAfA==}

  '@uiw/codemirror-extensions-basic-setup@4.22.2':
    resolution: {integrity: sha512-zcHGkldLFN3cGoI5XdOGAkeW24yaAgrDEYoyPyWHODmPiNwybQQoZGnH3qUdzZwUaXtAcLWoAeOPzfNRW2yGww==}
    peerDependencies:
      '@codemirror/autocomplete': '>=6.0.0'
      '@codemirror/commands': '>=6.0.0'
      '@codemirror/language': '>=6.0.0'
      '@codemirror/lint': '>=6.0.0'
      '@codemirror/search': '>=6.0.0'
      '@codemirror/state': '>=6.0.0'
      '@codemirror/view': '>=6.0.0'

  '@uiw/codemirror-theme-quietlight@4.22.2':
    resolution: {integrity: sha512-NtHUttXgnDE8F+lrJA6HfiTNjY8GVJjUwtpvOQywqgNoBDwBpuEfdpvZ/OI0EW0sqZpbVlWfmANT4H5oj3ODaw==}

  '@uiw/codemirror-themes@4.22.2':
    resolution: {integrity: sha512-gsLHn6SUuV5iboBvGrM7YimzLFHQmsNlkGIYs3UaVUJTo/A/ZrKoSJNyPziShLRjBXA2UwKdBTIU6VhHyyaChw==}
    peerDependencies:
      '@codemirror/language': '>=6.0.0'
      '@codemirror/state': '>=6.0.0'
      '@codemirror/view': '>=6.0.0'

  '@uiw/react-codemirror@4.22.2':
    resolution: {integrity: sha512-okCSl+WJG63gRx8Fdz7v0C6RakBQnbb3pHhuzIgDB+fwhipgFodSnu2n9oOsQesJ5YQ7mSOcKMgX0JEsu4nnfQ==}
    peerDependencies:
      '@babel/runtime': '>=7.11.0'
      '@codemirror/state': '>=6.0.0'
      '@codemirror/theme-one-dark': '>=6.0.0'
      '@codemirror/view': '>=6.0.0'
      codemirror: '>=6.0.0'
      react: '>=16.8.0'
      react-dom: '>=16.8.0'

  '@vue/compiler-core@3.4.30':
    resolution: {integrity: sha512-ZL8y4Xxdh8O6PSwfdZ1IpQ24PjTAieOz3jXb/MDTfDtANcKBMxg1KLm6OX2jofsaQGYfIVzd3BAG22i56/cF1w==}

  '@vue/compiler-dom@3.4.30':
    resolution: {integrity: sha512-+16Sd8lYr5j/owCbr9dowcNfrHd+pz+w2/b5Lt26Oz/kB90C9yNbxQ3bYOvt7rI2bxk0nqda39hVcwDFw85c2Q==}

  '@vue/compiler-sfc@3.4.30':
    resolution: {integrity: sha512-8vElKklHn/UY8+FgUFlQrYAPbtiSB2zcgeRKW7HkpSRn/JjMRmZvuOtwDx036D1aqKNSTtXkWRfqx53Qb+HmMg==}

  '@vue/compiler-ssr@3.4.30':
    resolution: {integrity: sha512-ZJ56YZGXJDd6jky4mmM0rNaNP6kIbQu9LTKZDhcpddGe/3QIalB1WHHmZ6iZfFNyj5mSypTa4+qDJa5VIuxMSg==}

  '@vue/reactivity@3.4.30':
    resolution: {integrity: sha512-bVJurnCe3LS0JII8PPoAA63Zd2MBzcKrEzwdQl92eHCcxtIbxD2fhNwJpa+KkM3Y/A4T5FUnmdhgKwOf6BfbcA==}

  '@vue/runtime-core@3.4.30':
    resolution: {integrity: sha512-qaFEbnNpGz+tlnkaualomogzN8vBLkgzK55uuWjYXbYn039eOBZrWxyXWq/7qh9Bz2FPifZqGjVDl/FXiq9L2g==}

  '@vue/runtime-dom@3.4.30':
    resolution: {integrity: sha512-tV6B4YiZRj5QsaJgw2THCy5C1H+2UeywO9tqgWEc21tn85qHEERndHN/CxlyXvSBFrpmlexCIdnqPuR9RM9thw==}

  '@vue/server-renderer@3.4.30':
    resolution: {integrity: sha512-TBD3eqR1DeDc0cMrXS/vEs/PWzq1uXxnvjoqQuDGFIEHFIwuDTX/KWAQKIBjyMWLFHEeTDGYVsYci85z2UbTDg==}
    peerDependencies:
      vue: 3.4.30

  '@vue/shared@3.4.30':
    resolution: {integrity: sha512-CLg+f8RQCHQnKvuHY9adMsMaQOcqclh6Z5V9TaoMgy0ut0tz848joZ7/CYFFyF/yZ5i2yaw7Fn498C+CNZVHIg==}

  '@xyflow/react@12.3.5':
    resolution: {integrity: sha512-wAYqpicdrVo1rxCu0X3M9s3YIF45Agqfabw0IBryTGqjWvr2NyfciI8gIP4MB+NKpWWN5kxZ9tiZ9u8lwC7iAg==}
    peerDependencies:
      react: '>=17'
      react-dom: '>=17'

  '@xyflow/system@0.0.46':
    resolution: {integrity: sha512-bmFXvboVdiydIFZmDCjrbBCYgB0d5pYdkcZPWbAxGmhMRUZ+kW3CksYgYxWabrw51rwpWitLEadvLrivG0mVfA==}

  acorn@8.12.0:
    resolution: {integrity: sha512-RTvkC4w+KNXrM39/lWCUaG0IbRkWdCv7W/IOW9oU6SawyxulvkQy5HQPVTKxEjczcUvapcrw3cFx/60VN/NRNw==}
    engines: {node: '>=0.4.0'}
    hasBin: true

  ag-charts-types@10.3.1:
    resolution: {integrity: sha512-oZvu9vJLk6lmzaYi0TmVVmHFZJpVNFziU0bnllx4wR3muXCmnxz5LouKIZ8CYnNiC7VO5HmHNlFu+0DmEO5zxg==}

  ag-grid-community@31.3.2:
    resolution: {integrity: sha512-GxqFRD0OcjaVRE1gwLgoP0oERNPH8Lk8wKJ1txulsxysEQ5dZWHhiIoXXSiHjvOCVMkK/F5qzY6HNrn6VeDMTQ==}

  ag-grid-community@32.3.2:
    resolution: {integrity: sha512-ZrgS7+F0JKV6+sy7VQdt+9xhOJd6TAnXXEmw20ByG6AZdcIDEKBRHW7TfNwUqisXJjGKoaXnYByuMz7rL9PcPg==}

  ag-grid-react@31.3.2:
    resolution: {integrity: sha512-SFHN05bsXp901rIT00Fa6iQLCtyavoJiKaXEDUtAU5LMu+GTkjs/FPQBQ8754omgdDFr4NsS3Ri6QbqBne3rug==}
    peerDependencies:
      react: ^16.3.0 || ^17.0.0 || ^18.0.0
      react-dom: ^16.3.0 || ^17.0.0 || ^18.0.0

  ai@3.2.10:
    resolution: {integrity: sha512-RsNt4h7ygV150qWzIAdJimzKEPP2VtboVk1aZvR4vsIhQqbgglIRfHHuGTBRQgX6JMEXY5u1+VqQRdwcvzvr5w==}
    engines: {node: '>=18'}
    peerDependencies:
      openai: ^4.42.0
      react: ^18 || ^19
      svelte: ^3.0.0 || ^4.0.0
      zod: ^3.0.0
    peerDependenciesMeta:
      openai:
        optional: true
      react:
        optional: true
      svelte:
        optional: true
      zod:
        optional: true

  ansi-regex@5.0.1:
    resolution: {integrity: sha512-quJQXlTSUGL2LH9SUXo8VwsY4soanhgo6LNSm84E1LBcE8s3O0wpdiRzyR9z/ZZJMlMWv37qOOb9pdJlMUEKFQ==}
    engines: {node: '>=8'}

  ansi-regex@6.0.1:
    resolution: {integrity: sha512-n5M855fKb2SsfMIiFFoVrABHJC8QtHwVx+mHWP3QcEqBHYienj5dHSgjbxtC0WEZXYt4wcD6zrQElDPhFuZgfA==}
    engines: {node: '>=12'}

  ansi-styles@4.3.0:
    resolution: {integrity: sha512-zbB9rCJAT1rbjiVDb2hqKFHNYLxgtk8NURxZ3IZwD3F6NtxbXZQCnnSi1Lkx+IDohdPlFp222wVALIheZJQSEg==}
    engines: {node: '>=8'}

  ansi-styles@6.2.1:
    resolution: {integrity: sha512-bN798gFfQX+viw3R7yrGWRqnrN2oRkEkUjjl4JNn4E8GxxbjtG3FbrEIIY3l8/hrwUwIeCZvi4QuOTP4MErVug==}
    engines: {node: '>=12'}

  ansi-to-html@0.7.2:
    resolution: {integrity: sha512-v6MqmEpNlxF+POuyhKkidusCHWWkaLcGRURzivcU3I9tv7k4JVhFcnukrM5Rlk2rUywdZuzYAZ+kbZqWCnfN3g==}
    engines: {node: '>=8.0.0'}
    hasBin: true

  any-promise@1.3.0:
    resolution: {integrity: sha512-7UvmKalWRt1wgjL1RrGxoSJW/0QZFIegpeGvZG9kjp8vrRu55XTHbwnqq2GpXm9uLbcuhxm3IqX9OB4MZR1b2A==}

  anymatch@3.1.3:
    resolution: {integrity: sha512-KMReFUr0B4t+D+OBkjR3KYqvocp2XaSzO55UcB6mgQMd3KbcE+mWTyvVV7D/zsdEbNnV6acZUutkiHQXvTr1Rw==}
    engines: {node: '>= 8'}

  arg@5.0.2:
    resolution: {integrity: sha512-PYjyFOLKQ9y57JvQ6QLo8dAgNqswh8M1RMJYdQduT6xbWSgK36P/Z/v+p888pM69jMMfS8Xd8F6I1kQ/I9HUGg==}

  argparse@2.0.1:
    resolution: {integrity: sha512-8+9WqebbFzpX9OR+Wa6O29asIogeRMzcGtAINdpMHHyAg10f05aSFVBbcEqGf/PXw1EjAZ+q2/bEBg3DvurK3Q==}

  aria-hidden@1.2.4:
    resolution: {integrity: sha512-y+CcFFwelSXpLZk/7fMB2mUbGtX9lKycf1MWJ7CaTIERyitVlyQx6C+sxcROU2BAJ24OiZyK+8wj2i8AlBoS3A==}
    engines: {node: '>=10'}

  aria-query@5.3.0:
    resolution: {integrity: sha512-b0P0sZPKtyu8HkeRAfCq0IfURZK+SuwMjY1UXGBU27wpAiTwQAIlq56IbIO+ytk/JjS1fMR14ee5WBBfKi5J6A==}

  autoprefixer@10.4.19:
    resolution: {integrity: sha512-BaENR2+zBZ8xXhM4pUaKUxlVdxZ0EZhjvbopwnXmxRUfqDmwSpC2lAi/QXvx7NRdPCo1WKEcEF6mV64si1z4Ew==}
    engines: {node: ^10 || ^12 || >=14}
    hasBin: true
    peerDependencies:
      postcss: ^8.1.0

  axobject-query@4.0.0:
    resolution: {integrity: sha512-+60uv1hiVFhHZeO+Lz0RYzsVHy5Wr1ayX0mwda9KPDVLNJgZ1T9Ny7VmFbLDzxsH0D87I86vgj3gFrjTJUYznw==}

  bail@2.0.2:
    resolution: {integrity: sha512-0xO6mYd7JB2YesxDKplafRpsiOzPt9V02ddPCLbY1xYGPOX24NTyN50qnUxgCPcSoYMhKpAuBTjQoRZCAkUDRw==}

  balanced-match@1.0.2:
    resolution: {integrity: sha512-3oSeUO0TMV67hN1AmbXsK4yaqU7tjiHlbxRDZOpH0KW9+CeX4bRAaX0Anxt0tx2MrpRpWwQaPwIlISEJhYU5Pw==}

  binary-extensions@2.3.0:
    resolution: {integrity: sha512-Ceh+7ox5qe7LJuLHoY0feh3pHuUDHAcRUeyL2VYghZwfpkNIy/+8Ocg0a3UuSoYzavmylwuLWQOf3hl0jjMMIw==}
    engines: {node: '>=8'}

  brace-expansion@2.0.1:
    resolution: {integrity: sha512-XnAIvQ8eM+kC6aULx6wuQiwVsnzsi9d3WxzV3FpWTGA19F621kwdbsAcFKXgKUHZWsy+mY6iL1sHTxWEFCytDA==}

  braces@3.0.3:
    resolution: {integrity: sha512-yQbXgO/OSZVD2IsiLlro+7Hf6Q18EJrKSEsdoMzKePKXct3gvD8oLcOQdIzGupr5Fj+EDe8gO/lxc1BzfMpxvA==}
    engines: {node: '>=8'}

  browserslist@4.23.1:
    resolution: {integrity: sha512-TUfofFo/KsK/bWZ9TWQ5O26tsWW4Uhmt8IYklbnUa70udB6P2wA7w7o4PY4muaEPBQaAX+CEnmmIA41NVHtPVw==}
    engines: {node: ^6 || ^7 || ^8 || ^9 || ^10 || ^11 || ^12 || >=13.7}
    hasBin: true

  buffer-equal-constant-time@1.0.1:
    resolution: {integrity: sha512-zRpUiDwd/xk6ADqPMATG8vc9VPrkck7T07OIx0gnjmJAnHnTVXNQG3vfvWNuiZIkwu9KrKdA1iJKfsfTVxE6NA==}

  busboy@1.6.0:
    resolution: {integrity: sha512-8SFQbg/0hQ9xy3UNTB0YEnsNBbWfhf7RtnzpL7TkBiTBRfrQ9Fxcnz7VJsleJpyp6rVLvXiuORqjlHi5q+PYuA==}
    engines: {node: '>=10.16.0'}

  camelcase-css@2.0.1:
    resolution: {integrity: sha512-QOSvevhslijgYwRx6Rv7zKdMF8lbRmx+uQGx2+vDc+KI/eBnsy9kit5aj23AgGu3pa4t9AgwbnXWqS+iOY+2aA==}
    engines: {node: '>= 6'}

  caniuse-lite@1.0.30001636:
    resolution: {integrity: sha512-bMg2vmr8XBsbL6Lr0UHXy/21m84FTxDLWn2FSqMd5PrlbMxwJlQnC2YWYxVgp66PZE+BBNF2jYQUBKCo1FDeZg==}

  chalk@5.3.0:
    resolution: {integrity: sha512-dLitG79d+GV1Nb/VYcCDFivJeK1hiukt9QjRNVOsUtTy1rR1YJsmpGGTZ3qJos+uw7WmWF4wUwBd9jxjocFC2w==}
    engines: {node: ^12.17.0 || ^14.13 || >=16.0.0}

  character-entities@2.0.2:
    resolution: {integrity: sha512-shx7oQ0Awen/BRIdkjkvz54PnEEI/EjwXDSIZp86/KKdbafHh1Df/RYGBhn4hbe2+uKC9FnT5UCEdyPz3ai9hQ==}

  chokidar@3.6.0:
    resolution: {integrity: sha512-7VT13fmjotKpGipCW9JEQAusEPE+Ei8nl6/g4FBAmIm0GOOLMua9NDDo/DWp0ZAxCr3cPq5ZpBqmPAQgDda2Pw==}
    engines: {node: '>= 8.10.0'}

  class-variance-authority@0.7.0:
    resolution: {integrity: sha512-jFI8IQw4hczaL4ALINxqLEXQbWcNjoSkloa4IaufXCJr6QawJyw7tuRysRsrE8w2p/4gGaxKIt/hX3qz/IbD1A==}

  classcat@5.0.5:
    resolution: {integrity: sha512-JhZUT7JFcQy/EzW605k/ktHtncoo9vnyW/2GspNYwFlN1C/WmjuV/xtS04e9SOkL2sTdw0VAZ2UGCcQ9lR6p6w==}

  client-only@0.0.1:
    resolution: {integrity: sha512-IV3Ou0jSMzZrd3pZ48nLkT9DA7Ag1pnPzaiQhpW7c3RbcqqzvzzVu+L8gfqMp/8IM2MQtSiqaCxrrcfu8I8rMA==}

  clsx@2.0.0:
    resolution: {integrity: sha512-rQ1+kcj+ttHG0MKVGBUXwayCCF1oh39BF5COIpRzuCEv8Mwjv0XucrI2ExNTOn9IlLifGClWQcU9BrZORvtw6Q==}
    engines: {node: '>=6'}

  clsx@2.1.1:
    resolution: {integrity: sha512-eYm0QWBtUrBWZWG0d386OGAw16Z995PiOVo2B7bjWSbHedGl5e0ZWaq65kOGgUSNesEIDkB9ISbTg/JK9dhCZA==}
    engines: {node: '>=6'}

  cmdk@0.2.1:
    resolution: {integrity: sha512-U6//9lQ6JvT47+6OF6Gi8BvkxYQ8SCRRSKIJkthIMsFsLZRG0cKvTtuTaefyIKMQb8rvvXy0wGdpTNq/jPtm+g==}
    peerDependencies:
      react: ^18.0.0
      react-dom: ^18.0.0

  cmdk@1.0.0:
    resolution: {integrity: sha512-gDzVf0a09TvoJ5jnuPvygTB77+XdOSwEmJ88L6XPFPlv7T3RxbP9jgenfylrAMD0+Le1aO0nVjQUzl2g+vjz5Q==}
    peerDependencies:
      react: ^18.0.0
      react-dom: ^18.0.0

  code-red@1.0.4:
    resolution: {integrity: sha512-7qJWqItLA8/VPVlKJlFXU+NBlo/qyfs39aJcuMT/2ere32ZqvF5OSxgdM5xOfJJ7O429gg2HM47y8v9P+9wrNw==}

  codemirror@6.0.1:
    resolution: {integrity: sha512-J8j+nZ+CdWmIeFIGXEFbFPtpiYacFMDR8GlHK3IyHQJMCaVRfGx9NT+Hxivv1ckLWPvNdZqndbr/7lVhrf/Svg==}

  color-convert@2.0.1:
    resolution: {integrity: sha512-RRECPsj7iu/xb5oKYcsFHSppFNnsj/52OVTRKb4zP5onXwVF3zVmmToNcOfGC+CRDpfK/U584fMg38ZHCaElKQ==}
    engines: {node: '>=7.0.0'}

  color-name@1.1.4:
    resolution: {integrity: sha512-dOy+3AuW3a2wNbZHIuMZpTcgjGuLU/uBL/ubcZF9OXbDo8ff4O8yVp5Bf0efS8uEoYo5q4Fx7dY9OgQGXgAsQA==}

  comma-separated-tokens@2.0.3:
    resolution: {integrity: sha512-Fu4hJdvzeylCfQPp9SGWidpzrMs7tTrlu6Vb8XGaRGck8QSNZJJp538Wrb60Lax4fPwR64ViY468OIUTbRlGZg==}

  commander@4.1.1:
    resolution: {integrity: sha512-NOKm8xhkzAjzFx8B2v5OAHT+u5pRQc2UCa2Vq9jYL/31o2wi9mxBA7LIFs3sV5VSC49z6pEhfbMULvShKj26WA==}
    engines: {node: '>= 6'}

  cookie@0.5.0:
    resolution: {integrity: sha512-YZ3GUyn/o8gfKJlnlX7g7xq4gyO6OSuhGPKaaGssGB2qgDUS0gPgtTvoyZLTt9Ab6dC4hfc9dV5arkvc/OCmrw==}
    engines: {node: '>= 0.6'}

  cookie@0.6.0:
    resolution: {integrity: sha512-U71cyTamuh1CRNCfpGY6to28lxvNwPG4Guz/EVjgf3Jmzv0vlDp1atT9eS5dDjMYHucpHbWns6Lwf3BKz6svdw==}
    engines: {node: '>= 0.6'}

  cookies-next@4.2.1:
    resolution: {integrity: sha512-qsjtZ8TLlxCSX2JphMQNhkm3V3zIMQ05WrLkBKBwu50npBbBfiZWIdmSMzBGcdGKfMK19E0PIitTfRFAdMGHXg==}

  crelt@1.0.6:
    resolution: {integrity: sha512-VQ2MBenTq1fWZUH9DJNGti7kKv6EeAuYr3cLwxUWhIu1baTaXh4Ib5W2CqHVqib4/MqbYGJqiL3Zb8GJZr3l4g==}

  cross-spawn@7.0.3:
    resolution: {integrity: sha512-iRDPJKUPVEND7dHPO8rkbOnPpyDygcDFtWjpeWNCgy8WP2rXcxXL8TskReQl6OrB2G7+UJrags1q15Fudc7G6w==}
    engines: {node: '>= 8'}

  css-styled@1.0.8:
    resolution: {integrity: sha512-tCpP7kLRI8dI95rCh3Syl7I+v7PP+2JYOzWkl0bUEoSbJM+u8ITbutjlQVf0NC2/g4ULROJPi16sfwDIO8/84g==}

  css-to-mat@1.1.1:
    resolution: {integrity: sha512-kvpxFYZb27jRd2vium35G7q5XZ2WJ9rWjDUMNT36M3Hc41qCrLXFM5iEKMGXcrPsKfXEN+8l/riB4QzwwwiEyQ==}

  css-tree@2.3.1:
    resolution: {integrity: sha512-6Fv1DV/TYw//QF5IzQdqsNDjx/wc8TrMBZsqjL9eW01tWb7R7k/mq+/VXfJCl7SoD5emsJop9cOByJZfs8hYIw==}
    engines: {node: ^10 || ^12.20.0 || ^14.13.0 || >=15.0.0}

  cssesc@3.0.0:
    resolution: {integrity: sha512-/Tb/JcjK111nNScGob5MNtsntNM1aCNUDipB/TkwZFhyDrrE47SOx/18wF2bbjgc3ZzCSKW1T5nt5EbFoAz/Vg==}
    engines: {node: '>=4'}
    hasBin: true

  csstype@3.1.3:
    resolution: {integrity: sha512-M1uQkMl8rQK/szD0LNhtqxIPLpimGm8sOBwU7lLnCpSbTyY3yeU1Vc7l4KT5zT4s/yOxHH5O7tIuuLOCnLADRw==}

  d3-array@3.2.4:
    resolution: {integrity: sha512-tdQAmyA18i4J7wprpYq8ClcxZy3SC31QMeByyCFyRt7BVHdREQZ5lpzoe5mFEYZUWe+oq8HBvk9JjpibyEV4Jg==}
    engines: {node: '>=12'}

  d3-color@3.1.0:
    resolution: {integrity: sha512-zg/chbXyeBtMQ1LbD/WSoW2DpC3I0mpmPdW+ynRTj/x2DAWYrIY7qeZIHidozwV24m4iavr15lNwIwLxRmOxhA==}
    engines: {node: '>=12'}

  d3-dispatch@3.0.1:
    resolution: {integrity: sha512-rzUyPU/S7rwUflMyLc1ETDeBj0NRuHKKAcvukozwhshr6g6c5d8zh4c2gQjY2bZ0dXeGLWc1PF174P2tVvKhfg==}
    engines: {node: '>=12'}

  d3-drag@3.0.0:
    resolution: {integrity: sha512-pWbUJLdETVA8lQNJecMxoXfH6x+mO2UQo8rSmZ+QqxcbyA3hfeprFgIT//HW2nlHChWeIIMwS2Fq+gEARkhTkg==}
    engines: {node: '>=12'}

  d3-ease@3.0.1:
    resolution: {integrity: sha512-wR/XK3D3XcLIZwpbvQwQ5fK+8Ykds1ip7A2Txe0yxncXSdq1L9skcG7blcedkOX+ZcgxGAmLX1FrRGbADwzi0w==}
    engines: {node: '>=12'}

  d3-format@3.1.0:
    resolution: {integrity: sha512-YyUI6AEuY/Wpt8KWLgZHsIU86atmikuoOmCfommt0LYHiQSPjvX2AcFc38PX0CBpr2RCyZhjex+NS/LPOv6YqA==}
    engines: {node: '>=12'}

  d3-interpolate@3.0.1:
    resolution: {integrity: sha512-3bYs1rOD33uo8aqJfKP3JWPAibgw8Zm2+L9vBKEHJ2Rg+viTR7o5Mmv5mZcieN+FRYaAOWX5SJATX6k1PWz72g==}
    engines: {node: '>=12'}

  d3-path@3.1.0:
    resolution: {integrity: sha512-p3KP5HCf/bvjBSSKuXid6Zqijx7wIfNW+J/maPs+iwR35at5JCbLUT0LzF1cnjbCHWhqzQTIN2Jpe8pRebIEFQ==}
    engines: {node: '>=12'}

  d3-scale@4.0.2:
    resolution: {integrity: sha512-GZW464g1SH7ag3Y7hXjf8RoUuAFIqklOAq3MRl4OaWabTFJY9PN/E1YklhXLh+OQ3fM9yS2nOkCoS+WLZ6kvxQ==}
    engines: {node: '>=12'}

  d3-selection@3.0.0:
    resolution: {integrity: sha512-fmTRWbNMmsmWq6xJV8D19U/gw/bwrHfNXxrIN+HfZgnzqTHp9jOmKMhsTUjXOJnZOdZY9Q28y4yebKzqDKlxlQ==}
    engines: {node: '>=12'}

  d3-shape@3.2.0:
    resolution: {integrity: sha512-SaLBuwGm3MOViRq2ABk3eLoxwZELpH6zhl3FbAoJ7Vm1gofKx6El1Ib5z23NUEhF9AsGl7y+dzLe5Cw2AArGTA==}
    engines: {node: '>=12'}

  d3-time-format@4.1.0:
    resolution: {integrity: sha512-dJxPBlzC7NugB2PDLwo9Q8JiTR3M3e4/XANkreKSUxF8vvXKqm1Yfq4Q5dl8budlunRVlUUaDUgFt7eA8D6NLg==}
    engines: {node: '>=12'}

  d3-time@3.1.0:
    resolution: {integrity: sha512-VqKjzBLejbSMT4IgbmVgDjpkYrNWUYJnbCGo874u7MMKIWsILRX+OpX/gTk8MqjpT1A/c6HY2dCA77ZN0lkQ2Q==}
    engines: {node: '>=12'}

  d3-timer@3.0.1:
    resolution: {integrity: sha512-ndfJ/JxxMd3nw31uyKoY2naivF+r29V+Lc0svZxe1JvvIRmi8hUsrMvdOwgS1o6uBHmiz91geQ0ylPP0aj1VUA==}
    engines: {node: '>=12'}

  d3-transition@3.0.1:
    resolution: {integrity: sha512-ApKvfjsSR6tg06xrL434C0WydLr7JewBB3V+/39RMHsaXTOG0zmt/OAXeng5M5LBm0ojmxJrpomQVZ1aPvBL4w==}
    engines: {node: '>=12'}
    peerDependencies:
      d3-selection: 2 - 3

  d3-zoom@3.0.0:
    resolution: {integrity: sha512-b8AmV3kfQaqWAuacbPuNbL6vahnOJflOhexLzMMNLga62+/nh0JzvJ0aO/5a5MVgUFGS7Hu1P9P03o3fJkDCyw==}
    engines: {node: '>=12'}

  date-fns@3.6.0:
    resolution: {integrity: sha512-fRHTG8g/Gif+kSh50gaGEdToemgfj74aRX3swtiouboip5JDLAyDE9F11nHMIcvOaXeOC6D7SpNhi7uFyB7Uww==}

  dayjs@1.11.11:
    resolution: {integrity: sha512-okzr3f11N6WuqYtZSvm+F776mB41wRZMhKP+hc34YdW+KmtYYK9iqvHSwo2k9FEH3fhGXvOPV6yz2IcSrfRUDg==}

  debug@4.3.5:
    resolution: {integrity: sha512-pt0bNEmneDIvdL1Xsd9oDQ/wrQRkXDT4AUWlNZNPKvW5x/jyO9VFXkJUP07vQ2upmw5PlaITaPKc31jK13V+jg==}
    engines: {node: '>=6.0'}
    peerDependencies:
      supports-color: '*'
    peerDependenciesMeta:
      supports-color:
        optional: true

  decimal.js-light@2.5.1:
    resolution: {integrity: sha512-qIMFpTMZmny+MMIitAB6D7iVPEorVw6YQRWkvarTkT4tBeSLLiHzcwj6q0MmYSFCiVpiqPJTJEYIrpcPzVEIvg==}

  decode-named-character-reference@1.0.2:
    resolution: {integrity: sha512-O8x12RzrUF8xyVcY0KJowWsmaJxQbmy0/EtnNtHRpsOcT7dFk5W598coHqBVpmWo1oQQfsCqfCmkZN5DJrZVdg==}

  dequal@2.0.3:
    resolution: {integrity: sha512-0je+qPKHEMohvfRTCEo3CrPG6cAzAYgmzKyxRiYSSDkS6eGJdyVJm7WaYA5ECaAD9wLB2T4EEeymA5aFVcYXCA==}
    engines: {node: '>=6'}

  detect-node-es@1.1.0:
    resolution: {integrity: sha512-ypdmJU/TbBby2Dxibuv7ZLW3Bs1QEmM7nHjEANfohJLvE0XVujisn1qPJcZxg+qDucsr+bP6fLD1rPS3AhJ7EQ==}

  devlop@1.1.0:
    resolution: {integrity: sha512-RWmIqhcFf1lRYBvNmr7qTNuyCt/7/ns2jbpp1+PalgE/rDQcBT0fioSMUpJ93irlUhC5hrg4cYqe6U+0ImW0rA==}

  didyoumean@1.2.2:
    resolution: {integrity: sha512-gxtyfqMg7GKyhQmb056K7M3xszy/myH8w+B4RT+QXBQsvAOdc3XymqDDPHx1BgPgsdAA5SIifona89YtRATDzw==}

  diff-match-patch@1.0.5:
    resolution: {integrity: sha512-IayShXAgj/QMXgB0IWmKx+rOPuGMhqm5w6jvFxmVenXKIzRqTAAsbBPT3kWQeGANj3jGgvcvv4yK6SxqYmikgw==}

  diff@5.2.0:
    resolution: {integrity: sha512-uIFDxqpRZGZ6ThOk84hEfqWoHx2devRFvpTZcTHur85vImfaxUbTW9Ryh4CpCuDnToOP1CEtXKIgytHBPVff5A==}
    engines: {node: '>=0.3.1'}

  dlv@1.1.3:
    resolution: {integrity: sha512-+HlytyjlPKnIG8XuRG8WvmBP8xs8P71y+SKKS6ZXWoEgLuePxtDoUEiH7WkdePWrQ5JBpE6aoVqfZfJUQkjXwA==}

  dnd-core@14.0.1:
    resolution: {integrity: sha512-+PVS2VPTgKFPYWo3vAFEA8WPbTf7/xo43TifH9G8S1KqnrQu0o77A3unrF5yOugy4mIz7K5wAVFHUcha7wsz6A==}

  dom-helpers@5.2.1:
    resolution: {integrity: sha512-nRCa7CK3VTrM2NmGkIy4cbK7IZlgBE/PYMn55rrXefr5xXDP0LdtfPnblFDoVdcAfslJ7or6iqAUnx0CCGIWQA==}

  eastasianwidth@0.2.0:
    resolution: {integrity: sha512-I88TYZWc9XiYHRQ4/3c5rjjfgkjhLyW2luGIheGERbNQ6OY7yTybanSpDXZa8y7VUP9YmDcYa+eyq4ca7iLqWA==}

  ecdsa-sig-formatter@1.0.11:
    resolution: {integrity: sha512-nagl3RYrbNv6kQkeJIpt6NJZy8twLB/2vtz6yN9Z4vRKHN4/QZJIEbqohALSgwKdnksuY3k5Addp5lg8sVoVcQ==}

  electron-to-chromium@1.4.811:
    resolution: {integrity: sha512-CDyzcJ5XW78SHzsIOdn27z8J4ist8eaFLhdto2hSMSJQgsiwvbv2fbizcKUICryw1Wii1TI/FEkvzvJsR3awrA==}

  emoji-regex@8.0.0:
    resolution: {integrity: sha512-MSjYzcWNOA0ewAHpz0MxpYFvwg6yjy1NG3xteoqz644VCo/RPgnr1/GGt+ic3iJTzQ8Eu3TdM14SawnVUmGE6A==}

  emoji-regex@9.2.2:
    resolution: {integrity: sha512-L18DaJsXSUk2+42pv8mLs5jJT2hqFkFE4j21wOmgbUqsZ2hL72NsUU785g9RXgo3s0ZNgVl42TiHp3ZtOv/Vyg==}

  entities@2.2.0:
    resolution: {integrity: sha512-p92if5Nz619I0w+akJrLZH0MX0Pb5DX39XOwQTtXSdQQOaYH03S1uIQp4mhOZtAXrxq4ViO67YTiLBo2638o9A==}

  entities@4.5.0:
    resolution: {integrity: sha512-V0hjH4dGPh9Ao5p0MoRY6BVqtwCjhz6vI5LT8AJ55H+4g9/4vbHx1I54fS0XuclLhDHArPQCiMjDxjaL8fPxhw==}
    engines: {node: '>=0.12'}

  escalade@3.1.2:
    resolution: {integrity: sha512-ErCHMCae19vR8vQGe50xIsVomy19rg6gFu3+r3jkEO46suLMWBksvVyoGgQV+jOfl84ZSOSlmv6Gxa89PmTGmA==}
    engines: {node: '>=6'}

  escape-string-regexp@4.0.0:
    resolution: {integrity: sha512-TtpcNJ3XAzx3Gq8sWRzJaVajRs0uVxA2YAkdb1jm2YkPz4G6egUFAyA3n5vtEIZefPk5Wa4UXbKuS5fKkJWdgA==}
    engines: {node: '>=10'}

  estree-walker@2.0.2:
    resolution: {integrity: sha512-Rfkk/Mp/DL7JVje3u18FxFujQlTNR2q6QfMSMB7AvCBx91NGj/ba3kCfza0f6dVDbw7YlRf/nDrn7pQrCCyQ/w==}

  estree-walker@3.0.3:
    resolution: {integrity: sha512-7RUKfXgSMMkzt6ZuXmqapOurLGPPfgj6l9uRZ7lRGolvk0y2yocc35LdcxKC5PQZdn2DMqioAQ2NoWcrTKmm6g==}

  eventemitter3@4.0.7:
    resolution: {integrity: sha512-8guHBZCwKnFhYdHr2ysuRWErTwhoN2X8XELRlrRwpmfeY2jjuUN4taQMsULKUVo1K4DvZl+0pgfyoysHxvmvEw==}

  eventsource-parser@1.1.2:
    resolution: {integrity: sha512-v0eOBUbiaFojBu2s2NPBfYUoRR9GjcDNvCXVaqEf5vVfpIAh9f8RCo4vXTP8c63QRKCFwoLpMpTdPwwhEKVgzA==}
    engines: {node: '>=14.18'}

  exenv@1.2.2:
    resolution: {integrity: sha512-Z+ktTxTwv9ILfgKCk32OX3n/doe+OcLTRtqK9pcL+JsP3J1/VW8Uvl4ZjLlKqeW4rzK4oesDOGMEMRIZqtP4Iw==}

  extend@3.0.2:
    resolution: {integrity: sha512-fjquC59cD7CyW6urNXK0FBufkZcoiGG80wTuPujX590cB5Ttln20E2UB4S/WARVqhXffZl2LNgS+gQdPIIim/g==}

  fast-deep-equal@3.1.3:
    resolution: {integrity: sha512-f3qQ9oQy9j2AhBe/H9VC91wLmKBCCU/gDOnKNAYG5hswO7BLKj09Hc5HYNz9cGI++xlpDCIgDaitVs03ATR84Q==}

  fast-equals@5.0.1:
    resolution: {integrity: sha512-WF1Wi8PwwSY7/6Kx0vKXtw8RwuSGoM1bvDaJbu7MxDlR1vovZjIAKrnzyrThgAjm6JDTu0fVgWXDlMGspodfoQ==}
    engines: {node: '>=6.0.0'}

  fast-glob@3.3.2:
    resolution: {integrity: sha512-oX2ruAFQwf/Orj8m737Y5adxDQO0LAB7/S5MnxCdTNDd4p6BsyIVsv9JQsATbTSq8KHRpLwIHbVlUNatxd+1Ow==}
    engines: {node: '>=8.6.0'}

  fastq@1.17.1:
    resolution: {integrity: sha512-sRVD3lWVIXWg6By68ZN7vho9a1pQcN/WBFaAAsDDFzlJjvoGx0P8z7V1t72grFJfJhu3YPZBuu25f7Kaw2jN1w==}

  fflate@0.4.8:
    resolution: {integrity: sha512-FJqqoDBR00Mdj9ppamLa/Y7vxm+PRmNWA67N846RvsoYVMKB4q3y/de5PA7gUmRMYK/8CMz2GDZQmCRN1wBcWA==}

  fill-range@7.1.1:
    resolution: {integrity: sha512-YsGpe3WHLK8ZYi4tWDg2Jy3ebRz2rXowDxnld4bkQB00cc/1Zw9AWnC0i9ztDJitivtQvaI9KaLyKrc+hBW0yg==}
    engines: {node: '>=8'}

  foreground-child@3.2.1:
    resolution: {integrity: sha512-PXUUyLqrR2XCWICfv6ukppP96sdFwWbNEnfEMt7jNsISjMsvaLNinAHNDYyvkyU+SZG2BTSbT5NjG+vZslfGTA==}
    engines: {node: '>=14'}

  fraction.js@4.3.7:
    resolution: {integrity: sha512-ZsDfxO51wGAXREY55a7la9LScWpwv9RxIrYABrlvOFBlH/ShPnrtsXeuUIfXKKOVicNxQ+o8JTbJvjS4M89yew==}

  framework-utils@1.1.0:
    resolution: {integrity: sha512-KAfqli5PwpFJ8o3psRNs8svpMGyCSAe8nmGcjQ0zZBWN2H6dZDnq+ABp3N3hdUmFeMrLtjOCTXD4yplUJIWceg==}

  fsevents@2.3.3:
    resolution: {integrity: sha512-5xoDfX+fL7faATnagmWPpbFtwh/R77WmMMqqHGS65C3vvB0YHrgF+B1YmZ3441tMj5n63k0212XNoJwzlhffQw==}
    engines: {node: ^8.16.0 || ^10.6.0 || >=11.0.0}
    os: [darwin]

  function-bind@1.1.2:
    resolution: {integrity: sha512-7XHNxH7qX9xG5mIwxkhumTox/MIRNcOgDrxWsMt2pAr23WHp6MrRlN7FBSFpCpr+oVO0F744iUgR82nJMfG2SA==}

  gesto@1.19.4:
    resolution: {integrity: sha512-hfr/0dWwh0Bnbb88s3QVJd1ZRJeOWcgHPPwmiH6NnafDYvhTsxg+SLYu+q/oPNh9JS3V+nlr6fNs8kvPAtcRDQ==}

  get-nonce@1.0.1:
    resolution: {integrity: sha512-FJhYRoDaiatfEkUK8HKlicmu/3SGFD51q3itKDGoSTysQJBnfOcxU5GxnhE1E6soB76MbT0MBtnKJuXyAx+96Q==}
    engines: {node: '>=6'}

  glob-parent@5.1.2:
    resolution: {integrity: sha512-AOIgSQCepiJYwP3ARnGx+5VnTu2HBYdzbGP45eLw1vr3zB3vZLeyed1sC9hnbcOc9/SrMyM5RPQrkGz4aS9Zow==}
    engines: {node: '>= 6'}

  glob-parent@6.0.2:
    resolution: {integrity: sha512-XxwI8EOhVQgWp6iDL+3b0r86f4d6AX6zSU55HfB4ydCEuXLXc5FcYeOu+nnGftS4TEju/11rt4KJPTMgbfmv4A==}
    engines: {node: '>=10.13.0'}

  glob@10.4.2:
    resolution: {integrity: sha512-GwMlUF6PkPo3Gk21UxkCohOv0PLcIXVtKyLlpEI28R/cO/4eNOdmLk3CMW1wROV/WR/EsZOWAfBbBOqYvs88/w==}
    engines: {node: '>=16 || 14 >=14.18'}
    hasBin: true

  graceful-fs@4.2.11:
    resolution: {integrity: sha512-RbJ5/jmFcNNCcDV5o9eTnBLJ/HszWV0P73bc+Ff4nS/rJj+YaS6IGyiOL0VoBYX+l1Wrl3k63h/KrH+nhJ0XvQ==}

  hasown@2.0.2:
    resolution: {integrity: sha512-0hJU9SCPvmMzIBdZFqNPXWa6dqh7WdH0cII9y+CyS8rG3nL48Bclra9HmKhVVUHyPWNH5Y7xDwAB7bfgSjkUMQ==}
    engines: {node: '>= 0.4'}

  hast-util-whitespace@2.0.1:
    resolution: {integrity: sha512-nAxA0v8+vXSBDt3AnRUNjyRIQ0rD+ntpbAp4LnPkumc5M9yUbSMa4XDU9Q6etY4f1Wp4bNgvc1yjiZtsTTrSng==}

  highlight.js@11.9.0:
    resolution: {integrity: sha512-fJ7cW7fQGCYAkgv4CPfwFHrfd/cLS4Hau96JuJ+ZTOWhjnhoeN1ub1tFmALm/+lW5z4WCAuAV9bm05AP0mS6Gw==}
    engines: {node: '>=12.0.0'}

  hoist-non-react-statics@3.3.2:
    resolution: {integrity: sha512-/gGivxi8JPKWNm/W0jSmzcMPpfpPLc3dY/6GxhX2hQ9iGj3aDfklV4ET7NjKpSinLpJ5vafa9iiGIEZg10SfBw==}

  inline-style-parser@0.1.1:
    resolution: {integrity: sha512-7NXolsK4CAS5+xvdj5OMMbI962hU/wvwoxk+LWR9Ek9bVtyuuYScDN6eS0rUm6TxApFpw7CX1o4uJzcd4AyD3Q==}

  internmap@2.0.3:
    resolution: {integrity: sha512-5Hh7Y1wQbvY5ooGgPbDaL5iYLAPzMTUrjMulskHLH6wnv/A+1q5rgEaiuqEjB+oxGXIVZs1FF+R/KPN3ZSQYYg==}
    engines: {node: '>=12'}

  invariant@2.2.4:
    resolution: {integrity: sha512-phJfQVBuaJM5raOpJjSfkiD6BpbCE4Ns//LaXl6wGYtUBY83nWS6Rf9tXm2e8VaK60JEjYldbPif/A2B1C2gNA==}

  is-binary-path@2.1.0:
    resolution: {integrity: sha512-ZMERYes6pDydyuGidse7OsHxtbI7WVeUEozgR/g7rd0xUimYNlvZRE/K2MgZTjWy725IfelLeVcEM97mmtRGXw==}
    engines: {node: '>=8'}

  is-buffer@2.0.5:
    resolution: {integrity: sha512-i2R6zNFDwgEHJyQUtJEk0XFi1i0dPFn/oqjK3/vPCcDeJvW5NQ83V8QbicfF1SupOaB0h8ntgBC2YiE7dfyctQ==}
    engines: {node: '>=4'}

  is-core-module@2.14.0:
    resolution: {integrity: sha512-a5dFJih5ZLYlRtDc0dZWP7RiKr6xIKzmn/oAYCDvdLThadVgyJwlaoQPmRtMSpz+rk0OGAgIu+TcM9HUF0fk1A==}
    engines: {node: '>= 0.4'}

  is-extglob@2.1.1:
    resolution: {integrity: sha512-SbKbANkN603Vi4jEZv49LeVJMn4yGwsbzZworEoyEiutsN3nJYdbO36zfhGJ6QEDpOZIFkDtnq5JRxmvl3jsoQ==}
    engines: {node: '>=0.10.0'}

  is-fullwidth-code-point@3.0.0:
    resolution: {integrity: sha512-zymm5+u+sCsSWyD9qNaejV3DFvhCKclKdizYaJUuHA83RLjb7nSuGnddCHGv0hk+KY7BMAlsWeK4Ueg6EV6XQg==}
    engines: {node: '>=8'}

  is-glob@4.0.3:
    resolution: {integrity: sha512-xelSayHH36ZgE7ZWhli7pW34hNbNl8Ojv5KVmkJD4hBdD3th8Tfk9vYasLM+mXWOZhFkgZfxhLSnrwRr4elSSg==}
    engines: {node: '>=0.10.0'}

  is-number@7.0.0:
    resolution: {integrity: sha512-41Cifkg6e8TylSpdtTpeLVMqvSBEVzTttHvERD741+pnZ8ANv0004MRL43QKPDlK9cGvNp6NZWZUBlbGXYxxng==}
    engines: {node: '>=0.12.0'}

  is-plain-obj@4.1.0:
    resolution: {integrity: sha512-+Pgi+vMuUNkJyExiMBt5IlFoMyKnr5zhJ4Uspz58WOhBF5QoIZkFyNHIbBAtHwzVAgk5RtndVNsDRN61/mmDqg==}
    engines: {node: '>=12'}

  is-reference@3.0.2:
    resolution: {integrity: sha512-v3rht/LgVcsdZa3O2Nqs+NMowLOxeOm7Ay9+/ARQ2F+qEoANRcqrjAZKGN0v8ymUetZGgkp26LTnGT7H0Qo9Pg==}

  isexe@2.0.0:
    resolution: {integrity: sha512-RHxMLp9lnKHGHRng9QFhRCMbYAcVpn69smSGcq3f36xjgVVWThj4qqLbTLlq7Ssj8B+fIQ1EuCEGI2lKsyQeIw==}

  jackspeak@3.4.0:
    resolution: {integrity: sha512-JVYhQnN59LVPFCEcVa2C3CrEKYacvjRfqIQl+h8oi91aLYQVWRYbxjPcv1bUiUy/kLmQaANrYfNMCO3kuEDHfw==}
    engines: {node: '>=14'}

  jiti@1.21.6:
    resolution: {integrity: sha512-2yTgeWTWzMWkHu6Jp9NKgePDaYHbntiwvYuuJLbbN9vl7DC9DvXKOB2BC3ZZ92D3cvV/aflH0osDfwpHepQ53w==}
    hasBin: true

  jose@4.15.9:
    resolution: {integrity: sha512-1vUQX+IdDMVPj4k8kOxgUqlcK518yluMuGZwqlr44FS1ppZB/5GWh4rZG89erpOBOJjU/OBsnCVFfapsRz6nEA==}

  jotai@2.8.3:
    resolution: {integrity: sha512-pR4plVvdbzB6zyt7VLLHPMAkcRSKhRIvZKd+qkifQLa3CEziEo1uwZjePj4acTmQrboiISBlYSdCz3gWcr1Nkg==}
    engines: {node: '>=12.20.0'}
    peerDependencies:
      '@types/react': '>=17.0.0'
      react: '>=17.0.0'
    peerDependenciesMeta:
      '@types/react':
        optional: true
      react:
        optional: true

  js-tokens@4.0.0:
    resolution: {integrity: sha512-RdJUflcE3cUzKiMqQgsCu06FPu9UdIJO0beYbPhHN4k6apgJtifcoCtT9bcxOpYBtpD2kCM6Sbzg4CausW/PKQ==}

  json-schema@0.4.0:
    resolution: {integrity: sha512-es94M3nTIfsEPisRafak+HDLfHXnKBhV3vU5eqPcS3flIWqcxJWgXHXiey3YrpaNsanY5ei1VoYEbOzijuq9BA==}

  jsondiffpatch@0.6.0:
    resolution: {integrity: sha512-3QItJOXp2AP1uv7waBkao5nCvhEv+QmJAd38Ybq7wNI74Q+BBmnLn4EDKz6yI9xGAIQoUF87qHt+kc1IVxB4zQ==}
    engines: {node: ^18.0.0 || >=20.0.0}
    hasBin: true

  jsonwebtoken@9.0.2:
    resolution: {integrity: sha512-PRp66vJ865SSqOlgqS8hujT5U4AOgMfhrwYIuIhfKaoSCZcirrmASQr8CX7cUg+RMih+hgznrjp99o+W4pJLHQ==}
    engines: {node: '>=12', npm: '>=6'}

  jwa@1.4.1:
    resolution: {integrity: sha512-qiLX/xhEEFKUAJ6FiBMbes3w9ATzyk5W7Hvzpa/SLYdxNtng+gcurvrI7TbACjIXlsJyr05/S1oUhZrc63evQA==}

  jws@3.2.2:
    resolution: {integrity: sha512-YHlZCB6lMTllWDtSPHz/ZXTsi8S00usEV6v1tjq8tOUZzw7DpSDWVXjXDre6ed1w/pd495ODpHZYSdkRTsa0HA==}

  keycode@2.2.1:
    resolution: {integrity: sha512-Rdgz9Hl9Iv4QKi8b0OlCRQEzp4AgVxyCtz5S/+VIHezDmrDhkp2N2TqBWOLz0/gbeREXOOiI9/4b8BY9uw2vFg==}

  keycon@1.4.0:
    resolution: {integrity: sha512-p1NAIxiRMH3jYfTeXRs2uWbVJ1WpEjpi8ktzUyBJsX7/wn2qu2VRXktneBLNtKNxJmlUYxRi9gOJt1DuthXR7A==}

  kleur@4.1.5:
    resolution: {integrity: sha512-o+NO+8WrRiQEE4/7nwRJhN1HWpVmJm511pBHUxPLtp0BUISzlBplORYSmTclCnJvQq2tKu/sgl3xVpkc7ZWuQQ==}
    engines: {node: '>=6'}

  lilconfig@2.1.0:
    resolution: {integrity: sha512-utWOt/GHzuUxnLKxB6dk81RoOeoNeHgbrXiuGk4yyF5qlRz+iIVWu56E2fqGHFrXz0QNUhLB/8nKqvRH66JKGQ==}
    engines: {node: '>=10'}

  lilconfig@3.1.2:
    resolution: {integrity: sha512-eop+wDAvpItUys0FWkHIKeC9ybYrTGbU41U5K7+bttZZeohvnY7M9dZ5kB21GNWiFT2q1OoPTvncPCgSOVO5ow==}
    engines: {node: '>=14'}

  lines-and-columns@1.2.4:
    resolution: {integrity: sha512-7ylylesZQ/PV29jhEDl3Ufjo6ZX7gCqJr5F7PKrqc93v7fzSymt1BpwEU8nAUXs8qzzvqhbjhK5QZg6Mt/HkBg==}

  linkify-it@5.0.0:
    resolution: {integrity: sha512-5aHCbzQRADcdP+ATqnDuhhJ/MRIqDkZX5pyjFHRRysS8vZ5AbqGEoFIb6pYHPZ+L/OC2Lc+xT8uHVVR5CAK/wQ==}

  linkifyjs@4.1.3:
    resolution: {integrity: sha512-auMesunaJ8yfkHvK4gfg1K0SaKX/6Wn9g2Aac/NwX+l5VdmFZzo/hdPGxEOETj+ryRa4/fiOPjeeKURSAJx1sg==}

  locate-character@3.0.0:
    resolution: {integrity: sha512-SW13ws7BjaeJ6p7Q6CO2nchbYEc3X3J6WrmTTDto7yMPqVSZTUyY5Tjbid+Ab8gLnATtygYtiDIJGQRRn2ZOiA==}

  lodash.castarray@4.4.0:
    resolution: {integrity: sha512-aVx8ztPv7/2ULbArGJ2Y42bG1mEQ5mGjpdvrbJcJFU3TbYybe+QlLS4pst9zV52ymy2in1KpFPiZnAOATxD4+Q==}

  lodash.debounce@4.0.8:
    resolution: {integrity: sha512-FT1yDzDYEoYWhnSGnpE/4Kj1fLZkDFyqRb7fNt6FdYOSxlUWAtp42Eh6Wb0rGIv/m9Bgo7x4GhQbm5Ys4SG5ow==}

  lodash.includes@4.3.0:
    resolution: {integrity: sha512-W3Bx6mdkRTGtlJISOvVD/lbqjTlPPUDTMnlXZFnVwi9NKJ6tiAk6LVdlhZMm17VZisqhKcgzpO5Wz91PCt5b0w==}

  lodash.isboolean@3.0.3:
    resolution: {integrity: sha512-Bz5mupy2SVbPHURB98VAcw+aHh4vRV5IPNhILUCsOzRmsTmSQ17jIuqopAentWoehktxGd9e/hbIXq980/1QJg==}

  lodash.isinteger@4.0.4:
    resolution: {integrity: sha512-DBwtEWN2caHQ9/imiNeEA5ys1JoRtRfY3d7V9wkqtbycnAmTvRRmbHKDV4a0EYc678/dia0jrte4tjYwVBaZUA==}

  lodash.isnumber@3.0.3:
    resolution: {integrity: sha512-QYqzpfwO3/CWf3XP+Z+tkQsfaLL/EnUlXWVkIk5FUPc4sBdTehEqZONuyRt2P67PXAk+NXmTBcc97zw9t1FQrw==}

  lodash.isplainobject@4.0.6:
    resolution: {integrity: sha512-oSXzaWypCMHkPC3NvBEaPHf0KsA5mvPrOPgQWDsbg8n7orZ290M0BmC/jgRZ4vcJ6DTAhjrsSYgdsW/F+MFOBA==}

  lodash.isstring@4.0.1:
    resolution: {integrity: sha512-0wJxfxH1wgO3GrbuP+dTTk7op+6L41QCXbGINEmD+ny/G/eCqGzxyCsh7159S+mgDDcoarnBw6PC1PS5+wUGgw==}

  lodash.merge@4.6.2:
    resolution: {integrity: sha512-0KpjqXRVvrYyCsX1swR/XTK0va6VQkQM6MNo7PqW77ByjAhoARA8EfrP1N4+KlKj8YS0ZUCtRT/YUuhyYDujIQ==}

  lodash.once@4.1.1:
    resolution: {integrity: sha512-Sb487aTOCr9drQVL8pIxOzVhafOjZN9UU54hiN8PU3uAiSV7lx1yYNpbNmex2PK6dSJoNTSJUUswT651yww3Mg==}

  lodash@4.17.21:
    resolution: {integrity: sha512-v2kDEe57lecTulaDIuNTPy3Ry4gLGJ6Z1O3vE1krgXZNrsQ+LFTGHVxVjcXPs17LhbZVGedAJv8XZ1tvj5FvSg==}

  loose-envify@1.4.0:
    resolution: {integrity: sha512-lyuxPGr/Wfhrlem2CL/UcnUc1zcqKAImBDzukY7Y5F/yQiNdko6+fRLevlw1HgMySw7f611UIY408EtxRSoK3Q==}
    hasBin: true

  lowlight@3.1.0:
    resolution: {integrity: sha512-CEbNVoSikAxwDMDPjXlqlFYiZLkDJHwyGu/MfOsJnF3d7f3tds5J3z8s/l9TMXhzfsJCCJEAsD78842mwmg0PQ==}

  lru-cache@10.2.2:
    resolution: {integrity: sha512-9hp3Vp2/hFQUiIwKo8XCeFVnrg8Pk3TYNPIR7tJADKi5YfcF7vEaK7avFHTlSy3kOKYaJQaalfEo6YuXdceBOQ==}
    engines: {node: 14 || >=16.14}

  lru-cache@6.0.0:
    resolution: {integrity: sha512-Jo6dJ04CmSjuznwJSS3pUeWmd/H0ffTlkXXgwZi+eq1UCmqQwCh+eLsYOYCwY991i2Fah4h1BEMCx4qThGbsiA==}
    engines: {node: '>=10'}

  lucide-react@0.363.0:
    resolution: {integrity: sha512-AlsfPCsXQyQx7wwsIgzcKOL9LwC498LIMAo+c0Es5PkHJa33xwmYAkkSoKoJWWWSYQEStqu58/jT4tL2gi32uQ==}
    peerDependencies:
      react: ^16.5.1 || ^17.0.0 || ^18.0.0

  magic-string@0.30.10:
    resolution: {integrity: sha512-iIRwTIf0QKV3UAnYK4PU8uiEc4SRh5jX0mwpIwETPpHdhVM4f53RSwS/vXvN1JhGX+Cs7B8qIq3d6AH49O5fAQ==}

  markdown-it-task-lists@2.1.1:
    resolution: {integrity: sha512-TxFAc76Jnhb2OUu+n3yz9RMu4CwGfaT788br6HhEDlvWfdeJcLUsxk1Hgw2yJio0OXsxv7pyIPmvECY7bMbluA==}

  markdown-it@14.1.0:
    resolution: {integrity: sha512-a54IwgWPaeBCAAsv13YgmALOF1elABB08FxO9i+r4VFk5Vl4pKokRPeX8u5TCgSsPi6ec1otfLjdOpVcgbpshg==}
    hasBin: true

  mdast-util-definitions@5.1.2:
    resolution: {integrity: sha512-8SVPMuHqlPME/z3gqVwWY4zVXn8lqKv/pAhC57FuJ40ImXyBpmO5ukh98zB2v7Blql2FiHjHv9LVztSIqjY+MA==}

  mdast-util-from-markdown@1.3.1:
    resolution: {integrity: sha512-4xTO/M8c82qBcnQc1tgpNtubGUW/Y1tBQ1B0i5CtSoelOLKFYlElIr3bvgREYYO5iRqbMY1YuqZng0GVOI8Qww==}

  mdast-util-to-hast@12.3.0:
    resolution: {integrity: sha512-pits93r8PhnIoU4Vy9bjW39M2jJ6/tdHyja9rrot9uujkN7UTU9SDnE6WNJz/IGyQk3XHX6yNNtrBH6cQzm8Hw==}

  mdast-util-to-string@3.2.0:
    resolution: {integrity: sha512-V4Zn/ncyN1QNSqSBxTrMOLpjr+IKdHl2v3KVLoWmDPscP4r9GcCi71gjgvUV1SFSKh92AjAG4peFuBl2/YgCJg==}

  mdn-data@2.0.30:
    resolution: {integrity: sha512-GaqWWShW4kv/G9IEucWScBx9G1/vsFZZJUO+tD26M8J8z3Kw5RDQjaoZe03YAClgeS/SWPOcb4nkFBTEi5DUEA==}

  mdurl@2.0.0:
    resolution: {integrity: sha512-Lf+9+2r+Tdp5wXDXC4PcIBjTDtq4UKjCPMQhKIuzpJNW0b96kVqSwW0bT7FhRSfmAiFYgP+SCRvdrDozfh0U5w==}

  memoize-one@5.2.1:
    resolution: {integrity: sha512-zYiwtZUcYyXKo/np96AGZAckk+FWWsUdJ3cHGGmld7+AhvcWmQyGCYUh1hc4Q/pkOhb65dQR/pqCyK0cOaHz4Q==}

  merge2@1.4.1:
    resolution: {integrity: sha512-8q7VEgMJW4J8tcfVPy8g09NcQwZdbwFEqhe/WZkoIzjn/3TGDwtOCYtXGxA3O8tPzpczCCDgv+P2P5y00ZJOOg==}
    engines: {node: '>= 8'}

  micromark-core-commonmark@1.1.0:
    resolution: {integrity: sha512-BgHO1aRbolh2hcrzL2d1La37V0Aoz73ymF8rAcKnohLy93titmv62E0gP8Hrx9PKcKrqCZ1BbLGbP3bEhoXYlw==}

  micromark-factory-destination@1.1.0:
    resolution: {integrity: sha512-XaNDROBgx9SgSChd69pjiGKbV+nfHGDPVYFs5dOoDd7ZnMAE+Cuu91BCpsY8RT2NP9vo/B8pds2VQNCLiu0zhg==}

  micromark-factory-label@1.1.0:
    resolution: {integrity: sha512-OLtyez4vZo/1NjxGhcpDSbHQ+m0IIGnT8BoPamh+7jVlzLJBH98zzuCoUeMxvM6WsNeh8wx8cKvqLiPHEACn0w==}

  micromark-factory-space@1.1.0:
    resolution: {integrity: sha512-cRzEj7c0OL4Mw2v6nwzttyOZe8XY/Z8G0rzmWQZTBi/jjwyw/U4uqKtUORXQrR5bAZZnbTI/feRV/R7hc4jQYQ==}

  micromark-factory-title@1.1.0:
    resolution: {integrity: sha512-J7n9R3vMmgjDOCY8NPw55jiyaQnH5kBdV2/UXCtZIpnHH3P6nHUKaH7XXEYuWwx/xUJcawa8plLBEjMPU24HzQ==}

  micromark-factory-whitespace@1.1.0:
    resolution: {integrity: sha512-v2WlmiymVSp5oMg+1Q0N1Lxmt6pMhIHD457whWM7/GUlEks1hI9xj5w3zbc4uuMKXGisksZk8DzP2UyGbGqNsQ==}

  micromark-util-character@1.2.0:
    resolution: {integrity: sha512-lXraTwcX3yH/vMDaFWCQJP1uIszLVebzUa3ZHdrgxr7KEU/9mL4mVgCpGbyhvNLNlauROiNUq7WN5u7ndbY6xg==}

  micromark-util-chunked@1.1.0:
    resolution: {integrity: sha512-Ye01HXpkZPNcV6FiyoW2fGZDUw4Yc7vT0E9Sad83+bEDiCJ1uXu0S3mr8WLpsz3HaG3x2q0HM6CTuPdcZcluFQ==}

  micromark-util-classify-character@1.1.0:
    resolution: {integrity: sha512-SL0wLxtKSnklKSUplok1WQFoGhUdWYKggKUiqhX+Swala+BtptGCu5iPRc+xvzJ4PXE/hwM3FNXsfEVgoZsWbw==}

  micromark-util-combine-extensions@1.1.0:
    resolution: {integrity: sha512-Q20sp4mfNf9yEqDL50WwuWZHUrCO4fEyeDCnMGmG5Pr0Cz15Uo7KBs6jq+dq0EgX4DPwwrh9m0X+zPV1ypFvUA==}

  micromark-util-decode-numeric-character-reference@1.1.0:
    resolution: {integrity: sha512-m9V0ExGv0jB1OT21mrWcuf4QhP46pH1KkfWy9ZEezqHKAxkj4mPCy3nIH1rkbdMlChLHX531eOrymlwyZIf2iw==}

  micromark-util-decode-string@1.1.0:
    resolution: {integrity: sha512-YphLGCK8gM1tG1bd54azwyrQRjCFcmgj2S2GoJDNnh4vYtnL38JS8M4gpxzOPNyHdNEpheyWXCTnnTDY3N+NVQ==}

  micromark-util-encode@1.1.0:
    resolution: {integrity: sha512-EuEzTWSTAj9PA5GOAs992GzNh2dGQO52UvAbtSOMvXTxv3Criqb6IOzJUBCmEqrrXSblJIJBbFFv6zPxpreiJw==}

  micromark-util-html-tag-name@1.2.0:
    resolution: {integrity: sha512-VTQzcuQgFUD7yYztuQFKXT49KghjtETQ+Wv/zUjGSGBioZnkA4P1XXZPT1FHeJA6RwRXSF47yvJ1tsJdoxwO+Q==}

  micromark-util-normalize-identifier@1.1.0:
    resolution: {integrity: sha512-N+w5vhqrBihhjdpM8+5Xsxy71QWqGn7HYNUvch71iV2PM7+E3uWGox1Qp90loa1ephtCxG2ftRV/Conitc6P2Q==}

  micromark-util-resolve-all@1.1.0:
    resolution: {integrity: sha512-b/G6BTMSg+bX+xVCshPTPyAu2tmA0E4X98NSR7eIbeC6ycCqCeE7wjfDIgzEbkzdEVJXRtOG4FbEm/uGbCRouA==}

  micromark-util-sanitize-uri@1.2.0:
    resolution: {integrity: sha512-QO4GXv0XZfWey4pYFndLUKEAktKkG5kZTdUNaTAkzbuJxn2tNBOr+QtxR2XpWaMhbImT2dPzyLrPXLlPhph34A==}

  micromark-util-subtokenize@1.1.0:
    resolution: {integrity: sha512-kUQHyzRoxvZO2PuLzMt2P/dwVsTiivCK8icYTeR+3WgbuPqfHgPPy7nFKbeqRivBvn/3N3GBiNC+JRTMSxEC7A==}

  micromark-util-symbol@1.1.0:
    resolution: {integrity: sha512-uEjpEYY6KMs1g7QfJ2eX1SQEV+ZT4rUD3UcF6l57acZvLNK7PBZL+ty82Z1qhK1/yXIY4bdx04FKMgR0g4IAag==}

  micromark-util-types@1.1.0:
    resolution: {integrity: sha512-ukRBgie8TIAcacscVHSiddHjO4k/q3pnedmzMQ4iwDcK0FtFCohKOlFbaOL/mPgfnPsL3C1ZyxJa4sbWrBl3jg==}

  micromark@3.2.0:
    resolution: {integrity: sha512-uD66tJj54JLYq0De10AhWycZWGQNUvDI55xPgk2sQM5kn1JYlhbCMTtEeT27+vAhW2FBQxLlOmS3pmA7/2z4aA==}

  micromatch@4.0.7:
    resolution: {integrity: sha512-LPP/3KorzCwBxfeUuZmaR6bG2kdeHSbe0P2tY3FLRU4vYrjYz5hI4QZwV0njUx3jeuKe67YukQ1LSPZBKDqO/Q==}
    engines: {node: '>=8.6'}

  minimatch@9.0.4:
    resolution: {integrity: sha512-KqWh+VchfxcMNRAJjj2tnsSJdNbHsVgnkBhTNrW7AjVo6OvLtxw8zfT9oLw1JSohlFzJ8jCoTgaoXvJ+kHt6fw==}
    engines: {node: '>=16 || 14 >=14.17'}

  minipass@7.1.2:
    resolution: {integrity: sha512-qOOzS1cBTWYF4BH8fVePDBOO9iptMnGUEZwNc/cMWnTV2nVLZ7VoNWEPHkYczZA0pdoA7dl6e7FL659nX9S2aw==}
    engines: {node: '>=16 || 14 >=14.17'}

  monaco-editor@0.52.0:
    resolution: {integrity: sha512-OeWhNpABLCeTqubfqLMXGsqf6OmPU6pHM85kF3dhy6kq5hnhuVS1p3VrEW/XhWHc71P2tHyS5JFySD8mgs1crw==}

  mri@1.2.0:
    resolution: {integrity: sha512-tzzskb3bG8LvYGFF/mDTpq3jpI6Q9wc3LEmBaghu+DdCssd1FakN7Bc0hVNmEyGq1bq3RgfkCb3cmQLpNPOroA==}
    engines: {node: '>=4'}

  ms@2.1.2:
    resolution: {integrity: sha512-sGkPx+VjMtmA6MX27oA4FBFELFCZZ4S4XqeGOXCv68tT+jb3vk/RyaKWP0PTKyWtmLSM0b+adUTEvbs1PEaH2w==}

  ms@2.1.3:
    resolution: {integrity: sha512-6FlzubTLZG3J2a/NVCAleEhjzq5oxgHyaCU9yYXvcLsvoVaHJq/s5xXI6/XXP6tz7R9xAOtHnSO/tXtF3WRTlA==}

  mz@2.7.0:
    resolution: {integrity: sha512-z81GNO7nnYMEhrGh9LeymoE4+Yr0Wn5McHIZMK5cfQCl+NDX08sCZgUc9/6MHni9IWuFLm1Z3HTCXu2z9fN62Q==}

  nanoid@3.3.6:
    resolution: {integrity: sha512-BGcqMMJuToF7i1rt+2PWSNVnWIkGCU78jBG3RxO/bZlnZPK2Cmi2QaffxGO/2RvWi9sL+FAiRiXMgsyxQ1DIDA==}
    engines: {node: ^10 || ^12 || ^13.7 || ^14 || >=15.0.1}
    hasBin: true

  nanoid@3.3.7:
    resolution: {integrity: sha512-eSRppjcPIatRIMC1U6UngP8XFcz8MQWGQdt1MTBQ7NaAmvXDfvNxbvWV3x2y6CdEUciCSsDHDQZbhYaB8QEo2g==}
    engines: {node: ^10 || ^12 || ^13.7 || ^14 || >=15.0.1}
    hasBin: true

  next-auth@4.24.7:
    resolution: {integrity: sha512-iChjE8ov/1K/z98gdKbn2Jw+2vLgJtVV39X+rCP5SGnVQuco7QOr19FRNGMIrD8d3LYhHWV9j9sKLzq1aDWWQQ==}
    peerDependencies:
      next: ^12.2.5 || ^13 || ^14
      nodemailer: ^6.6.5
      react: ^17.0.2 || ^18
      react-dom: ^17.0.2 || ^18
    peerDependenciesMeta:
      nodemailer:
        optional: true

  next-themes@0.3.0:
    resolution: {integrity: sha512-/QHIrsYpd6Kfk7xakK4svpDI5mmXP0gfvCoJdGpZQ2TOrQZmsW0QxjaiLn8wbIKjtm4BTSqLoix4lxYYOnLJ/w==}
    peerDependencies:
      react: ^16.8 || ^17 || ^18
      react-dom: ^16.8 || ^17 || ^18

  next@14.1.4:
    resolution: {integrity: sha512-1WTaXeSrUwlz/XcnhGTY7+8eiaFvdet5z9u3V2jb+Ek1vFo0VhHKSAIJvDWfQpttWjnyw14kBeq28TPq7bTeEQ==}
    engines: {node: '>=18.17.0'}
    hasBin: true
    peerDependencies:
      '@opentelemetry/api': ^1.1.0
      react: ^18.2.0
      react-dom: ^18.2.0
      sass: ^1.3.0
    peerDependenciesMeta:
      '@opentelemetry/api':
        optional: true
      sass:
        optional: true

  node-releases@2.0.14:
    resolution: {integrity: sha512-y10wOWt8yZpqXmOgRo77WaHEmhYQYGNA6y421PKsKYWEK8aW+cqAphborZDhqfyKrbZEN92CN1X2KbafY2s7Yw==}

  normalize-path@3.0.0:
    resolution: {integrity: sha512-6eZs5Ls3WtCisHWp9S2GUy8dqkpGi4BVSz3GaqiE6ezub0512ESztXUwUB6C6IKbQkY2Pnb/mD4WYojCRwcwLA==}
    engines: {node: '>=0.10.0'}

  normalize-range@0.1.2:
    resolution: {integrity: sha512-bdok/XvKII3nUpklnV6P2hxtMNrCboOjAcyBuQnWEhO665FwrSNRxU+AqpsyvO6LgGYPspN+lu5CLtw4jPRKNA==}
    engines: {node: '>=0.10.0'}

  novel@0.4.3:
    resolution: {integrity: sha512-3a4Zt3GvpklMqpMZJlGJDwNRt188t8p/WYwDNdn3nKmQGM6U8Maq04ZL3MRVNm9K9OgAEIf1Dax0ki5wBWm15w==}
    peerDependencies:
      react: ^18.0.0
      react-dom: ^18.0.0

  oauth@0.9.15:
    resolution: {integrity: sha512-a5ERWK1kh38ExDEfoO6qUHJb32rd7aYmPHuyCu3Fta/cnICvYmgd2uhuKXvPD+PXB+gCEYYEaQdIRAjCOwAKNA==}

  object-assign@4.1.1:
    resolution: {integrity: sha512-rJgTQnkUnH1sFw8yT6VSU3zD3sWmu6sZhIseY8VX+GRu3P6F7Fu+JNDoXfklElbLJSnc3FUQHVe4cU5hj+BcUg==}
    engines: {node: '>=0.10.0'}

  object-hash@2.2.0:
    resolution: {integrity: sha512-gScRMn0bS5fH+IuwyIFgnh9zBdo4DV+6GhygmWM9HyNJSgS0hScp1f5vjtm7oIIOiT9trXrShAkLFSc2IqKNgw==}
    engines: {node: '>= 6'}

  object-hash@3.0.0:
    resolution: {integrity: sha512-RSn9F68PjH9HqtltsSnqYC1XXoWe9Bju5+213R98cNGttag9q9yAOTzdbsqvIa7aNm5WffBZFpWYr2aWrklWAw==}
    engines: {node: '>= 6'}

  oidc-token-hash@5.0.3:
    resolution: {integrity: sha512-IF4PcGgzAr6XXSff26Sk/+P4KZFJVuHAJZj3wgO3vX2bMdNVp/QXTP3P7CEm9V1IdG8lDLY3HhiqpsE/nOwpPw==}
    engines: {node: ^10.13.0 || >=12.0.0}

  openid-client@5.6.5:
    resolution: {integrity: sha512-5P4qO9nGJzB5PI0LFlhj4Dzg3m4odt0qsJTfyEtZyOlkgpILwEioOhVVJOrS1iVH494S4Ee5OCjjg6Bf5WOj3w==}

  orderedmap@2.1.1:
    resolution: {integrity: sha512-TvAWxi0nDe1j/rtMcWcIj94+Ffe6n7zhow33h40SKxmsmozs6dz/e+EajymfoFcHd7sxNn8yHM8839uixMOV6g==}

  overlap-area@1.1.0:
    resolution: {integrity: sha512-3dlJgJCaVeXH0/eZjYVJvQiLVVrPO4U1ZGqlATtx6QGO3b5eNM6+JgUKa7oStBTdYuGTk7gVoABCW6Tp+dhRdw==}

  package-json-from-dist@1.0.0:
    resolution: {integrity: sha512-dATvCeZN/8wQsGywez1mzHtTlP22H8OEfPrVMLNr4/eGa+ijtLn/6M5f0dY8UKNrC2O9UCU6SSoG3qRKnt7STw==}

  path-key@3.1.1:
    resolution: {integrity: sha512-ojmeN0qd+y0jszEtoY48r0Peq5dwMEkIlCOu6Q5f41lfkswXuKtYrhgoTpLnyIcHm24Uhqx+5Tqm2InSwLhE6Q==}
    engines: {node: '>=8'}

  path-parse@1.0.7:
    resolution: {integrity: sha512-LDJzPVEEEPR+y48z93A0Ed0yXb8pAByGWo/k5YYdYgpY2/2EsOsksJrq7lOHxryrVOn1ejG6oAp8ahvOIQD8sw==}

  path-scurry@1.11.1:
    resolution: {integrity: sha512-Xa4Nw17FS9ApQFJ9umLiJS4orGjm7ZzwUrwamcGQuHSzDyth9boKDaycYdDcZDuqYATXw4HFXgaqWTctW/v1HA==}
    engines: {node: '>=16 || 14 >=14.18'}

  periscopic@3.1.0:
    resolution: {integrity: sha512-vKiQ8RRtkl9P+r/+oefh25C3fhybptkHKCZSPlcXiJux2tJF55GnEj3BVn4A5gKfq9NWWXXrxkHBwVPUfH0opw==}

  picocolors@1.0.1:
    resolution: {integrity: sha512-anP1Z8qwhkbmu7MFP5iTt+wQKXgwzf7zTyGlcdzabySa9vd0Xt392U0rVmz9poOaBj0uHJKyyo9/upk0HrEQew==}

  picomatch@2.3.1:
    resolution: {integrity: sha512-JU3teHTNjmE2VCGFzuY8EXzCDVwEqB2a8fsIvwaStHhAWJEeVd1o1QD80CU6+ZdEXXSLbSsuLwJjkCBWqRQUVA==}
    engines: {node: '>=8.6'}

  pify@2.3.0:
    resolution: {integrity: sha512-udgsAY+fTnvv7kI7aaxbqwWNb0AHiB0qBO89PZKPkoTmGOgdbrHDKD+0B2X4uTfJ/FT1R09r9gTsjUjNJotuog==}
    engines: {node: '>=0.10.0'}

  pirates@4.0.6:
    resolution: {integrity: sha512-saLsH7WeYYPiD25LDuLRRY/i+6HaPYr6G1OUlN39otzkSTxKnubR9RTxS3/Kk50s1g2JTgFwWQDQyplC5/SHZg==}
    engines: {node: '>= 6'}

  postcss-import@15.1.0:
    resolution: {integrity: sha512-hpr+J05B2FVYUAXHeK1YyI267J/dDDhMU6B6civm8hSY1jYJnBXxzKDKDswzJmtLHryrjhnDjqqp/49t8FALew==}
    engines: {node: '>=14.0.0'}
    peerDependencies:
      postcss: ^8.0.0

  postcss-js@4.0.1:
    resolution: {integrity: sha512-dDLF8pEO191hJMtlHFPRa8xsizHaM82MLfNkUHdUtVEV3tgTp5oj+8qbEqYM57SLfc74KSbw//4SeJma2LRVIw==}
    engines: {node: ^12 || ^14 || >= 16}
    peerDependencies:
      postcss: ^8.4.21

  postcss-load-config@4.0.2:
    resolution: {integrity: sha512-bSVhyJGL00wMVoPUzAVAnbEoWyqRxkjv64tUl427SKnPrENtq6hJwUojroMz2VB+Q1edmi4IfrAPpami5VVgMQ==}
    engines: {node: '>= 14'}
    peerDependencies:
      postcss: '>=8.0.9'
      ts-node: '>=9.0.0'
    peerDependenciesMeta:
      postcss:
        optional: true
      ts-node:
        optional: true

  postcss-nested@6.0.1:
    resolution: {integrity: sha512-mEp4xPMi5bSWiMbsgoPfcP74lsWLHkQbZc3sY+jWYd65CUwXrUaTp0fmNpa01ZcETKlIgUdFN/MpS2xZtqL9dQ==}
    engines: {node: '>=12.0'}
    peerDependencies:
      postcss: ^8.2.14

  postcss-selector-parser@6.0.10:
    resolution: {integrity: sha512-IQ7TZdoaqbT+LCpShg46jnZVlhWD2w6iQYAcYXfHARZ7X1t/UGhhceQDs5X0cGqKvYlHNOuv7Oa1xmb0oQuA3w==}
    engines: {node: '>=4'}

  postcss-selector-parser@6.1.0:
    resolution: {integrity: sha512-UMz42UD0UY0EApS0ZL9o1XnLhSTtvvvLe5Dc2H2O56fvRZi+KulDyf5ctDhhtYJBGKStV2FL1fy6253cmLgqVQ==}
    engines: {node: '>=4'}

  postcss-value-parser@4.2.0:
    resolution: {integrity: sha512-1NNCs6uurfkVbeXG4S8JFT9t19m45ICnif8zWLd5oPSZ50QnwMfK+H3jv408d4jw/7Bttv5axS5IiHoLaVNHeQ==}

  postcss@8.4.31:
    resolution: {integrity: sha512-PS08Iboia9mts/2ygV3eLpY5ghnUcfLV/EXTOW1E2qYxJKGGBUtNjN76FYHnMs36RmARn41bC0AZmn+rR0OVpQ==}
    engines: {node: ^10 || ^12 || >=14}

  postcss@8.4.38:
    resolution: {integrity: sha512-Wglpdk03BSfXkHoQa3b/oulrotAkwrlLDRSOb9D0bN86FdRyE9lppSp33aHNPgBa0JKCoB+drFLZkQoRRYae5A==}
    engines: {node: ^10 || ^12 || >=14}

  posthog-js@1.160.3:
    resolution: {integrity: sha512-mGvxOIlWPtdPx8EI0MQ81wNKlnH2K0n4RqwQOl044b34BCKiFVzZ7Hc7geMuZNaRAvCi5/5zyGeWHcAYZQxiMQ==}

  preact-render-to-string@5.2.6:
    resolution: {integrity: sha512-JyhErpYOvBV1hEPwIxc/fHWXPfnEGdRKxc8gFdAZ7XV4tlzyzG847XAyEZqoDnynP88akM4eaHcSOzNcLWFguw==}
    peerDependencies:
      preact: '>=10'

  preact@10.22.0:
    resolution: {integrity: sha512-RRurnSjJPj4rp5K6XoP45Ui33ncb7e4H7WiOHVpjbkvqvA3U+N8Z6Qbo0AE6leGYBV66n8EhEaFixvIu3SkxFw==}

  pretty-format@3.8.0:
    resolution: {integrity: sha512-WuxUnVtlWL1OfZFQFuqvnvs6MiAGk9UNsBostyBOB0Is9wb5uRESevA6rnl/rkksXaGX3GzZhPup5d6Vp1nFew==}

  prop-types@15.8.1:
    resolution: {integrity: sha512-oj87CgZICdulUohogVAR7AjlC0327U4el4L6eAvOqCeudMDVU0NThNaV+b9Df4dXgSP1gXMTnPdhfe/2qDH5cg==}

  property-information@6.5.0:
    resolution: {integrity: sha512-PgTgs/BlvHxOu8QuEN7wi5A0OmXaBcHpmCSTehcs6Uuu9IkDIEo13Hy7n898RHfrQ49vKCoGeWZSaAK01nwVig==}

  prosemirror-changeset@2.2.1:
    resolution: {integrity: sha512-J7msc6wbxB4ekDFj+n9gTW/jav/p53kdlivvuppHsrZXCaQdVgRghoZbSS3kwrRyAstRVQ4/+u5k7YfLgkkQvQ==}

  prosemirror-collab@1.3.1:
    resolution: {integrity: sha512-4SnynYR9TTYaQVXd/ieUvsVV4PDMBzrq2xPUWutHivDuOshZXqQ5rGbZM84HEaXKbLdItse7weMGOUdDVcLKEQ==}

  prosemirror-commands@1.5.2:
    resolution: {integrity: sha512-hgLcPaakxH8tu6YvVAaILV2tXYsW3rAdDR8WNkeKGcgeMVQg3/TMhPdVoh7iAmfgVjZGtcOSjKiQaoeKjzd2mQ==}

  prosemirror-dropcursor@1.8.1:
    resolution: {integrity: sha512-M30WJdJZLyXHi3N8vxN6Zh5O8ZBbQCz0gURTfPmTIBNQ5pxrdU7A58QkNqfa98YEjSAL1HUyyU34f6Pm5xBSGw==}

  prosemirror-gapcursor@1.3.2:
    resolution: {integrity: sha512-wtjswVBd2vaQRrnYZaBCbyDqr232Ed4p2QPtRIUK5FuqHYKGWkEwl08oQM4Tw7DOR0FsasARV5uJFvMZWxdNxQ==}

  prosemirror-history@1.4.0:
    resolution: {integrity: sha512-UUiGzDVcqo1lovOPdi9YxxUps3oBFWAIYkXLu3Ot+JPv1qzVogRbcizxK3LhHmtaUxclohgiOVesRw5QSlMnbQ==}

  prosemirror-inputrules@1.4.0:
    resolution: {integrity: sha512-6ygpPRuTJ2lcOXs9JkefieMst63wVJBgHZGl5QOytN7oSZs3Co/BYbc3Yx9zm9H37Bxw8kVzCnDsihsVsL4yEg==}

  prosemirror-keymap@1.2.2:
    resolution: {integrity: sha512-EAlXoksqC6Vbocqc0GtzCruZEzYgrn+iiGnNjsJsH4mrnIGex4qbLdWWNza3AW5W36ZRrlBID0eM6bdKH4OStQ==}

  prosemirror-markdown@1.13.0:
    resolution: {integrity: sha512-UziddX3ZYSYibgx8042hfGKmukq5Aljp2qoBiJRejD/8MH70siQNz5RB1TrdTPheqLMy4aCe4GYNF10/3lQS5g==}

  prosemirror-menu@1.2.4:
    resolution: {integrity: sha512-S/bXlc0ODQup6aiBbWVsX/eM+xJgCTAfMq/nLqaO5ID/am4wS0tTCIkzwytmao7ypEtjj39i7YbJjAgO20mIqA==}

  prosemirror-model@1.21.2:
    resolution: {integrity: sha512-zT9DBnr/6pzw85+dDfEF11KZmS4mmjgvUIoTxQkm96HxhpF2KGZaq+zWt/xHe32Dh8dn/u/UC77TjGVnYoClGQ==}

  prosemirror-schema-basic@1.2.2:
    resolution: {integrity: sha512-/dT4JFEGyO7QnNTe9UaKUhjDXbTNkiWTq/N4VpKaF79bBjSExVV2NXmJpcM7z/gD7mbqNjxbmWW5nf1iNSSGnw==}

  prosemirror-schema-list@1.4.0:
    resolution: {integrity: sha512-nZOIq/AkBSzCENxUyLm5ltWE53e2PLk65ghMN8qLQptOmDVixZlPqtMeQdiNw0odL9vNpalEjl3upgRkuJ/Jyw==}

  prosemirror-state@1.4.3:
    resolution: {integrity: sha512-goFKORVbvPuAQaXhpbemJFRKJ2aixr+AZMGiquiqKxaucC6hlpHNZHWgz5R7dS4roHiwq9vDctE//CZ++o0W1Q==}

  prosemirror-tables@1.3.7:
    resolution: {integrity: sha512-oEwX1wrziuxMtwFvdDWSFHVUWrFJWt929kVVfHvtTi8yvw+5ppxjXZkMG/fuTdFo+3DXyIPSKfid+Be1npKXDA==}

  prosemirror-trailing-node@2.0.8:
    resolution: {integrity: sha512-ujRYhSuhQb1Jsarh1IHqb2KoSnRiD7wAMDGucP35DN7j5af6X7B18PfdPIrbwsPTqIAj0fyOvxbuPsWhNvylmA==}
    peerDependencies:
      prosemirror-model: ^1.19.0
      prosemirror-state: ^1.4.2
      prosemirror-view: ^1.31.2

  prosemirror-transform@1.9.0:
    resolution: {integrity: sha512-5UXkr1LIRx3jmpXXNKDhv8OyAOeLTGuXNwdVfg8x27uASna/wQkr9p6fD3eupGOi4PLJfbezxTyi/7fSJypXHg==}

  prosemirror-view@1.33.8:
    resolution: {integrity: sha512-4PhMr/ufz2cdvFgpUAnZfs+0xij3RsFysreeG9V/utpwX7AJtYCDVyuRxzWoMJIEf4C7wVihuBNMPpFLPCiLQw==}

  punycode.js@2.3.1:
    resolution: {integrity: sha512-uxFIHU0YlHYhDQtV4R9J6a52SLx28BCjT+4ieh7IGbgwVJWO+km431c4yRlREUAsAmt/uMjQUyQHNEPf0M39CA==}
    engines: {node: '>=6'}

  queue-microtask@1.2.3:
    resolution: {integrity: sha512-NuaNSa6flKT5JaSYQzJok04JzTL1CA6aGhv5rfLW3PgqA+M2ChpZQnAC8h8i4ZFkBS8X5RqkDBHA7r4hej3K9A==}

  react-arborist@3.4.0:
    resolution: {integrity: sha512-QI46oRGXJr0oaQfqqVobIiIoqPp5Y5gM69D2A2P7uHVif+X75XWnScR5drC7YDKgJ4CXVaDeFwnYKOWRRfncMg==}
    peerDependencies:
      react: '>= 16.14'
      react-dom: '>= 16.14'

  react-css-styled@1.1.9:
    resolution: {integrity: sha512-M7fJZ3IWFaIHcZEkoFOnkjdiUFmwd8d+gTh2bpqMOcnxy/0Gsykw4dsL4QBiKsxcGow6tETUa4NAUcmJF+/nfw==}

  react-dnd-html5-backend@14.1.0:
    resolution: {integrity: sha512-6ONeqEC3XKVf4eVmMTe0oPds+c5B9Foyj8p/ZKLb7kL2qh9COYxiBHv3szd6gztqi/efkmriywLUVlPotqoJyw==}

  react-dnd@14.0.5:
    resolution: {integrity: sha512-9i1jSgbyVw0ELlEVt/NkCUkxy1hmhJOkePoCH713u75vzHGyXhPDm28oLfc2NMSBjZRM1Y+wRjHXJT3sPrTy+A==}
    peerDependencies:
      '@types/hoist-non-react-statics': '>= 3.3.1'
      '@types/node': '>= 12'
      '@types/react': '>= 16'
      react: '>= 16.14'
    peerDependenciesMeta:
      '@types/hoist-non-react-statics':
        optional: true
      '@types/node':
        optional: true
      '@types/react':
        optional: true

  react-dom@18.3.1:
    resolution: {integrity: sha512-5m4nQKp+rZRb09LNH59GM4BxTh9251/ylbKIbpe7TpGxfJ+9kv6BLkLBXIjjspbgbnIBNqlI23tRnTWT0snUIw==}
    peerDependencies:
      react: ^18.3.1

  react-error-boundary@4.0.13:
    resolution: {integrity: sha512-b6PwbdSv8XeOSYvjt8LpgpKrZ0yGdtZokYwkwV2wlcZbxgopHX/hgPl5VgpnoVOWd868n1hktM8Qm4b+02MiLQ==}
    peerDependencies:
      react: '>=16.13.1'

  react-hook-form@7.52.0:
    resolution: {integrity: sha512-mJX506Xc6mirzLsmXUJyqlAI3Kj9Ph2RhplYhUVffeOQSnubK2uVqBFOBJmvKikvbFV91pxVXmDiR+QMF19x6A==}
    engines: {node: '>=12.22.0'}
    peerDependencies:
      react: ^16.8.0 || ^17 || ^18 || ^19

  react-hotkeys-hook@4.5.0:
    resolution: {integrity: sha512-Samb85GSgAWFQNvVt3PS90LPPGSf9mkH/r4au81ZP1yOIFayLC3QAvqTgGtJ8YEDMXtPmaVBs6NgipHO6h4Mug==}
    peerDependencies:
      react: '>=16.8.1'
      react-dom: '>=16.8.1'

  react-is@16.13.1:
    resolution: {integrity: sha512-24e6ynE2H+OKt4kqsOvNd8kBpV65zoxbA4BVsEOB3ARVWQki/DHzaUoC5KuON/BiccDaCCTZBuOcfZs70kR8bQ==}

  react-is@18.3.1:
    resolution: {integrity: sha512-/LLMVyas0ljjAtoYiPqYiL8VWXzUUdThrmU5+n20DZv+a+ClRoevUzw5JxU+Ieh5/c87ytoTBV9G1FiKfNJdmg==}

  react-lifecycles-compat@3.0.4:
    resolution: {integrity: sha512-fBASbA6LnOU9dOU2eW7aQ8xmYBSXUIWr+UmF9b1efZBazGNO+rcXT/icdKnYm2pTwcRylVUYwW7H1PHfLekVzA==}

  react-markdown@8.0.7:
    resolution: {integrity: sha512-bvWbzG4MtOU62XqBx3Xx+zB2raaFFsq4mYiAzfjXJMEz2sixgeAfraA3tvzULF02ZdOMUOKTBFFaZJDDrq+BJQ==}
    peerDependencies:
      '@types/react': '>=16'
      react: '>=16'

  react-modal@3.16.1:
    resolution: {integrity: sha512-VStHgI3BVcGo7OXczvnJN7yT2TWHJPDXZWyI/a0ssFNhGZWsPmB8cF0z33ewDXq4VfYMO1vXgiv/g8Nj9NDyWg==}
    engines: {node: '>=8'}
    peerDependencies:
      react: ^0.14.0 || ^15.0.0 || ^16 || ^17 || ^18
      react-dom: ^0.14.0 || ^15.0.0 || ^16 || ^17 || ^18

  react-moveable@0.56.0:
    resolution: {integrity: sha512-FmJNmIOsOA36mdxbrc/huiE4wuXSRlmon/o+/OrfNhSiYYYL0AV5oObtPluEhb2Yr/7EfYWBHTxF5aWAvjg1SA==}

  react-remove-scroll-bar@2.3.6:
    resolution: {integrity: sha512-DtSYaao4mBmX+HDo5YWYdBWQwYIQQshUV/dVxFxK+KM26Wjwp1gZ6rv6OC3oujI6Bfu6Xyg3TwK533AQutsn/g==}
    engines: {node: '>=10'}
    peerDependencies:
      '@types/react': ^16.8.0 || ^17.0.0 || ^18.0.0
      react: ^16.8.0 || ^17.0.0 || ^18.0.0
    peerDependenciesMeta:
      '@types/react':
        optional: true

  react-remove-scroll@2.5.4:
    resolution: {integrity: sha512-xGVKJJr0SJGQVirVFAUZ2k1QLyO6m+2fy0l8Qawbp5Jgrv3DeLalrfMNBFSlmz5kriGGzsVBtGVnf4pTKIhhWA==}
    engines: {node: '>=10'}
    peerDependencies:
      '@types/react': ^16.8.0 || ^17.0.0 || ^18.0.0
      react: ^16.8.0 || ^17.0.0 || ^18.0.0
    peerDependenciesMeta:
      '@types/react':
        optional: true

  react-remove-scroll@2.5.5:
    resolution: {integrity: sha512-ImKhrzJJsyXJfBZ4bzu8Bwpka14c/fQt0k+cyFp/PBhTfyDnU5hjOtM4AG/0AMyy8oKzOTR0lDgJIM7pYXI0kw==}
    engines: {node: '>=10'}
    peerDependencies:
      '@types/react': ^16.8.0 || ^17.0.0 || ^18.0.0
      react: ^16.8.0 || ^17.0.0 || ^18.0.0
    peerDependenciesMeta:
      '@types/react':
        optional: true

  react-remove-scroll@2.5.7:
    resolution: {integrity: sha512-FnrTWO4L7/Bhhf3CYBNArEG/yROV0tKmTv7/3h9QCFvH6sndeFf1wPqOcbFVu5VAulS5dV1wGT3GZZ/1GawqiA==}
    engines: {node: '>=10'}
    peerDependencies:
      '@types/react': ^16.8.0 || ^17.0.0 || ^18.0.0
      react: ^16.8.0 || ^17.0.0 || ^18.0.0
    peerDependenciesMeta:
      '@types/react':
        optional: true

  react-remove-scroll@2.6.0:
    resolution: {integrity: sha512-I2U4JVEsQenxDAKaVa3VZ/JeJZe0/2DxPWL8Tj8yLKctQJQiZM52pn/GWFpSp8dftjM3pSAHVJZscAnC/y+ySQ==}
    engines: {node: '>=10'}
    peerDependencies:
      '@types/react': ^16.8.0 || ^17.0.0 || ^18.0.0
      react: ^16.8.0 || ^17.0.0 || ^18.0.0
    peerDependenciesMeta:
      '@types/react':
        optional: true

  react-resizable-panels@2.0.19:
    resolution: {integrity: sha512-v3E41kfKSuCPIvJVb4nL4mIZjjKIn/gh6YqZF/gDfQDolv/8XnhJBek4EiV2gOr3hhc5A3kOGOayk3DhanpaQw==}
    peerDependencies:
      react: ^16.14.0 || ^17.0.0 || ^18.0.0
      react-dom: ^16.14.0 || ^17.0.0 || ^18.0.0

  react-selecto@1.26.3:
    resolution: {integrity: sha512-Ubik7kWSnZyQEBNro+1k38hZaI1tJarE+5aD/qsqCOA1uUBSjgKVBy3EWRzGIbdmVex7DcxznFZLec/6KZNvwQ==}

  react-smooth@4.0.1:
    resolution: {integrity: sha512-OE4hm7XqR0jNOq3Qmk9mFLyd6p2+j6bvbPJ7qlB7+oo0eNcL2l7WQzG6MBnT3EXY6xzkLMUBec3AfewJdA0J8w==}
    peerDependencies:
      react: ^16.8.0 || ^17.0.0 || ^18.0.0
      react-dom: ^16.8.0 || ^17.0.0 || ^18.0.0

  react-style-singleton@2.2.1:
    resolution: {integrity: sha512-ZWj0fHEMyWkHzKYUr2Bs/4zU6XLmq9HsgBURm7g5pAVfyn49DgUiNgY2d4lXRlYSiCif9YBGpQleewkcqddc7g==}
    engines: {node: '>=10'}
    peerDependencies:
      '@types/react': ^16.8.0 || ^17.0.0 || ^18.0.0
      react: ^16.8.0 || ^17.0.0 || ^18.0.0
    peerDependenciesMeta:
      '@types/react':
        optional: true

  react-transition-group@4.4.5:
    resolution: {integrity: sha512-pZcd1MCJoiKiBR2NRxeCRg13uCXbydPnmB4EOeRrY7480qNWO8IIgQG6zlDkm6uRMsURXPuKq0GWtiM59a5Q6g==}
    peerDependencies:
      react: '>=16.6.0'
      react-dom: '>=16.6.0'

  react-tweet@3.2.1:
    resolution: {integrity: sha512-dktP3RMuwRB4pnSDocKpSsW5Hq1IXRW6fONkHhxT5EBIXsKZzdQuI70qtub1XN2dtZdkJWWxfBm/Q+kN+vRYFA==}
    peerDependencies:
      react: '>= 18.0.0'
      react-dom: '>= 18.0.0'

  react-window@1.8.10:
    resolution: {integrity: sha512-Y0Cx+dnU6NLa5/EvoHukUD0BklJ8qITCtVEPY1C/nL8wwoZ0b5aEw8Ff1dOVHw7fCzMt55XfJDd8S8W8LCaUCg==}
    engines: {node: '>8.0.0'}
    peerDependencies:
      react: ^15.0.0 || ^16.0.0 || ^17.0.0 || ^18.0.0
      react-dom: ^15.0.0 || ^16.0.0 || ^17.0.0 || ^18.0.0

  react@18.3.1:
    resolution: {integrity: sha512-wS+hAgJShR0KhEvPJArfuPVN1+Hz1t0Y6n5jLrGQbkb4urgPE/0Rve+1kMB1v/oWgHgm4WIcV+i7F2pTVj+2iQ==}
    engines: {node: '>=0.10.0'}

  read-cache@1.0.0:
    resolution: {integrity: sha512-Owdv/Ft7IjOgm/i0xvNDZ1LrRANRfew4b2prF3OWMQLxLfu3bS8FVhCsrSCMK4lR56Y9ya+AThoTpDCTxCmpRA==}

  readdirp@3.6.0:
    resolution: {integrity: sha512-hOS089on8RduqdbhvQ5Z37A0ESjsqz6qnRcffsMU3495FuTdqSm+7bhJ29JvIOsBDEEnan5DPu9t3To9VRlMzA==}
    engines: {node: '>=8.10.0'}

  recharts-scale@0.4.5:
    resolution: {integrity: sha512-kivNFO+0OcUNu7jQquLXAxz1FIwZj8nrj+YkOKc5694NbjCvcT6aSZiIzNzd2Kul4o4rTto8QVR9lMNtxD4G1w==}

  recharts@2.12.7:
    resolution: {integrity: sha512-hlLJMhPQfv4/3NBSAyq3gzGg4h2v69RJh6KU7b3pXYNNAELs9kEoXOjbkxdXpALqKBoVmVptGfLpxdaVYqjmXQ==}
    engines: {node: '>=14'}
    peerDependencies:
      react: ^16.0.0 || ^17.0.0 || ^18.0.0
      react-dom: ^16.0.0 || ^17.0.0 || ^18.0.0

  redux@4.2.1:
    resolution: {integrity: sha512-LAUYz4lc+Do8/g7aeRa8JkyDErK6ekstQaqWQrNRW//MY1TvCEpMtpTWvlQ+FPbWCx+Xixu/6SHt5N0HR+SB4w==}

  redux@5.0.1:
    resolution: {integrity: sha512-M9/ELqF6fy8FwmkpnF0S3YKOqMyoWJ4+CS5Efg2ct3oY9daQvd/Pc71FpGZsVsbl3Cpb+IIcjBDUnnyBdQbq4w==}

  regenerator-runtime@0.14.1:
    resolution: {integrity: sha512-dYnhHh0nJoMfnkZs6GmmhFknAGRrLznOu5nc9ML+EJxGvrx6H7teuevqVqCuPcPK//3eDrrjQhehXVx9cnkGdw==}

  remark-parse@10.0.2:
    resolution: {integrity: sha512-3ydxgHa/ZQzG8LvC7jTXccARYDcRld3VfcgIIFs7bI6vbRSxJJmzgLEIIoYKyrfhaY+ujuWaf/PJiMZXoiCXgw==}

  remark-rehype@10.1.0:
    resolution: {integrity: sha512-EFmR5zppdBp0WQeDVZ/b66CWJipB2q2VLNFMabzDSGR66Z2fQii83G5gTBbgGEnEEA0QRussvrFHxk1HWGJskw==}

  resolve@1.22.8:
    resolution: {integrity: sha512-oKWePCxqpd6FlLvGV1VU0x7bkPmmCNolxzjMf4NczoDnQcIWrAF+cPtZn5i6n+RfD2d9i0tzpKnG6Yk168yIyw==}
    hasBin: true

  reusify@1.0.4:
    resolution: {integrity: sha512-U9nH88a3fc/ekCF1l0/UP1IosiuIjyTh7hBvXVMHYgVcfGvt897Xguj2UOLDeI5BG2m7/uwyaLVT6fbtCwTyzw==}
    engines: {iojs: '>=1.0.0', node: '>=0.10.0'}

  rope-sequence@1.3.4:
    resolution: {integrity: sha512-UT5EDe2cu2E/6O4igUr5PSFs23nvvukicWHx6GnOPlHAiiYbzNuCRQCuiUdHJQcqKalLKlrYJnjY0ySGsXNQXQ==}

  run-parallel@1.2.0:
    resolution: {integrity: sha512-5l4VyZR86LZ/lDxZTR6jqL8AFE2S0IFLMP26AbjsLVADxHdhB/c0GUsH+y39UfCi3dzz8OlQuPmnaJOMoDHQBA==}

  sade@1.8.1:
    resolution: {integrity: sha512-xal3CZX1Xlo/k4ApwCFrHVACi9fBqJ7V+mwhBsuf/1IOKbBy098Fex+Wa/5QMubw09pSZ/u8EY8PWgevJsXp1A==}
    engines: {node: '>=6'}

  safe-buffer@5.2.1:
    resolution: {integrity: sha512-rp3So07KcdmmKbGvgaNxQSJr7bGVSVk5S9Eq1F+ppbRo70+YeaDxkw5Dd8NPN+GD6bjnYm2VuPuCXmpuYvmCXQ==}

  scheduler@0.23.2:
    resolution: {integrity: sha512-UOShsPwz7NrMUqhR6t0hWjFduvOzbtv7toDH1/hIrfRNIDBnnBWd0CwJTGvTpngVlmwGCdP9/Zl/tVrDqcuYzQ==}

  secure-json-parse@2.7.0:
    resolution: {integrity: sha512-6aU+Rwsezw7VR8/nyvKTx8QpWH9FrcYiXXlqC4z5d5XQBDRqtbfsRjnwGyqbi3gddNtWHuEk9OANUotL26qKUw==}

  selecto@1.26.3:
    resolution: {integrity: sha512-gZHgqMy5uyB6/2YDjv3Qqaf7bd2hTDOpPdxXlrez4R3/L0GiEWDCFaUfrflomgqdb3SxHF2IXY0Jw0EamZi7cw==}

  semver@7.6.2:
    resolution: {integrity: sha512-FNAIBWCx9qcRhoHcgcJ0gvU7SN1lYU2ZXuSfl04bSC5OpvDHFyJCjdNHomPXxjQlCBU67YW64PzY7/VIEH7F2w==}
    engines: {node: '>=10'}
    hasBin: true

  seroval-plugins@1.0.7:
    resolution: {integrity: sha512-GO7TkWvodGp6buMEX9p7tNyIkbwlyuAWbI6G9Ec5bhcm7mQdu3JOK1IXbEUwb3FVzSc363GraG/wLW23NSavIw==}
    engines: {node: '>=10'}
    peerDependencies:
      seroval: ^1.0

  seroval@1.0.7:
    resolution: {integrity: sha512-n6ZMQX5q0Vn19Zq7CIKNIo7E75gPkGCFUEqDpa8jgwpYr/vScjqnQ6H09t1uIiZ0ZSK0ypEGvrYK2bhBGWsGdw==}
    engines: {node: '>=10'}

  shebang-command@2.0.0:
    resolution: {integrity: sha512-kHxr2zZpYtdmrN1qDjrrX/Z1rR1kG8Dx+gkpK1G4eXmvXswmcE1hTWBWYUzlraYw1/yZp6YuDY77YtvbN0dmDA==}
    engines: {node: '>=8'}

  shebang-regex@3.0.0:
    resolution: {integrity: sha512-7++dFhtcx3353uBaq8DDR4NuxBetBzC7ZQOhmTQInHEd6bSrXdiEyzCvG07Z44UYdLShWUyXt5M/yhz8ekcb1A==}
    engines: {node: '>=8'}

  signal-exit@4.1.0:
    resolution: {integrity: sha512-bzyZ1e88w9O1iNJbKnOlvYTrWPDl46O1bG0D3XInv+9tkPrxrN8jUUTiFlDkkmKWgn1M6CfIA13SuGqOa9Korw==}
    engines: {node: '>=14'}

  solid-js@1.8.17:
    resolution: {integrity: sha512-E0FkUgv9sG/gEBWkHr/2XkBluHb1fkrHywUgA6o6XolPDCJ4g1HaLmQufcBBhiF36ee40q+HpG/vCZu7fLpI3Q==}

  solid-swr-store@0.10.7:
    resolution: {integrity: sha512-A6d68aJmRP471aWqKKPE2tpgOiR5fH4qXQNfKIec+Vap+MGQm3tvXlT8n0I8UgJSlNAsSAUuw2VTviH2h3Vv5g==}
    engines: {node: '>=10'}
    peerDependencies:
      solid-js: ^1.2
      swr-store: ^0.10

  sonner@1.5.0:
    resolution: {integrity: sha512-FBjhG/gnnbN6FY0jaNnqZOMmB73R+5IiyYAw8yBj7L54ER7HB3fOSE5OFiQiE2iXWxeXKvg6fIP4LtVppHEdJA==}
    peerDependencies:
      react: ^18.0.0
      react-dom: ^18.0.0

  source-map-js@1.2.0:
    resolution: {integrity: sha512-itJW8lvSA0TXEphiRoawsCksnlf8SyvmFzIhltqAHluXd88pkCd+cXJVHTDwdCr0IzwptSm035IHQktUu1QUMg==}
    engines: {node: '>=0.10.0'}

  space-separated-tokens@2.0.2:
    resolution: {integrity: sha512-PEGlAwrG8yXGXRjW32fGbg66JAlOAwbObuqVoJpv/mRgoWDQfgH1wDPvtzWyUSNAXBGSk8h755YDbbcEy3SH2Q==}

  sswr@2.1.0:
    resolution: {integrity: sha512-Cqc355SYlTAaUt8iDPaC/4DPPXK925PePLMxyBKuWd5kKc5mwsG3nT9+Mq2tyguL5s7b4Jg+IRMpTRsNTAfpSQ==}
    peerDependencies:
      svelte: ^4.0.0 || ^5.0.0-next.0

  state-local@1.0.7:
    resolution: {integrity: sha512-HTEHMNieakEnoe33shBYcZ7NX83ACUjCu8c40iOGEZsngj9zRnkqS9j1pqQPXwobB0ZcVTk27REb7COQ0UR59w==}

  streamsearch@1.1.0:
    resolution: {integrity: sha512-Mcc5wHehp9aXz1ax6bZUyY5afg9u2rv5cqQI3mRrYkGC8rW2hM02jWuwjtL++LS5qinSyhj2QfLyNsuc+VsExg==}
    engines: {node: '>=10.0.0'}

  string-width@4.2.3:
    resolution: {integrity: sha512-wKyQRQpjJ0sIp62ErSZdGsjMJWsap5oRNihHhu6G7JVO/9jIB6UyevL+tXuOqrng8j/cxKTWyWUwvSTriiZz/g==}
    engines: {node: '>=8'}

  string-width@5.1.2:
    resolution: {integrity: sha512-HnLOCR3vjcY8beoNLtcjZ5/nxn2afmME6lhrDrebokqMap+XbeW8n9TXpPDOqdGK5qcI3oT0GKTW6wC7EMiVqA==}
    engines: {node: '>=12'}

  strip-ansi@6.0.1:
    resolution: {integrity: sha512-Y38VPSHcqkFrCpFnQ9vuSXmquuv5oXOKpGeT6aGrr3o3Gc9AlVa6JBfUSOCnbxGGZF+/0ooI7KrPuUSztUdU5A==}
    engines: {node: '>=8'}

  strip-ansi@7.1.0:
    resolution: {integrity: sha512-iq6eVVI64nQQTRYq2KtEg2d2uU7LElhTJwsH4YzIHZshxlgZms/wIc4VoDQTlG/IvVIrBKG06CrZnp0qv7hkcQ==}
    engines: {node: '>=12'}

  style-mod@4.1.2:
    resolution: {integrity: sha512-wnD1HyVqpJUI2+eKZ+eo1UwghftP6yuFheBqqe+bWCotBjC2K1YnteJILRMs3SM4V/0dLEW1SC27MWP5y+mwmw==}

  style-to-object@0.4.4:
    resolution: {integrity: sha512-HYNoHZa2GorYNyqiCaBgsxvcJIn7OHq6inEga+E6Ke3m5JkoqpQbnFssk4jwe+K7AhGa2fcha4wSOf1Kn01dMg==}

  styled-jsx@5.1.1:
    resolution: {integrity: sha512-pW7uC1l4mBZ8ugbiZrcIsiIvVx1UmTfw7UkC3Um2tmfUq9Bhk8IiyEIPl6F8agHgjzku6j0xQEZbfA5uSgSaCw==}
    engines: {node: '>= 12.0.0'}
    peerDependencies:
      '@babel/core': '*'
      babel-plugin-macros: '*'
      react: '>= 16.8.0 || 17.x.x || ^18.0.0-0'
    peerDependenciesMeta:
      '@babel/core':
        optional: true
      babel-plugin-macros:
        optional: true

  sucrase@3.35.0:
    resolution: {integrity: sha512-8EbVDiu9iN/nESwxeSxDKe0dunta1GOlHufmSSXxMD2z2/tMZpDMpvXQGsc+ajGo8y2uYUmixaSRUc/QPoQ0GA==}
    engines: {node: '>=16 || 14 >=14.17'}
    hasBin: true

  supports-preserve-symlinks-flag@1.0.0:
    resolution: {integrity: sha512-ot0WnXS9fgdkgIcePe6RHNk1WA8+muPa6cSjeR3V8K27q9BB1rTE3R1p7Hv0z1ZyAc8s6Vvv8DIyWf681MAt0w==}
    engines: {node: '>= 0.4'}

  svelte@4.2.18:
    resolution: {integrity: sha512-d0FdzYIiAePqRJEb90WlJDkjUEx42xhivxN8muUBmfZnP+tzUgz12DJ2hRJi8sIHCME7jeK1PTMgKPSfTd8JrA==}
    engines: {node: '>=16'}

  swr-store@0.10.6:
    resolution: {integrity: sha512-xPjB1hARSiRaNNlUQvWSVrG5SirCjk2TmaUyzzvk69SZQan9hCJqw/5rG9iL7xElHU784GxRPISClq4488/XVw==}
    engines: {node: '>=10'}

  swr@2.2.0:
    resolution: {integrity: sha512-AjqHOv2lAhkuUdIiBu9xbuettzAzWXmCEcLONNKJRba87WAefz8Ca9d6ds/SzrPc235n1IxWYdhJ2zF3MNUaoQ==}
    peerDependencies:
      react: ^16.11.0 || ^17.0.0 || ^18.0.0

  swr@2.2.5:
    resolution: {integrity: sha512-QtxqyclFeAsxEUeZIYmsaQ0UjimSq1RZ9Un7I68/0ClKK/U3LoyQunwkQfJZr2fc22DfIXLNDc2wFyTEikCUpg==}
    peerDependencies:
      react: ^16.11.0 || ^17.0.0 || ^18.0.0

  swrev@4.0.0:
    resolution: {integrity: sha512-LqVcOHSB4cPGgitD1riJ1Hh4vdmITOp+BkmfmXRh4hSF/t7EnS4iD+SOTmq7w5pPm/SiPeto4ADbKS6dHUDWFA==}

  swrv@1.0.4:
    resolution: {integrity: sha512-zjEkcP8Ywmj+xOJW3lIT65ciY/4AL4e/Or7Gj0MzU3zBJNMdJiT8geVZhINavnlHRMMCcJLHhraLTAiDOTmQ9g==}
    peerDependencies:
      vue: '>=3.2.26 < 4'

  tailwind-merge@2.3.0:
    resolution: {integrity: sha512-vkYrLpIP+lgR0tQCG6AP7zZXCTLc1Lnv/CCRT3BqJ9CZ3ui2++GPaGb1x/ILsINIMSYqqvrpqjUFsMNLlW99EA==}

  tailwindcss-animate@1.0.7:
    resolution: {integrity: sha512-bl6mpH3T7I3UFxuvDEXLxy/VuFxBk5bbzplh7tXI68mwMokNYd1t9qPBHlnyTwfa4JGC4zP516I1hYYtQ/vspA==}
    peerDependencies:
      tailwindcss: '>=3.0.0 || insiders'

  tailwindcss@3.4.4:
    resolution: {integrity: sha512-ZoyXOdJjISB7/BcLTR6SEsLgKtDStYyYZVLsUtWChO4Ps20CBad7lfJKVDiejocV4ME1hLmyY0WJE3hSDcmQ2A==}
    engines: {node: '>=14.0.0'}
    hasBin: true

  thenify-all@1.6.0:
    resolution: {integrity: sha512-RNxQH/qI8/t3thXJDwcstUO4zeqo64+Uy/+sNVRBx4Xn2OX+OZ9oP+iJnNFqplFra2ZUVeKCSa2oVWi3T4uVmA==}
    engines: {node: '>=0.8'}

  thenify@3.3.1:
    resolution: {integrity: sha512-RVZSIV5IG10Hk3enotrhvz0T9em6cyHBLkH/YAZuKqd8hRkKhSfCGIcP2KUY0EPxndzANBmNllzWPwak+bheSw==}

  tiny-invariant@1.3.3:
    resolution: {integrity: sha512-+FbBPE1o9QAYvviau/qC5SE3caw21q3xkvWKBtja5vgqOWIHHJ3ioaq1VPfn/Szqctz2bU/oYeKd9/z5BL+PVg==}

  tippy.js@6.3.7:
    resolution: {integrity: sha512-E1d3oP2emgJ9dRQZdf3Kkn0qJgI6ZLpyS5z6ZkY1DF3kaQaBsGZsndEpHwx+eC+tYM41HaSNvNtLx8tU57FzTQ==}

  tiptap-extension-auto-joiner@0.1.3:
    resolution: {integrity: sha512-nY3aKeCpVb2WjjVEZkLtEqxsK3KU1zGioyglMhK1sUFNjKDccOfRyz/YDKrHRAVsKJPGnk2A8VA1827iGEAXWQ==}

  tiptap-extension-global-drag-handle@0.1.8:
    resolution: {integrity: sha512-alLZm385Ot9USqmO5s4HAPHgQnIScuuMxAXgxqVEBhKPkN/Zl8ICEW5caPx+b7kFUOGVDcgbRFDR+My4A91iXw==}

  tiptap-markdown@0.8.10:
    resolution: {integrity: sha512-iDVkR2BjAqkTDtFX0h94yVvE2AihCXlF0Q7RIXSJPRSR5I0PA1TMuAg6FHFpmqTn4tPxJ0by0CK7PUMlnFLGEQ==}
    peerDependencies:
      '@tiptap/core': ^2.0.3

  to-fast-properties@2.0.0:
    resolution: {integrity: sha512-/OaKK0xYrs3DmxRYqL/yDc+FxFUVYhDlXMhRmv3z915w2HF1tnN1omB354j8VUGO/hbRzyD6Y3sA7v7GS/ceog==}
    engines: {node: '>=4'}

  to-regex-range@5.0.1:
    resolution: {integrity: sha512-65P7iz6X5yEr1cwcgvQxbbIw7Uk3gOy5dIdtZ4rDveLqhrdJP+Li/Hx6tyK0NEb+2GCyneCMJiGqrADCSNk8sQ==}
    engines: {node: '>=8.0'}

  trim-lines@3.0.1:
    resolution: {integrity: sha512-kRj8B+YHZCc9kQYdWfJB2/oUl9rA99qbowYYBtr4ui4mZyAQ2JpvVBd/6U2YloATfqBhBTSMhTpgBHtU0Mf3Rg==}

  trough@2.2.0:
    resolution: {integrity: sha512-tmMpK00BjZiUyVyvrBK7knerNgmgvcV/KLVyuma/SC+TQN167GrMRciANTz09+k3zW8L8t60jWO1GpfkZdjTaw==}

  ts-interface-checker@0.1.13:
    resolution: {integrity: sha512-Y/arvbn+rrz3JCKl9C4kVNfTfSm2/mEp5FSz5EsZSANGPSlQrpRI5M4PKF+mJnE52jOO90PnPSc3Ur3bTQw0gA==}

  tslib@2.6.3:
    resolution: {integrity: sha512-xNvxJEOUiWPGhUuUdQgAJPKOOJfGnIyKySOc09XkKsgdUV/3E2zvwZYdejjmRgPCgcym1juLH3226yA7sEFJKQ==}

  tunnel-rat@0.1.2:
    resolution: {integrity: sha512-lR5VHmkPhzdhrM092lI2nACsLO4QubF0/yoOhzX7c+wIpbN1GjHNzCc91QlpxBi+cnx8vVJ+Ur6vL5cEoQPFpQ==}

  typescript@5.5.2:
    resolution: {integrity: sha512-NcRtPEOsPFFWjobJEtfihkLCZCXZt/os3zf8nTxjVH3RvTSxjrCamJpbExGvYOF+tFHc3pA65qpdwPbzjohhew==}
    engines: {node: '>=14.17'}
    hasBin: true

  uc.micro@2.1.0:
    resolution: {integrity: sha512-ARDJmphmdvUk6Glw7y9DQ2bFkKBHwQHLi2lsaH6PPmz/Ka9sFOBsBluozhDltWmnv9u/cF6Rt87znRTPV+yp/A==}

  undici-types@5.26.5:
    resolution: {integrity: sha512-JlCMO+ehdEIKqlFxk6IfVoAUVmgz7cU7zD/h9XZ0qzeosSHmUJVOzSQvvYSYWXkFXC+IfLKSIffhv0sVZup6pA==}

  unified@10.1.2:
    resolution: {integrity: sha512-pUSWAi/RAnVy1Pif2kAoeWNBa3JVrx0MId2LASj8G+7AiHWoKZNTomq6LG326T68U7/e263X6fTdcXIy7XnF7Q==}

  unist-util-generated@2.0.1:
    resolution: {integrity: sha512-qF72kLmPxAw0oN2fwpWIqbXAVyEqUzDHMsbtPvOudIlUzXYFIeQIuxXQCRCFh22B7cixvU0MG7m3MW8FTq/S+A==}

  unist-util-is@5.2.1:
    resolution: {integrity: sha512-u9njyyfEh43npf1M+yGKDGVPbY/JWEemg5nH05ncKPfi+kBbKBJoTdsogMu33uhytuLlv9y0O7GH7fEdwLdLQw==}

  unist-util-position@4.0.4:
    resolution: {integrity: sha512-kUBE91efOWfIVBo8xzh/uZQ7p9ffYRtUbMRZBNFYwf0RK8koUMx6dGUfwylLOKmaT2cs4wSW96QoYUSXAyEtpg==}

  unist-util-stringify-position@3.0.3:
    resolution: {integrity: sha512-k5GzIBZ/QatR8N5X2y+drfpWG8IDBzdnVj6OInRNWm1oXrzydiaAT2OQiA8DPRRZyAKb9b6I2a6PxYklZD0gKg==}

  unist-util-visit-parents@5.1.3:
    resolution: {integrity: sha512-x6+y8g7wWMyQhL1iZfhIPhDAs7Xwbn9nRosDXl7qoPTSCy0yNxnKc+hWokFifWQIDGi154rdUqKvbCa4+1kLhg==}

  unist-util-visit@4.1.2:
    resolution: {integrity: sha512-MSd8OUGISqHdVvfY9TPhyK2VdUrPgxkUtWSuMHF6XAAFuL4LokseigBnZtPnJMu+FbynTkFNnFlyjxpVKujMRg==}

  update-browserslist-db@1.0.16:
    resolution: {integrity: sha512-KVbTxlBYlckhF5wgfyZXTWnMn7MMZjMu9XG8bPlliUOP9ThaF4QnhP8qrjrH7DRzHfSk0oQv1wToW+iA5GajEQ==}
    hasBin: true
    peerDependencies:
      browserslist: '>= 4.21.0'

  use-callback-ref@1.3.2:
    resolution: {integrity: sha512-elOQwe6Q8gqZgDA8mrh44qRTQqpIHDcZ3hXTLjBe1i4ph8XpNJnO+aQf3NaG+lriLopI4HMx9VjQLfPQ6vhnoA==}
    engines: {node: '>=10'}
    peerDependencies:
      '@types/react': ^16.8.0 || ^17.0.0 || ^18.0.0
      react: ^16.8.0 || ^17.0.0 || ^18.0.0
    peerDependenciesMeta:
      '@types/react':
        optional: true

  use-debounce@10.0.1:
    resolution: {integrity: sha512-0uUXjOfm44e6z4LZ/woZvkM8FwV1wiuoB6xnrrOmeAEjRDDzTLQNRFtYHvqUsJdrz1X37j0rVGIVp144GLHGKg==}
    engines: {node: '>= 16.0.0'}
    peerDependencies:
      react: '>=16.8.0'

  use-resize-observer@9.1.0:
    resolution: {integrity: sha512-R25VqO9Wb3asSD4eqtcxk8sJalvIOYBqS8MNZlpDSQ4l4xMQxC/J7Id9HoTqPq8FwULIn0PVW+OAqF2dyYbjow==}
    peerDependencies:
      react: 16.8.0 - 18
      react-dom: 16.8.0 - 18

  use-sidecar@1.1.2:
    resolution: {integrity: sha512-epTbsLuzZ7lPClpz2TyryBfztm7m+28DlEv2ZCQ3MDr5ssiwyOwGH/e5F9CkfWjJ1t4clvI58yF822/GUkjjhw==}
    engines: {node: '>=10'}
    peerDependencies:
      '@types/react': ^16.9.0 || ^17.0.0 || ^18.0.0
      react: ^16.8.0 || ^17.0.0 || ^18.0.0
    peerDependenciesMeta:
      '@types/react':
        optional: true

  use-sync-external-store@1.2.0:
    resolution: {integrity: sha512-eEgnFxGQ1Ife9bzYs6VLi8/4X6CObHMw9Qr9tPY43iKwsPw8xE8+EFsf/2cFZ5S3esXgpWgtSCtLNS41F+sKPA==}
    peerDependencies:
      react: ^16.8.0 || ^17.0.0 || ^18.0.0

  use-sync-external-store@1.2.2:
    resolution: {integrity: sha512-PElTlVMwpblvbNqQ82d2n6RjStvdSoNe9FG28kNfz3WiXilJm4DdNkEzRhCZuIDwY8U08WVihhGR5iRqAwfDiw==}
    peerDependencies:
      react: ^16.8.0 || ^17.0.0 || ^18.0.0

  usehooks-ts@3.1.0:
    resolution: {integrity: sha512-bBIa7yUyPhE1BCc0GmR96VU/15l/9gP1Ch5mYdLcFBaFGQsdmXkvjV0TtOqW1yUd6VjIwDunm+flSciCQXujiw==}
    engines: {node: '>=16.15.0'}
    peerDependencies:
      react: ^16.8.0  || ^17 || ^18

  util-deprecate@1.0.2:
    resolution: {integrity: sha512-EPD5q1uXyFxJpCrLnCc1nHnq3gOa6DZBocAIiI2TaSCA7VCJ1UJDMagCzIkXNsUYfD1daK//LTEQ8xiIbrHtcw==}

  uuid@8.3.2:
    resolution: {integrity: sha512-+NYs2QeMWy+GWFOEm9xnn6HCDp0l7QBD7ml8zLUmJ+93Q5NF0NocErnwkTkXVFNiX3/fpC6afS8Dhb/gz7R7eg==}
    hasBin: true

  uuid@9.0.1:
    resolution: {integrity: sha512-b+1eJOlsR9K8HJpow9Ok3fiWOWSIcIzXodvv0rQjVoOVNpWMpxf1wZNpt4y9h10odCNrqnYp1OBzRktckBe3sA==}
    hasBin: true

  uvu@0.5.6:
    resolution: {integrity: sha512-+g8ENReyr8YsOc6fv/NVJs2vFdHBnBNdfE49rshrTzDWOlUx4Gq7KOS2GD8eqhy2j+Ejq29+SbKH8yjkAqXqoA==}
    engines: {node: '>=8'}
    hasBin: true

  vaul@0.9.1:
    resolution: {integrity: sha512-fAhd7i4RNMinx+WEm6pF3nOl78DFkAazcN04ElLPFF9BMCNGbY/kou8UMhIcicm0rJCNePJP0Yyza60gGOD0Jw==}
    peerDependencies:
      react: ^16.8 || ^17.0 || ^18.0
      react-dom: ^16.8 || ^17.0 || ^18.0

  vfile-message@3.1.4:
    resolution: {integrity: sha512-fa0Z6P8HUrQN4BZaX05SIVXic+7kE3b05PWAtPuYP9QLHsLKYR7/AlLW3NtOrpXRLeawpDLMsVkmk5DG0NXgWw==}

  vfile@5.3.7:
    resolution: {integrity: sha512-r7qlzkgErKjobAmyNIkkSpizsFPYiUPuJb5pNW1RB4JcYVZhs4lIbVqk8XPk033CV/1z8ss5pkax8SuhGpcG8g==}

  victory-vendor@36.9.2:
    resolution: {integrity: sha512-PnpQQMuxlwYdocC8fIJqVXvkeViHYzotI+NJrCuav0ZYFoq912ZHBk3mCeuj+5/VpodOjPe1z0Fk2ihgzlXqjQ==}

  vue@3.4.30:
    resolution: {integrity: sha512-NcxtKCwkdf1zPsr7Y8+QlDBCGqxvjLXF2EX+yi76rV5rrz90Y6gK1cq0olIhdWGgrlhs9ElHuhi9t3+W5sG5Xw==}
    peerDependencies:
      typescript: '*'
    peerDependenciesMeta:
      typescript:
        optional: true

  w3c-keyname@2.2.8:
    resolution: {integrity: sha512-dpojBhNsCNN7T82Tm7k26A6G9ML3NkhDsnw9n/eoxSRlVBB4CEtIQ/KTCLI2Fwf3ataSXRhYFkQi3SlnFwPvPQ==}

  warning@4.0.3:
    resolution: {integrity: sha512-rpJyN222KWIvHJ/F53XSZv0Zl/accqHR8et1kpaMTD/fLCRxtV8iX8czMzY7sVZupTI3zcUTg8eycS2kNF9l6w==}

  web-vitals@4.2.0:
    resolution: {integrity: sha512-ohj72kbtVWCpKYMxcbJ+xaOBV3En76hW47j52dG+tEGG36LZQgfFw5yHl9xyjmosy3XUMn8d/GBUAy4YPM839w==}

  which@2.0.2:
    resolution: {integrity: sha512-BLI3Tl1TW3Pvl70l3yq3Y64i+awpwXqsGBYWkkqMtnbXgrMD+yj7rhW0kuEDxzJaYXGjEW5ogapKNMEKNMjibA==}
    engines: {node: '>= 8'}
    hasBin: true

  wrap-ansi@7.0.0:
    resolution: {integrity: sha512-YVGIj2kamLSTxw6NsZjoBxfSwsn0ycdesmc4p+Q21c5zPuZ1pl+NfxVdxPtdHvmNVOQ6XSYG4AUtyt/Fi7D16Q==}
    engines: {node: '>=10'}

  wrap-ansi@8.1.0:
    resolution: {integrity: sha512-si7QWI6zUMq56bESFvagtmzMdGOtoxfR+Sez11Mobfc7tm+VkUckk9bW2UeffTGVUbOksxmSw0AA2gs8g71NCQ==}
    engines: {node: '>=12'}

  wretch@2.9.0:
    resolution: {integrity: sha512-kKp1xWQO+Vh9I6RJq7Yers2KKrmF7LXB00c9knMDn3IdB7etcQOarrsHArpj1sZ1Dlav8ss6R1DuUpDSTqmQew==}
    engines: {node: '>=14'}

  yallist@4.0.0:
    resolution: {integrity: sha512-3wdGidZyq5PB084XLES5TpOSRA3wjXAlIWMhum2kRcv/41Sn2emQ0dycQW4uZXLejwKvg6EsvbdlVL+FYEct7A==}

  yaml@2.4.5:
    resolution: {integrity: sha512-aBx2bnqDzVOyNKfsysjA2ms5ZlnjSAW2eG3/L5G/CSujfjLJTJsEw1bGw8kCf04KodQWk1pxlGnZ56CRxiawmg==}
    engines: {node: '>= 14'}
    hasBin: true

  zod-to-json-schema@3.22.5:
    resolution: {integrity: sha512-+akaPo6a0zpVCCseDed504KBJUQpEW5QZw7RMneNmKw+fGaML1Z9tUNLnHHAC8x6dzVRO1eB2oEMyZRnuBZg7Q==}
    peerDependencies:
      zod: ^3.22.4

  zod@3.23.8:
    resolution: {integrity: sha512-XBx9AXhXktjUqnepgTiE5flcKIYWi/rme0Eaj+5Y0lftuGBq+jyRu/md4WnuxqgP1ubdpNCsYEYPxrzVHD8d6g==}

  zustand@4.5.2:
    resolution: {integrity: sha512-2cN1tPkDVkwCy5ickKrI7vijSjPksFRfqS6237NzT0vqSsztTNnQdHw9mmN7uBdk3gceVXU0a+21jFzFzAc9+g==}
    engines: {node: '>=12.7.0'}
    peerDependencies:
      '@types/react': '>=16.8'
      immer: '>=9.0.6'
      react: '>=16.8'
    peerDependenciesMeta:
      '@types/react':
        optional: true
      immer:
        optional: true
      react:
        optional: true

snapshots:

  '@ag-grid-community/styles@31.3.2': {}

  '@ai-sdk/provider-utils@0.0.16(zod@3.23.8)':
    dependencies:
      '@ai-sdk/provider': 0.0.10
      eventsource-parser: 1.1.2
      nanoid: 3.3.6
      secure-json-parse: 2.7.0
    optionalDependencies:
      zod: 3.23.8

  '@ai-sdk/provider@0.0.10':
    dependencies:
      json-schema: 0.4.0

  '@ai-sdk/react@0.0.10(react@18.3.1)(zod@3.23.8)':
    dependencies:
      '@ai-sdk/provider-utils': 0.0.16(zod@3.23.8)
      '@ai-sdk/ui-utils': 0.0.6(zod@3.23.8)
      swr: 2.2.0(react@18.3.1)
    optionalDependencies:
      react: 18.3.1
      zod: 3.23.8

  '@ai-sdk/solid@0.0.7(solid-js@1.8.17)(zod@3.23.8)':
    dependencies:
      '@ai-sdk/ui-utils': 0.0.6(zod@3.23.8)
      solid-swr-store: 0.10.7(solid-js@1.8.17)(swr-store@0.10.6)
      swr-store: 0.10.6
    optionalDependencies:
      solid-js: 1.8.17
    transitivePeerDependencies:
      - zod

  '@ai-sdk/svelte@0.0.8(svelte@4.2.18)(zod@3.23.8)':
    dependencies:
      '@ai-sdk/provider-utils': 0.0.16(zod@3.23.8)
      '@ai-sdk/ui-utils': 0.0.6(zod@3.23.8)
      sswr: 2.1.0(svelte@4.2.18)
    optionalDependencies:
      svelte: 4.2.18
    transitivePeerDependencies:
      - zod

  '@ai-sdk/ui-utils@0.0.6(zod@3.23.8)':
    dependencies:
      '@ai-sdk/provider-utils': 0.0.16(zod@3.23.8)
      secure-json-parse: 2.7.0
    optionalDependencies:
      zod: 3.23.8

  '@ai-sdk/vue@0.0.8(vue@3.4.30(typescript@5.5.2))(zod@3.23.8)':
    dependencies:
      '@ai-sdk/ui-utils': 0.0.6(zod@3.23.8)
      swrv: 1.0.4(vue@3.4.30(typescript@5.5.2))
    optionalDependencies:
      vue: 3.4.30(typescript@5.5.2)
    transitivePeerDependencies:
      - zod

  '@alloc/quick-lru@5.2.0': {}

  '@ampproject/remapping@2.3.0':
    dependencies:
      '@jridgewell/gen-mapping': 0.3.5
      '@jridgewell/trace-mapping': 0.3.25

  '@babel/helper-string-parser@7.24.7': {}

  '@babel/helper-validator-identifier@7.24.7': {}

  '@babel/parser@7.24.7':
    dependencies:
      '@babel/types': 7.24.7

  '@babel/runtime@7.24.7':
    dependencies:
      regenerator-runtime: 0.14.1

  '@babel/types@7.24.7':
    dependencies:
      '@babel/helper-string-parser': 7.24.7
      '@babel/helper-validator-identifier': 7.24.7
      to-fast-properties: 2.0.0

  '@biomejs/biome@1.9.4':
    optionalDependencies:
      '@biomejs/cli-darwin-arm64': 1.9.4
      '@biomejs/cli-darwin-x64': 1.9.4
      '@biomejs/cli-linux-arm64': 1.9.4
      '@biomejs/cli-linux-arm64-musl': 1.9.4
      '@biomejs/cli-linux-x64': 1.9.4
      '@biomejs/cli-linux-x64-musl': 1.9.4
      '@biomejs/cli-win32-arm64': 1.9.4
      '@biomejs/cli-win32-x64': 1.9.4

  '@biomejs/cli-darwin-arm64@1.9.4':
    optional: true

  '@biomejs/cli-darwin-x64@1.9.4':
    optional: true

  '@biomejs/cli-linux-arm64-musl@1.9.4':
    optional: true

  '@biomejs/cli-linux-arm64@1.9.4':
    optional: true

  '@biomejs/cli-linux-x64-musl@1.9.4':
    optional: true

  '@biomejs/cli-linux-x64@1.9.4':
    optional: true

  '@biomejs/cli-win32-arm64@1.9.4':
    optional: true

  '@biomejs/cli-win32-x64@1.9.4':
    optional: true

  '@cfcs/core@0.0.6':
    dependencies:
      '@egjs/component': 3.0.5

  '@codemirror/autocomplete@6.16.3(@codemirror/language@6.10.2)(@codemirror/state@6.4.1)(@codemirror/view@6.28.2)(@lezer/common@1.2.1)':
    dependencies:
      '@codemirror/language': 6.10.2
      '@codemirror/state': 6.4.1
      '@codemirror/view': 6.28.2
      '@lezer/common': 1.2.1

  '@codemirror/commands@6.6.0':
    dependencies:
      '@codemirror/language': 6.10.2
      '@codemirror/state': 6.4.1
      '@codemirror/view': 6.28.2
      '@lezer/common': 1.2.1

  '@codemirror/lang-sql@6.7.0(@codemirror/view@6.28.2)':
    dependencies:
      '@codemirror/autocomplete': 6.16.3(@codemirror/language@6.10.2)(@codemirror/state@6.4.1)(@codemirror/view@6.28.2)(@lezer/common@1.2.1)
      '@codemirror/language': 6.10.2
      '@codemirror/state': 6.4.1
      '@lezer/common': 1.2.1
      '@lezer/highlight': 1.2.0
      '@lezer/lr': 1.4.1
    transitivePeerDependencies:
      - '@codemirror/view'

  '@codemirror/language@6.10.2':
    dependencies:
      '@codemirror/state': 6.4.1
      '@codemirror/view': 6.28.2
      '@lezer/common': 1.2.1
      '@lezer/highlight': 1.2.0
      '@lezer/lr': 1.4.1
      style-mod: 4.1.2

  '@codemirror/lint@6.8.1':
    dependencies:
      '@codemirror/state': 6.4.1
      '@codemirror/view': 6.28.2
      crelt: 1.0.6

  '@codemirror/search@6.5.6':
    dependencies:
      '@codemirror/state': 6.4.1
      '@codemirror/view': 6.28.2
      crelt: 1.0.6

  '@codemirror/state@6.4.1': {}

  '@codemirror/theme-one-dark@6.1.2':
    dependencies:
      '@codemirror/language': 6.10.2
      '@codemirror/state': 6.4.1
      '@codemirror/view': 6.28.2
      '@lezer/highlight': 1.2.0

  '@codemirror/view@6.28.2':
    dependencies:
      '@codemirror/state': 6.4.1
      style-mod: 4.1.2
      w3c-keyname: 2.2.8

  '@dagrejs/dagre@1.1.2':
    dependencies:
      '@dagrejs/graphlib': 2.2.2

  '@dagrejs/graphlib@2.2.2': {}

  '@daybrush/utils@1.13.0': {}

  '@egjs/agent@2.4.3': {}

  '@egjs/children-differ@1.0.1':
    dependencies:
      '@egjs/list-differ': 1.0.1

  '@egjs/component@3.0.5': {}

  '@egjs/list-differ@1.0.1': {}

  '@floating-ui/core@1.6.3':
    dependencies:
      '@floating-ui/utils': 0.2.3

  '@floating-ui/dom@1.6.6':
    dependencies:
      '@floating-ui/core': 1.6.3
      '@floating-ui/utils': 0.2.3

  '@floating-ui/react-dom@2.1.1(react-dom@18.3.1(react@18.3.1))(react@18.3.1)':
    dependencies:
      '@floating-ui/dom': 1.6.6
      react: 18.3.1
      react-dom: 18.3.1(react@18.3.1)

  '@floating-ui/utils@0.2.3': {}

  '@hookform/resolvers@3.6.0(react-hook-form@7.52.0(react@18.3.1))':
    dependencies:
      react-hook-form: 7.52.0(react@18.3.1)

  '@isaacs/cliui@8.0.2':
    dependencies:
      string-width: 5.1.2
      string-width-cjs: string-width@4.2.3
      strip-ansi: 7.1.0
      strip-ansi-cjs: strip-ansi@6.0.1
      wrap-ansi: 8.1.0
      wrap-ansi-cjs: wrap-ansi@7.0.0

  '@jridgewell/gen-mapping@0.3.5':
    dependencies:
      '@jridgewell/set-array': 1.2.1
      '@jridgewell/sourcemap-codec': 1.4.15
      '@jridgewell/trace-mapping': 0.3.25

  '@jridgewell/resolve-uri@3.1.2': {}

  '@jridgewell/set-array@1.2.1': {}

  '@jridgewell/sourcemap-codec@1.4.15': {}

  '@jridgewell/trace-mapping@0.3.25':
    dependencies:
      '@jridgewell/resolve-uri': 3.1.2
      '@jridgewell/sourcemap-codec': 1.4.15

  '@juggle/resize-observer@3.4.0': {}

  '@lezer/common@1.2.1': {}

  '@lezer/highlight@1.2.0':
    dependencies:
      '@lezer/common': 1.2.1

  '@lezer/lr@1.4.1':
    dependencies:
      '@lezer/common': 1.2.1

  '@monaco-editor/loader@1.4.0(monaco-editor@0.52.0)':
    dependencies:
      monaco-editor: 0.52.0
      state-local: 1.0.7

  '@monaco-editor/react@4.6.0(monaco-editor@0.52.0)(react-dom@18.3.1(react@18.3.1))(react@18.3.1)':
    dependencies:
      '@monaco-editor/loader': 1.4.0(monaco-editor@0.52.0)
      monaco-editor: 0.52.0
      react: 18.3.1
      react-dom: 18.3.1(react@18.3.1)

  '@next/env@14.1.4': {}

  '@next/swc-darwin-arm64@14.1.4':
    optional: true

  '@next/swc-darwin-x64@14.1.4':
    optional: true

  '@next/swc-linux-arm64-gnu@14.1.4':
    optional: true

  '@next/swc-linux-arm64-musl@14.1.4':
    optional: true

  '@next/swc-linux-x64-gnu@14.1.4':
    optional: true

  '@next/swc-linux-x64-musl@14.1.4':
    optional: true

  '@next/swc-win32-arm64-msvc@14.1.4':
    optional: true

  '@next/swc-win32-ia32-msvc@14.1.4':
    optional: true

  '@next/swc-win32-x64-msvc@14.1.4':
    optional: true

  '@nodelib/fs.scandir@2.1.5':
    dependencies:
      '@nodelib/fs.stat': 2.0.5
      run-parallel: 1.2.0

  '@nodelib/fs.stat@2.0.5': {}

  '@nodelib/fs.walk@1.2.8':
    dependencies:
      '@nodelib/fs.scandir': 2.1.5
      fastq: 1.17.1

  '@panva/hkdf@1.2.1': {}

  '@pkgjs/parseargs@0.11.0':
    optional: true

  '@popperjs/core@2.11.8': {}

  '@radix-ui/number@1.1.0': {}

  '@radix-ui/primitive@1.0.0':
    dependencies:
      '@babel/runtime': 7.24.7

  '@radix-ui/primitive@1.0.1':
    dependencies:
      '@babel/runtime': 7.24.7

  '@radix-ui/primitive@1.1.0': {}

  '@radix-ui/react-accordion@1.2.0(@types/react-dom@18.3.0)(@types/react@18.3.3)(react-dom@18.3.1(react@18.3.1))(react@18.3.1)':
    dependencies:
      '@radix-ui/primitive': 1.1.0
      '@radix-ui/react-collapsible': 1.1.0(@types/react-dom@18.3.0)(@types/react@18.3.3)(react-dom@18.3.1(react@18.3.1))(react@18.3.1)
      '@radix-ui/react-collection': 1.1.0(@types/react-dom@18.3.0)(@types/react@18.3.3)(react-dom@18.3.1(react@18.3.1))(react@18.3.1)
      '@radix-ui/react-compose-refs': 1.1.0(@types/react@18.3.3)(react@18.3.1)
      '@radix-ui/react-context': 1.1.0(@types/react@18.3.3)(react@18.3.1)
      '@radix-ui/react-direction': 1.1.0(@types/react@18.3.3)(react@18.3.1)
      '@radix-ui/react-id': 1.1.0(@types/react@18.3.3)(react@18.3.1)
      '@radix-ui/react-primitive': 2.0.0(@types/react-dom@18.3.0)(@types/react@18.3.3)(react-dom@18.3.1(react@18.3.1))(react@18.3.1)
      '@radix-ui/react-use-controllable-state': 1.1.0(@types/react@18.3.3)(react@18.3.1)
      react: 18.3.1
      react-dom: 18.3.1(react@18.3.1)
    optionalDependencies:
      '@types/react': 18.3.3
      '@types/react-dom': 18.3.0

  '@radix-ui/react-alert-dialog@1.1.1(@types/react-dom@18.3.0)(@types/react@18.3.3)(react-dom@18.3.1(react@18.3.1))(react@18.3.1)':
    dependencies:
      '@radix-ui/primitive': 1.1.0
      '@radix-ui/react-compose-refs': 1.1.0(@types/react@18.3.3)(react@18.3.1)
      '@radix-ui/react-context': 1.1.0(@types/react@18.3.3)(react@18.3.1)
      '@radix-ui/react-dialog': 1.1.1(@types/react-dom@18.3.0)(@types/react@18.3.3)(react-dom@18.3.1(react@18.3.1))(react@18.3.1)
      '@radix-ui/react-primitive': 2.0.0(@types/react-dom@18.3.0)(@types/react@18.3.3)(react-dom@18.3.1(react@18.3.1))(react@18.3.1)
      '@radix-ui/react-slot': 1.1.0(@types/react@18.3.3)(react@18.3.1)
      react: 18.3.1
      react-dom: 18.3.1(react@18.3.1)
    optionalDependencies:
      '@types/react': 18.3.3
      '@types/react-dom': 18.3.0

  '@radix-ui/react-arrow@1.1.0(@types/react-dom@18.3.0)(@types/react@18.3.3)(react-dom@18.3.1(react@18.3.1))(react@18.3.1)':
    dependencies:
      '@radix-ui/react-primitive': 2.0.0(@types/react-dom@18.3.0)(@types/react@18.3.3)(react-dom@18.3.1(react@18.3.1))(react@18.3.1)
      react: 18.3.1
      react-dom: 18.3.1(react@18.3.1)
    optionalDependencies:
      '@types/react': 18.3.3
      '@types/react-dom': 18.3.0

  '@radix-ui/react-avatar@1.1.0(@types/react-dom@18.3.0)(@types/react@18.3.3)(react-dom@18.3.1(react@18.3.1))(react@18.3.1)':
    dependencies:
      '@radix-ui/react-context': 1.1.0(@types/react@18.3.3)(react@18.3.1)
      '@radix-ui/react-primitive': 2.0.0(@types/react-dom@18.3.0)(@types/react@18.3.3)(react-dom@18.3.1(react@18.3.1))(react@18.3.1)
      '@radix-ui/react-use-callback-ref': 1.1.0(@types/react@18.3.3)(react@18.3.1)
      '@radix-ui/react-use-layout-effect': 1.1.0(@types/react@18.3.3)(react@18.3.1)
      react: 18.3.1
      react-dom: 18.3.1(react@18.3.1)
    optionalDependencies:
      '@types/react': 18.3.3
      '@types/react-dom': 18.3.0

  '@radix-ui/react-checkbox@1.1.0(@types/react-dom@18.3.0)(@types/react@18.3.3)(react-dom@18.3.1(react@18.3.1))(react@18.3.1)':
    dependencies:
      '@radix-ui/primitive': 1.1.0
      '@radix-ui/react-compose-refs': 1.1.0(@types/react@18.3.3)(react@18.3.1)
      '@radix-ui/react-context': 1.1.0(@types/react@18.3.3)(react@18.3.1)
      '@radix-ui/react-presence': 1.1.0(@types/react-dom@18.3.0)(@types/react@18.3.3)(react-dom@18.3.1(react@18.3.1))(react@18.3.1)
      '@radix-ui/react-primitive': 2.0.0(@types/react-dom@18.3.0)(@types/react@18.3.3)(react-dom@18.3.1(react@18.3.1))(react@18.3.1)
      '@radix-ui/react-use-controllable-state': 1.1.0(@types/react@18.3.3)(react@18.3.1)
      '@radix-ui/react-use-previous': 1.1.0(@types/react@18.3.3)(react@18.3.1)
      '@radix-ui/react-use-size': 1.1.0(@types/react@18.3.3)(react@18.3.1)
      react: 18.3.1
      react-dom: 18.3.1(react@18.3.1)
    optionalDependencies:
      '@types/react': 18.3.3
      '@types/react-dom': 18.3.0

  '@radix-ui/react-collapsible@1.1.0(@types/react-dom@18.3.0)(@types/react@18.3.3)(react-dom@18.3.1(react@18.3.1))(react@18.3.1)':
    dependencies:
      '@radix-ui/primitive': 1.1.0
      '@radix-ui/react-compose-refs': 1.1.0(@types/react@18.3.3)(react@18.3.1)
      '@radix-ui/react-context': 1.1.0(@types/react@18.3.3)(react@18.3.1)
      '@radix-ui/react-id': 1.1.0(@types/react@18.3.3)(react@18.3.1)
      '@radix-ui/react-presence': 1.1.0(@types/react-dom@18.3.0)(@types/react@18.3.3)(react-dom@18.3.1(react@18.3.1))(react@18.3.1)
      '@radix-ui/react-primitive': 2.0.0(@types/react-dom@18.3.0)(@types/react@18.3.3)(react-dom@18.3.1(react@18.3.1))(react@18.3.1)
      '@radix-ui/react-use-controllable-state': 1.1.0(@types/react@18.3.3)(react@18.3.1)
      '@radix-ui/react-use-layout-effect': 1.1.0(@types/react@18.3.3)(react@18.3.1)
      react: 18.3.1
      react-dom: 18.3.1(react@18.3.1)
    optionalDependencies:
      '@types/react': 18.3.3
      '@types/react-dom': 18.3.0

  '@radix-ui/react-collection@1.1.0(@types/react-dom@18.3.0)(@types/react@18.3.3)(react-dom@18.3.1(react@18.3.1))(react@18.3.1)':
    dependencies:
      '@radix-ui/react-compose-refs': 1.1.0(@types/react@18.3.3)(react@18.3.1)
      '@radix-ui/react-context': 1.1.0(@types/react@18.3.3)(react@18.3.1)
      '@radix-ui/react-primitive': 2.0.0(@types/react-dom@18.3.0)(@types/react@18.3.3)(react-dom@18.3.1(react@18.3.1))(react@18.3.1)
      '@radix-ui/react-slot': 1.1.0(@types/react@18.3.3)(react@18.3.1)
      react: 18.3.1
      react-dom: 18.3.1(react@18.3.1)
    optionalDependencies:
      '@types/react': 18.3.3
      '@types/react-dom': 18.3.0

  '@radix-ui/react-compose-refs@1.0.0(react@18.3.1)':
    dependencies:
      '@babel/runtime': 7.24.7
      react: 18.3.1

  '@radix-ui/react-compose-refs@1.0.1(@types/react@18.3.3)(react@18.3.1)':
    dependencies:
      '@babel/runtime': 7.24.7
      react: 18.3.1
    optionalDependencies:
      '@types/react': 18.3.3

  '@radix-ui/react-compose-refs@1.1.0(@types/react@18.3.3)(react@18.3.1)':
    dependencies:
      react: 18.3.1
    optionalDependencies:
      '@types/react': 18.3.3

  '@radix-ui/react-context-menu@2.2.2(@types/react-dom@18.3.0)(@types/react@18.3.3)(react-dom@18.3.1(react@18.3.1))(react@18.3.1)':
    dependencies:
      '@radix-ui/primitive': 1.1.0
      '@radix-ui/react-context': 1.1.1(@types/react@18.3.3)(react@18.3.1)
      '@radix-ui/react-menu': 2.1.2(@types/react-dom@18.3.0)(@types/react@18.3.3)(react-dom@18.3.1(react@18.3.1))(react@18.3.1)
      '@radix-ui/react-primitive': 2.0.0(@types/react-dom@18.3.0)(@types/react@18.3.3)(react-dom@18.3.1(react@18.3.1))(react@18.3.1)
      '@radix-ui/react-use-callback-ref': 1.1.0(@types/react@18.3.3)(react@18.3.1)
      '@radix-ui/react-use-controllable-state': 1.1.0(@types/react@18.3.3)(react@18.3.1)
      react: 18.3.1
      react-dom: 18.3.1(react@18.3.1)
    optionalDependencies:
      '@types/react': 18.3.3
      '@types/react-dom': 18.3.0

  '@radix-ui/react-context@1.0.0(react@18.3.1)':
    dependencies:
      '@babel/runtime': 7.24.7
      react: 18.3.1

  '@radix-ui/react-context@1.0.1(@types/react@18.3.3)(react@18.3.1)':
    dependencies:
      '@babel/runtime': 7.24.7
      react: 18.3.1
    optionalDependencies:
      '@types/react': 18.3.3

  '@radix-ui/react-context@1.1.0(@types/react@18.3.3)(react@18.3.1)':
    dependencies:
      react: 18.3.1
    optionalDependencies:
      '@types/react': 18.3.3

  '@radix-ui/react-context@1.1.1(@types/react@18.3.3)(react@18.3.1)':
    dependencies:
      react: 18.3.1
    optionalDependencies:
      '@types/react': 18.3.3

  '@radix-ui/react-dialog@1.0.0(@types/react@18.3.3)(react-dom@18.3.1(react@18.3.1))(react@18.3.1)':
    dependencies:
      '@babel/runtime': 7.24.7
      '@radix-ui/primitive': 1.0.0
      '@radix-ui/react-compose-refs': 1.0.0(react@18.3.1)
      '@radix-ui/react-context': 1.0.0(react@18.3.1)
      '@radix-ui/react-dismissable-layer': 1.0.0(react-dom@18.3.1(react@18.3.1))(react@18.3.1)
      '@radix-ui/react-focus-guards': 1.0.0(react@18.3.1)
      '@radix-ui/react-focus-scope': 1.0.0(react-dom@18.3.1(react@18.3.1))(react@18.3.1)
      '@radix-ui/react-id': 1.0.0(react@18.3.1)
      '@radix-ui/react-portal': 1.0.0(react-dom@18.3.1(react@18.3.1))(react@18.3.1)
      '@radix-ui/react-presence': 1.0.0(react-dom@18.3.1(react@18.3.1))(react@18.3.1)
      '@radix-ui/react-primitive': 1.0.0(react-dom@18.3.1(react@18.3.1))(react@18.3.1)
      '@radix-ui/react-slot': 1.0.0(react@18.3.1)
      '@radix-ui/react-use-controllable-state': 1.0.0(react@18.3.1)
      aria-hidden: 1.2.4
      react: 18.3.1
      react-dom: 18.3.1(react@18.3.1)
      react-remove-scroll: 2.5.4(@types/react@18.3.3)(react@18.3.1)
    transitivePeerDependencies:
      - '@types/react'

  '@radix-ui/react-dialog@1.0.5(@types/react-dom@18.3.0)(@types/react@18.3.3)(react-dom@18.3.1(react@18.3.1))(react@18.3.1)':
    dependencies:
      '@babel/runtime': 7.24.7
      '@radix-ui/primitive': 1.0.1
      '@radix-ui/react-compose-refs': 1.0.1(@types/react@18.3.3)(react@18.3.1)
      '@radix-ui/react-context': 1.0.1(@types/react@18.3.3)(react@18.3.1)
      '@radix-ui/react-dismissable-layer': 1.0.5(@types/react-dom@18.3.0)(@types/react@18.3.3)(react-dom@18.3.1(react@18.3.1))(react@18.3.1)
      '@radix-ui/react-focus-guards': 1.0.1(@types/react@18.3.3)(react@18.3.1)
      '@radix-ui/react-focus-scope': 1.0.4(@types/react-dom@18.3.0)(@types/react@18.3.3)(react-dom@18.3.1(react@18.3.1))(react@18.3.1)
      '@radix-ui/react-id': 1.0.1(@types/react@18.3.3)(react@18.3.1)
      '@radix-ui/react-portal': 1.0.4(@types/react-dom@18.3.0)(@types/react@18.3.3)(react-dom@18.3.1(react@18.3.1))(react@18.3.1)
      '@radix-ui/react-presence': 1.0.1(@types/react-dom@18.3.0)(@types/react@18.3.3)(react-dom@18.3.1(react@18.3.1))(react@18.3.1)
      '@radix-ui/react-primitive': 1.0.3(@types/react-dom@18.3.0)(@types/react@18.3.3)(react-dom@18.3.1(react@18.3.1))(react@18.3.1)
      '@radix-ui/react-slot': 1.0.2(@types/react@18.3.3)(react@18.3.1)
      '@radix-ui/react-use-controllable-state': 1.0.1(@types/react@18.3.3)(react@18.3.1)
      aria-hidden: 1.2.4
      react: 18.3.1
      react-dom: 18.3.1(react@18.3.1)
      react-remove-scroll: 2.5.5(@types/react@18.3.3)(react@18.3.1)
    optionalDependencies:
      '@types/react': 18.3.3
      '@types/react-dom': 18.3.0

  '@radix-ui/react-dialog@1.1.1(@types/react-dom@18.3.0)(@types/react@18.3.3)(react-dom@18.3.1(react@18.3.1))(react@18.3.1)':
    dependencies:
      '@radix-ui/primitive': 1.1.0
      '@radix-ui/react-compose-refs': 1.1.0(@types/react@18.3.3)(react@18.3.1)
      '@radix-ui/react-context': 1.1.0(@types/react@18.3.3)(react@18.3.1)
      '@radix-ui/react-dismissable-layer': 1.1.0(@types/react-dom@18.3.0)(@types/react@18.3.3)(react-dom@18.3.1(react@18.3.1))(react@18.3.1)
      '@radix-ui/react-focus-guards': 1.1.0(@types/react@18.3.3)(react@18.3.1)
      '@radix-ui/react-focus-scope': 1.1.0(@types/react-dom@18.3.0)(@types/react@18.3.3)(react-dom@18.3.1(react@18.3.1))(react@18.3.1)
      '@radix-ui/react-id': 1.1.0(@types/react@18.3.3)(react@18.3.1)
      '@radix-ui/react-portal': 1.1.1(@types/react-dom@18.3.0)(@types/react@18.3.3)(react-dom@18.3.1(react@18.3.1))(react@18.3.1)
      '@radix-ui/react-presence': 1.1.0(@types/react-dom@18.3.0)(@types/react@18.3.3)(react-dom@18.3.1(react@18.3.1))(react@18.3.1)
      '@radix-ui/react-primitive': 2.0.0(@types/react-dom@18.3.0)(@types/react@18.3.3)(react-dom@18.3.1(react@18.3.1))(react@18.3.1)
      '@radix-ui/react-slot': 1.1.0(@types/react@18.3.3)(react@18.3.1)
      '@radix-ui/react-use-controllable-state': 1.1.0(@types/react@18.3.3)(react@18.3.1)
      aria-hidden: 1.2.4
      react: 18.3.1
      react-dom: 18.3.1(react@18.3.1)
      react-remove-scroll: 2.5.7(@types/react@18.3.3)(react@18.3.1)
    optionalDependencies:
      '@types/react': 18.3.3
      '@types/react-dom': 18.3.0

  '@radix-ui/react-direction@1.1.0(@types/react@18.3.3)(react@18.3.1)':
    dependencies:
      react: 18.3.1
    optionalDependencies:
      '@types/react': 18.3.3

  '@radix-ui/react-dismissable-layer@1.0.0(react-dom@18.3.1(react@18.3.1))(react@18.3.1)':
    dependencies:
      '@babel/runtime': 7.24.7
      '@radix-ui/primitive': 1.0.0
      '@radix-ui/react-compose-refs': 1.0.0(react@18.3.1)
      '@radix-ui/react-primitive': 1.0.0(react-dom@18.3.1(react@18.3.1))(react@18.3.1)
      '@radix-ui/react-use-callback-ref': 1.0.0(react@18.3.1)
      '@radix-ui/react-use-escape-keydown': 1.0.0(react@18.3.1)
      react: 18.3.1
      react-dom: 18.3.1(react@18.3.1)

  '@radix-ui/react-dismissable-layer@1.0.5(@types/react-dom@18.3.0)(@types/react@18.3.3)(react-dom@18.3.1(react@18.3.1))(react@18.3.1)':
    dependencies:
      '@babel/runtime': 7.24.7
      '@radix-ui/primitive': 1.0.1
      '@radix-ui/react-compose-refs': 1.0.1(@types/react@18.3.3)(react@18.3.1)
      '@radix-ui/react-primitive': 1.0.3(@types/react-dom@18.3.0)(@types/react@18.3.3)(react-dom@18.3.1(react@18.3.1))(react@18.3.1)
      '@radix-ui/react-use-callback-ref': 1.0.1(@types/react@18.3.3)(react@18.3.1)
      '@radix-ui/react-use-escape-keydown': 1.0.3(@types/react@18.3.3)(react@18.3.1)
      react: 18.3.1
      react-dom: 18.3.1(react@18.3.1)
    optionalDependencies:
      '@types/react': 18.3.3
      '@types/react-dom': 18.3.0

  '@radix-ui/react-dismissable-layer@1.1.0(@types/react-dom@18.3.0)(@types/react@18.3.3)(react-dom@18.3.1(react@18.3.1))(react@18.3.1)':
    dependencies:
      '@radix-ui/primitive': 1.1.0
      '@radix-ui/react-compose-refs': 1.1.0(@types/react@18.3.3)(react@18.3.1)
      '@radix-ui/react-primitive': 2.0.0(@types/react-dom@18.3.0)(@types/react@18.3.3)(react-dom@18.3.1(react@18.3.1))(react@18.3.1)
      '@radix-ui/react-use-callback-ref': 1.1.0(@types/react@18.3.3)(react@18.3.1)
      '@radix-ui/react-use-escape-keydown': 1.1.0(@types/react@18.3.3)(react@18.3.1)
      react: 18.3.1
      react-dom: 18.3.1(react@18.3.1)
    optionalDependencies:
      '@types/react': 18.3.3
      '@types/react-dom': 18.3.0

  '@radix-ui/react-dismissable-layer@1.1.1(@types/react-dom@18.3.0)(@types/react@18.3.3)(react-dom@18.3.1(react@18.3.1))(react@18.3.1)':
    dependencies:
      '@radix-ui/primitive': 1.1.0
      '@radix-ui/react-compose-refs': 1.1.0(@types/react@18.3.3)(react@18.3.1)
      '@radix-ui/react-primitive': 2.0.0(@types/react-dom@18.3.0)(@types/react@18.3.3)(react-dom@18.3.1(react@18.3.1))(react@18.3.1)
      '@radix-ui/react-use-callback-ref': 1.1.0(@types/react@18.3.3)(react@18.3.1)
      '@radix-ui/react-use-escape-keydown': 1.1.0(@types/react@18.3.3)(react@18.3.1)
      react: 18.3.1
      react-dom: 18.3.1(react@18.3.1)
    optionalDependencies:
      '@types/react': 18.3.3
      '@types/react-dom': 18.3.0

  '@radix-ui/react-dropdown-menu@2.1.1(@types/react-dom@18.3.0)(@types/react@18.3.3)(react-dom@18.3.1(react@18.3.1))(react@18.3.1)':
    dependencies:
      '@radix-ui/primitive': 1.1.0
      '@radix-ui/react-compose-refs': 1.1.0(@types/react@18.3.3)(react@18.3.1)
      '@radix-ui/react-context': 1.1.0(@types/react@18.3.3)(react@18.3.1)
      '@radix-ui/react-id': 1.1.0(@types/react@18.3.3)(react@18.3.1)
      '@radix-ui/react-menu': 2.1.1(@types/react-dom@18.3.0)(@types/react@18.3.3)(react-dom@18.3.1(react@18.3.1))(react@18.3.1)
      '@radix-ui/react-primitive': 2.0.0(@types/react-dom@18.3.0)(@types/react@18.3.3)(react-dom@18.3.1(react@18.3.1))(react@18.3.1)
      '@radix-ui/react-use-controllable-state': 1.1.0(@types/react@18.3.3)(react@18.3.1)
      react: 18.3.1
      react-dom: 18.3.1(react@18.3.1)
    optionalDependencies:
      '@types/react': 18.3.3
      '@types/react-dom': 18.3.0

  '@radix-ui/react-focus-guards@1.0.0(react@18.3.1)':
    dependencies:
      '@babel/runtime': 7.24.7
      react: 18.3.1

  '@radix-ui/react-focus-guards@1.0.1(@types/react@18.3.3)(react@18.3.1)':
    dependencies:
      '@babel/runtime': 7.24.7
      react: 18.3.1
    optionalDependencies:
      '@types/react': 18.3.3

  '@radix-ui/react-focus-guards@1.1.0(@types/react@18.3.3)(react@18.3.1)':
    dependencies:
      react: 18.3.1
    optionalDependencies:
      '@types/react': 18.3.3

  '@radix-ui/react-focus-guards@1.1.1(@types/react@18.3.3)(react@18.3.1)':
    dependencies:
      react: 18.3.1
    optionalDependencies:
      '@types/react': 18.3.3

  '@radix-ui/react-focus-scope@1.0.0(react-dom@18.3.1(react@18.3.1))(react@18.3.1)':
    dependencies:
      '@babel/runtime': 7.24.7
      '@radix-ui/react-compose-refs': 1.0.0(react@18.3.1)
      '@radix-ui/react-primitive': 1.0.0(react-dom@18.3.1(react@18.3.1))(react@18.3.1)
      '@radix-ui/react-use-callback-ref': 1.0.0(react@18.3.1)
      react: 18.3.1
      react-dom: 18.3.1(react@18.3.1)

  '@radix-ui/react-focus-scope@1.0.4(@types/react-dom@18.3.0)(@types/react@18.3.3)(react-dom@18.3.1(react@18.3.1))(react@18.3.1)':
    dependencies:
      '@babel/runtime': 7.24.7
      '@radix-ui/react-compose-refs': 1.0.1(@types/react@18.3.3)(react@18.3.1)
      '@radix-ui/react-primitive': 1.0.3(@types/react-dom@18.3.0)(@types/react@18.3.3)(react-dom@18.3.1(react@18.3.1))(react@18.3.1)
      '@radix-ui/react-use-callback-ref': 1.0.1(@types/react@18.3.3)(react@18.3.1)
      react: 18.3.1
      react-dom: 18.3.1(react@18.3.1)
    optionalDependencies:
      '@types/react': 18.3.3
      '@types/react-dom': 18.3.0

  '@radix-ui/react-focus-scope@1.1.0(@types/react-dom@18.3.0)(@types/react@18.3.3)(react-dom@18.3.1(react@18.3.1))(react@18.3.1)':
    dependencies:
      '@radix-ui/react-compose-refs': 1.1.0(@types/react@18.3.3)(react@18.3.1)
      '@radix-ui/react-primitive': 2.0.0(@types/react-dom@18.3.0)(@types/react@18.3.3)(react-dom@18.3.1(react@18.3.1))(react@18.3.1)
      '@radix-ui/react-use-callback-ref': 1.1.0(@types/react@18.3.3)(react@18.3.1)
      react: 18.3.1
      react-dom: 18.3.1(react@18.3.1)
    optionalDependencies:
      '@types/react': 18.3.3
      '@types/react-dom': 18.3.0

  '@radix-ui/react-icons@1.3.0(react@18.3.1)':
    dependencies:
      react: 18.3.1

  '@radix-ui/react-id@1.0.0(react@18.3.1)':
    dependencies:
      '@babel/runtime': 7.24.7
      '@radix-ui/react-use-layout-effect': 1.0.0(react@18.3.1)
      react: 18.3.1

  '@radix-ui/react-id@1.0.1(@types/react@18.3.3)(react@18.3.1)':
    dependencies:
      '@babel/runtime': 7.24.7
      '@radix-ui/react-use-layout-effect': 1.0.1(@types/react@18.3.3)(react@18.3.1)
      react: 18.3.1
    optionalDependencies:
      '@types/react': 18.3.3

  '@radix-ui/react-id@1.1.0(@types/react@18.3.3)(react@18.3.1)':
    dependencies:
      '@radix-ui/react-use-layout-effect': 1.1.0(@types/react@18.3.3)(react@18.3.1)
      react: 18.3.1
    optionalDependencies:
      '@types/react': 18.3.3

  '@radix-ui/react-label@2.1.0(@types/react-dom@18.3.0)(@types/react@18.3.3)(react-dom@18.3.1(react@18.3.1))(react@18.3.1)':
    dependencies:
      '@radix-ui/react-primitive': 2.0.0(@types/react-dom@18.3.0)(@types/react@18.3.3)(react-dom@18.3.1(react@18.3.1))(react@18.3.1)
      react: 18.3.1
      react-dom: 18.3.1(react@18.3.1)
    optionalDependencies:
      '@types/react': 18.3.3
      '@types/react-dom': 18.3.0

  '@radix-ui/react-menu@2.1.1(@types/react-dom@18.3.0)(@types/react@18.3.3)(react-dom@18.3.1(react@18.3.1))(react@18.3.1)':
    dependencies:
      '@radix-ui/primitive': 1.1.0
      '@radix-ui/react-collection': 1.1.0(@types/react-dom@18.3.0)(@types/react@18.3.3)(react-dom@18.3.1(react@18.3.1))(react@18.3.1)
      '@radix-ui/react-compose-refs': 1.1.0(@types/react@18.3.3)(react@18.3.1)
      '@radix-ui/react-context': 1.1.0(@types/react@18.3.3)(react@18.3.1)
      '@radix-ui/react-direction': 1.1.0(@types/react@18.3.3)(react@18.3.1)
      '@radix-ui/react-dismissable-layer': 1.1.0(@types/react-dom@18.3.0)(@types/react@18.3.3)(react-dom@18.3.1(react@18.3.1))(react@18.3.1)
      '@radix-ui/react-focus-guards': 1.1.0(@types/react@18.3.3)(react@18.3.1)
      '@radix-ui/react-focus-scope': 1.1.0(@types/react-dom@18.3.0)(@types/react@18.3.3)(react-dom@18.3.1(react@18.3.1))(react@18.3.1)
      '@radix-ui/react-id': 1.1.0(@types/react@18.3.3)(react@18.3.1)
      '@radix-ui/react-popper': 1.2.0(@types/react-dom@18.3.0)(@types/react@18.3.3)(react-dom@18.3.1(react@18.3.1))(react@18.3.1)
      '@radix-ui/react-portal': 1.1.1(@types/react-dom@18.3.0)(@types/react@18.3.3)(react-dom@18.3.1(react@18.3.1))(react@18.3.1)
      '@radix-ui/react-presence': 1.1.0(@types/react-dom@18.3.0)(@types/react@18.3.3)(react-dom@18.3.1(react@18.3.1))(react@18.3.1)
      '@radix-ui/react-primitive': 2.0.0(@types/react-dom@18.3.0)(@types/react@18.3.3)(react-dom@18.3.1(react@18.3.1))(react@18.3.1)
      '@radix-ui/react-roving-focus': 1.1.0(@types/react-dom@18.3.0)(@types/react@18.3.3)(react-dom@18.3.1(react@18.3.1))(react@18.3.1)
      '@radix-ui/react-slot': 1.1.0(@types/react@18.3.3)(react@18.3.1)
      '@radix-ui/react-use-callback-ref': 1.1.0(@types/react@18.3.3)(react@18.3.1)
      aria-hidden: 1.2.4
      react: 18.3.1
      react-dom: 18.3.1(react@18.3.1)
      react-remove-scroll: 2.5.7(@types/react@18.3.3)(react@18.3.1)
    optionalDependencies:
      '@types/react': 18.3.3
      '@types/react-dom': 18.3.0

  '@radix-ui/react-menu@2.1.2(@types/react-dom@18.3.0)(@types/react@18.3.3)(react-dom@18.3.1(react@18.3.1))(react@18.3.1)':
    dependencies:
      '@radix-ui/primitive': 1.1.0
      '@radix-ui/react-collection': 1.1.0(@types/react-dom@18.3.0)(@types/react@18.3.3)(react-dom@18.3.1(react@18.3.1))(react@18.3.1)
      '@radix-ui/react-compose-refs': 1.1.0(@types/react@18.3.3)(react@18.3.1)
      '@radix-ui/react-context': 1.1.1(@types/react@18.3.3)(react@18.3.1)
      '@radix-ui/react-direction': 1.1.0(@types/react@18.3.3)(react@18.3.1)
      '@radix-ui/react-dismissable-layer': 1.1.1(@types/react-dom@18.3.0)(@types/react@18.3.3)(react-dom@18.3.1(react@18.3.1))(react@18.3.1)
      '@radix-ui/react-focus-guards': 1.1.1(@types/react@18.3.3)(react@18.3.1)
      '@radix-ui/react-focus-scope': 1.1.0(@types/react-dom@18.3.0)(@types/react@18.3.3)(react-dom@18.3.1(react@18.3.1))(react@18.3.1)
      '@radix-ui/react-id': 1.1.0(@types/react@18.3.3)(react@18.3.1)
      '@radix-ui/react-popper': 1.2.0(@types/react-dom@18.3.0)(@types/react@18.3.3)(react-dom@18.3.1(react@18.3.1))(react@18.3.1)
      '@radix-ui/react-portal': 1.1.2(@types/react-dom@18.3.0)(@types/react@18.3.3)(react-dom@18.3.1(react@18.3.1))(react@18.3.1)
      '@radix-ui/react-presence': 1.1.1(@types/react-dom@18.3.0)(@types/react@18.3.3)(react-dom@18.3.1(react@18.3.1))(react@18.3.1)
      '@radix-ui/react-primitive': 2.0.0(@types/react-dom@18.3.0)(@types/react@18.3.3)(react-dom@18.3.1(react@18.3.1))(react@18.3.1)
      '@radix-ui/react-roving-focus': 1.1.0(@types/react-dom@18.3.0)(@types/react@18.3.3)(react-dom@18.3.1(react@18.3.1))(react@18.3.1)
      '@radix-ui/react-slot': 1.1.0(@types/react@18.3.3)(react@18.3.1)
      '@radix-ui/react-use-callback-ref': 1.1.0(@types/react@18.3.3)(react@18.3.1)
      aria-hidden: 1.2.4
      react: 18.3.1
      react-dom: 18.3.1(react@18.3.1)
      react-remove-scroll: 2.6.0(@types/react@18.3.3)(react@18.3.1)
    optionalDependencies:
      '@types/react': 18.3.3
      '@types/react-dom': 18.3.0

  '@radix-ui/react-menubar@1.1.1(@types/react-dom@18.3.0)(@types/react@18.3.3)(react-dom@18.3.1(react@18.3.1))(react@18.3.1)':
    dependencies:
      '@radix-ui/primitive': 1.1.0
      '@radix-ui/react-collection': 1.1.0(@types/react-dom@18.3.0)(@types/react@18.3.3)(react-dom@18.3.1(react@18.3.1))(react@18.3.1)
      '@radix-ui/react-compose-refs': 1.1.0(@types/react@18.3.3)(react@18.3.1)
      '@radix-ui/react-context': 1.1.0(@types/react@18.3.3)(react@18.3.1)
      '@radix-ui/react-direction': 1.1.0(@types/react@18.3.3)(react@18.3.1)
      '@radix-ui/react-id': 1.1.0(@types/react@18.3.3)(react@18.3.1)
      '@radix-ui/react-menu': 2.1.1(@types/react-dom@18.3.0)(@types/react@18.3.3)(react-dom@18.3.1(react@18.3.1))(react@18.3.1)
      '@radix-ui/react-primitive': 2.0.0(@types/react-dom@18.3.0)(@types/react@18.3.3)(react-dom@18.3.1(react@18.3.1))(react@18.3.1)
      '@radix-ui/react-roving-focus': 1.1.0(@types/react-dom@18.3.0)(@types/react@18.3.3)(react-dom@18.3.1(react@18.3.1))(react@18.3.1)
      '@radix-ui/react-use-controllable-state': 1.1.0(@types/react@18.3.3)(react@18.3.1)
      react: 18.3.1
      react-dom: 18.3.1(react@18.3.1)
    optionalDependencies:
      '@types/react': 18.3.3
      '@types/react-dom': 18.3.0

  '@radix-ui/react-popover@1.1.1(@types/react-dom@18.3.0)(@types/react@18.3.3)(react-dom@18.3.1(react@18.3.1))(react@18.3.1)':
    dependencies:
      '@radix-ui/primitive': 1.1.0
      '@radix-ui/react-compose-refs': 1.1.0(@types/react@18.3.3)(react@18.3.1)
      '@radix-ui/react-context': 1.1.0(@types/react@18.3.3)(react@18.3.1)
      '@radix-ui/react-dismissable-layer': 1.1.0(@types/react-dom@18.3.0)(@types/react@18.3.3)(react-dom@18.3.1(react@18.3.1))(react@18.3.1)
      '@radix-ui/react-focus-guards': 1.1.0(@types/react@18.3.3)(react@18.3.1)
      '@radix-ui/react-focus-scope': 1.1.0(@types/react-dom@18.3.0)(@types/react@18.3.3)(react-dom@18.3.1(react@18.3.1))(react@18.3.1)
      '@radix-ui/react-id': 1.1.0(@types/react@18.3.3)(react@18.3.1)
      '@radix-ui/react-popper': 1.2.0(@types/react-dom@18.3.0)(@types/react@18.3.3)(react-dom@18.3.1(react@18.3.1))(react@18.3.1)
      '@radix-ui/react-portal': 1.1.1(@types/react-dom@18.3.0)(@types/react@18.3.3)(react-dom@18.3.1(react@18.3.1))(react@18.3.1)
      '@radix-ui/react-presence': 1.1.0(@types/react-dom@18.3.0)(@types/react@18.3.3)(react-dom@18.3.1(react@18.3.1))(react@18.3.1)
      '@radix-ui/react-primitive': 2.0.0(@types/react-dom@18.3.0)(@types/react@18.3.3)(react-dom@18.3.1(react@18.3.1))(react@18.3.1)
      '@radix-ui/react-slot': 1.1.0(@types/react@18.3.3)(react@18.3.1)
      '@radix-ui/react-use-controllable-state': 1.1.0(@types/react@18.3.3)(react@18.3.1)
      aria-hidden: 1.2.4
      react: 18.3.1
      react-dom: 18.3.1(react@18.3.1)
      react-remove-scroll: 2.5.7(@types/react@18.3.3)(react@18.3.1)
    optionalDependencies:
      '@types/react': 18.3.3
      '@types/react-dom': 18.3.0

  '@radix-ui/react-popper@1.2.0(@types/react-dom@18.3.0)(@types/react@18.3.3)(react-dom@18.3.1(react@18.3.1))(react@18.3.1)':
    dependencies:
      '@floating-ui/react-dom': 2.1.1(react-dom@18.3.1(react@18.3.1))(react@18.3.1)
      '@radix-ui/react-arrow': 1.1.0(@types/react-dom@18.3.0)(@types/react@18.3.3)(react-dom@18.3.1(react@18.3.1))(react@18.3.1)
      '@radix-ui/react-compose-refs': 1.1.0(@types/react@18.3.3)(react@18.3.1)
      '@radix-ui/react-context': 1.1.0(@types/react@18.3.3)(react@18.3.1)
      '@radix-ui/react-primitive': 2.0.0(@types/react-dom@18.3.0)(@types/react@18.3.3)(react-dom@18.3.1(react@18.3.1))(react@18.3.1)
      '@radix-ui/react-use-callback-ref': 1.1.0(@types/react@18.3.3)(react@18.3.1)
      '@radix-ui/react-use-layout-effect': 1.1.0(@types/react@18.3.3)(react@18.3.1)
      '@radix-ui/react-use-rect': 1.1.0(@types/react@18.3.3)(react@18.3.1)
      '@radix-ui/react-use-size': 1.1.0(@types/react@18.3.3)(react@18.3.1)
      '@radix-ui/rect': 1.1.0
      react: 18.3.1
      react-dom: 18.3.1(react@18.3.1)
    optionalDependencies:
      '@types/react': 18.3.3
      '@types/react-dom': 18.3.0

  '@radix-ui/react-portal@1.0.0(react-dom@18.3.1(react@18.3.1))(react@18.3.1)':
    dependencies:
      '@babel/runtime': 7.24.7
      '@radix-ui/react-primitive': 1.0.0(react-dom@18.3.1(react@18.3.1))(react@18.3.1)
      react: 18.3.1
      react-dom: 18.3.1(react@18.3.1)

  '@radix-ui/react-portal@1.0.4(@types/react-dom@18.3.0)(@types/react@18.3.3)(react-dom@18.3.1(react@18.3.1))(react@18.3.1)':
    dependencies:
      '@babel/runtime': 7.24.7
      '@radix-ui/react-primitive': 1.0.3(@types/react-dom@18.3.0)(@types/react@18.3.3)(react-dom@18.3.1(react@18.3.1))(react@18.3.1)
      react: 18.3.1
      react-dom: 18.3.1(react@18.3.1)
    optionalDependencies:
      '@types/react': 18.3.3
      '@types/react-dom': 18.3.0

  '@radix-ui/react-portal@1.1.1(@types/react-dom@18.3.0)(@types/react@18.3.3)(react-dom@18.3.1(react@18.3.1))(react@18.3.1)':
    dependencies:
      '@radix-ui/react-primitive': 2.0.0(@types/react-dom@18.3.0)(@types/react@18.3.3)(react-dom@18.3.1(react@18.3.1))(react@18.3.1)
      '@radix-ui/react-use-layout-effect': 1.1.0(@types/react@18.3.3)(react@18.3.1)
      react: 18.3.1
      react-dom: 18.3.1(react@18.3.1)
    optionalDependencies:
      '@types/react': 18.3.3
      '@types/react-dom': 18.3.0

  '@radix-ui/react-portal@1.1.2(@types/react-dom@18.3.0)(@types/react@18.3.3)(react-dom@18.3.1(react@18.3.1))(react@18.3.1)':
    dependencies:
      '@radix-ui/react-primitive': 2.0.0(@types/react-dom@18.3.0)(@types/react@18.3.3)(react-dom@18.3.1(react@18.3.1))(react@18.3.1)
      '@radix-ui/react-use-layout-effect': 1.1.0(@types/react@18.3.3)(react@18.3.1)
      react: 18.3.1
      react-dom: 18.3.1(react@18.3.1)
    optionalDependencies:
      '@types/react': 18.3.3
      '@types/react-dom': 18.3.0

  '@radix-ui/react-presence@1.0.0(react-dom@18.3.1(react@18.3.1))(react@18.3.1)':
    dependencies:
      '@babel/runtime': 7.24.7
      '@radix-ui/react-compose-refs': 1.0.0(react@18.3.1)
      '@radix-ui/react-use-layout-effect': 1.0.0(react@18.3.1)
      react: 18.3.1
      react-dom: 18.3.1(react@18.3.1)

  '@radix-ui/react-presence@1.0.1(@types/react-dom@18.3.0)(@types/react@18.3.3)(react-dom@18.3.1(react@18.3.1))(react@18.3.1)':
    dependencies:
      '@babel/runtime': 7.24.7
      '@radix-ui/react-compose-refs': 1.0.1(@types/react@18.3.3)(react@18.3.1)
      '@radix-ui/react-use-layout-effect': 1.0.1(@types/react@18.3.3)(react@18.3.1)
      react: 18.3.1
      react-dom: 18.3.1(react@18.3.1)
    optionalDependencies:
      '@types/react': 18.3.3
      '@types/react-dom': 18.3.0

  '@radix-ui/react-presence@1.1.0(@types/react-dom@18.3.0)(@types/react@18.3.3)(react-dom@18.3.1(react@18.3.1))(react@18.3.1)':
    dependencies:
      '@radix-ui/react-compose-refs': 1.1.0(@types/react@18.3.3)(react@18.3.1)
      '@radix-ui/react-use-layout-effect': 1.1.0(@types/react@18.3.3)(react@18.3.1)
      react: 18.3.1
      react-dom: 18.3.1(react@18.3.1)
    optionalDependencies:
      '@types/react': 18.3.3
      '@types/react-dom': 18.3.0

  '@radix-ui/react-presence@1.1.1(@types/react-dom@18.3.0)(@types/react@18.3.3)(react-dom@18.3.1(react@18.3.1))(react@18.3.1)':
    dependencies:
      '@radix-ui/react-compose-refs': 1.1.0(@types/react@18.3.3)(react@18.3.1)
      '@radix-ui/react-use-layout-effect': 1.1.0(@types/react@18.3.3)(react@18.3.1)
      react: 18.3.1
      react-dom: 18.3.1(react@18.3.1)
    optionalDependencies:
      '@types/react': 18.3.3
      '@types/react-dom': 18.3.0

  '@radix-ui/react-primitive@1.0.0(react-dom@18.3.1(react@18.3.1))(react@18.3.1)':
    dependencies:
      '@babel/runtime': 7.24.7
      '@radix-ui/react-slot': 1.0.0(react@18.3.1)
      react: 18.3.1
      react-dom: 18.3.1(react@18.3.1)

  '@radix-ui/react-primitive@1.0.3(@types/react-dom@18.3.0)(@types/react@18.3.3)(react-dom@18.3.1(react@18.3.1))(react@18.3.1)':
    dependencies:
      '@babel/runtime': 7.24.7
      '@radix-ui/react-slot': 1.0.2(@types/react@18.3.3)(react@18.3.1)
      react: 18.3.1
      react-dom: 18.3.1(react@18.3.1)
    optionalDependencies:
      '@types/react': 18.3.3
      '@types/react-dom': 18.3.0

  '@radix-ui/react-primitive@2.0.0(@types/react-dom@18.3.0)(@types/react@18.3.3)(react-dom@18.3.1(react@18.3.1))(react@18.3.1)':
    dependencies:
      '@radix-ui/react-slot': 1.1.0(@types/react@18.3.3)(react@18.3.1)
      react: 18.3.1
      react-dom: 18.3.1(react@18.3.1)
    optionalDependencies:
      '@types/react': 18.3.3
      '@types/react-dom': 18.3.0

  '@radix-ui/react-radio-group@1.2.0(@types/react-dom@18.3.0)(@types/react@18.3.3)(react-dom@18.3.1(react@18.3.1))(react@18.3.1)':
    dependencies:
      '@radix-ui/primitive': 1.1.0
      '@radix-ui/react-compose-refs': 1.1.0(@types/react@18.3.3)(react@18.3.1)
      '@radix-ui/react-context': 1.1.0(@types/react@18.3.3)(react@18.3.1)
      '@radix-ui/react-direction': 1.1.0(@types/react@18.3.3)(react@18.3.1)
      '@radix-ui/react-presence': 1.1.0(@types/react-dom@18.3.0)(@types/react@18.3.3)(react-dom@18.3.1(react@18.3.1))(react@18.3.1)
      '@radix-ui/react-primitive': 2.0.0(@types/react-dom@18.3.0)(@types/react@18.3.3)(react-dom@18.3.1(react@18.3.1))(react@18.3.1)
      '@radix-ui/react-roving-focus': 1.1.0(@types/react-dom@18.3.0)(@types/react@18.3.3)(react-dom@18.3.1(react@18.3.1))(react@18.3.1)
      '@radix-ui/react-use-controllable-state': 1.1.0(@types/react@18.3.3)(react@18.3.1)
      '@radix-ui/react-use-previous': 1.1.0(@types/react@18.3.3)(react@18.3.1)
      '@radix-ui/react-use-size': 1.1.0(@types/react@18.3.3)(react@18.3.1)
      react: 18.3.1
      react-dom: 18.3.1(react@18.3.1)
    optionalDependencies:
      '@types/react': 18.3.3
      '@types/react-dom': 18.3.0

  '@radix-ui/react-roving-focus@1.1.0(@types/react-dom@18.3.0)(@types/react@18.3.3)(react-dom@18.3.1(react@18.3.1))(react@18.3.1)':
    dependencies:
      '@radix-ui/primitive': 1.1.0
      '@radix-ui/react-collection': 1.1.0(@types/react-dom@18.3.0)(@types/react@18.3.3)(react-dom@18.3.1(react@18.3.1))(react@18.3.1)
      '@radix-ui/react-compose-refs': 1.1.0(@types/react@18.3.3)(react@18.3.1)
      '@radix-ui/react-context': 1.1.0(@types/react@18.3.3)(react@18.3.1)
      '@radix-ui/react-direction': 1.1.0(@types/react@18.3.3)(react@18.3.1)
      '@radix-ui/react-id': 1.1.0(@types/react@18.3.3)(react@18.3.1)
      '@radix-ui/react-primitive': 2.0.0(@types/react-dom@18.3.0)(@types/react@18.3.3)(react-dom@18.3.1(react@18.3.1))(react@18.3.1)
      '@radix-ui/react-use-callback-ref': 1.1.0(@types/react@18.3.3)(react@18.3.1)
      '@radix-ui/react-use-controllable-state': 1.1.0(@types/react@18.3.3)(react@18.3.1)
      react: 18.3.1
      react-dom: 18.3.1(react@18.3.1)
    optionalDependencies:
      '@types/react': 18.3.3
      '@types/react-dom': 18.3.0

  '@radix-ui/react-scroll-area@1.1.0(@types/react-dom@18.3.0)(@types/react@18.3.3)(react-dom@18.3.1(react@18.3.1))(react@18.3.1)':
    dependencies:
      '@radix-ui/number': 1.1.0
      '@radix-ui/primitive': 1.1.0
      '@radix-ui/react-compose-refs': 1.1.0(@types/react@18.3.3)(react@18.3.1)
      '@radix-ui/react-context': 1.1.0(@types/react@18.3.3)(react@18.3.1)
      '@radix-ui/react-direction': 1.1.0(@types/react@18.3.3)(react@18.3.1)
      '@radix-ui/react-presence': 1.1.0(@types/react-dom@18.3.0)(@types/react@18.3.3)(react-dom@18.3.1(react@18.3.1))(react@18.3.1)
      '@radix-ui/react-primitive': 2.0.0(@types/react-dom@18.3.0)(@types/react@18.3.3)(react-dom@18.3.1(react@18.3.1))(react@18.3.1)
      '@radix-ui/react-use-callback-ref': 1.1.0(@types/react@18.3.3)(react@18.3.1)
      '@radix-ui/react-use-layout-effect': 1.1.0(@types/react@18.3.3)(react@18.3.1)
      react: 18.3.1
      react-dom: 18.3.1(react@18.3.1)
    optionalDependencies:
      '@types/react': 18.3.3
      '@types/react-dom': 18.3.0

  '@radix-ui/react-select@2.1.1(@types/react-dom@18.3.0)(@types/react@18.3.3)(react-dom@18.3.1(react@18.3.1))(react@18.3.1)':
    dependencies:
      '@radix-ui/number': 1.1.0
      '@radix-ui/primitive': 1.1.0
      '@radix-ui/react-collection': 1.1.0(@types/react-dom@18.3.0)(@types/react@18.3.3)(react-dom@18.3.1(react@18.3.1))(react@18.3.1)
      '@radix-ui/react-compose-refs': 1.1.0(@types/react@18.3.3)(react@18.3.1)
      '@radix-ui/react-context': 1.1.0(@types/react@18.3.3)(react@18.3.1)
      '@radix-ui/react-direction': 1.1.0(@types/react@18.3.3)(react@18.3.1)
      '@radix-ui/react-dismissable-layer': 1.1.0(@types/react-dom@18.3.0)(@types/react@18.3.3)(react-dom@18.3.1(react@18.3.1))(react@18.3.1)
      '@radix-ui/react-focus-guards': 1.1.0(@types/react@18.3.3)(react@18.3.1)
      '@radix-ui/react-focus-scope': 1.1.0(@types/react-dom@18.3.0)(@types/react@18.3.3)(react-dom@18.3.1(react@18.3.1))(react@18.3.1)
      '@radix-ui/react-id': 1.1.0(@types/react@18.3.3)(react@18.3.1)
      '@radix-ui/react-popper': 1.2.0(@types/react-dom@18.3.0)(@types/react@18.3.3)(react-dom@18.3.1(react@18.3.1))(react@18.3.1)
      '@radix-ui/react-portal': 1.1.1(@types/react-dom@18.3.0)(@types/react@18.3.3)(react-dom@18.3.1(react@18.3.1))(react@18.3.1)
      '@radix-ui/react-primitive': 2.0.0(@types/react-dom@18.3.0)(@types/react@18.3.3)(react-dom@18.3.1(react@18.3.1))(react@18.3.1)
      '@radix-ui/react-slot': 1.1.0(@types/react@18.3.3)(react@18.3.1)
      '@radix-ui/react-use-callback-ref': 1.1.0(@types/react@18.3.3)(react@18.3.1)
      '@radix-ui/react-use-controllable-state': 1.1.0(@types/react@18.3.3)(react@18.3.1)
      '@radix-ui/react-use-layout-effect': 1.1.0(@types/react@18.3.3)(react@18.3.1)
      '@radix-ui/react-use-previous': 1.1.0(@types/react@18.3.3)(react@18.3.1)
      '@radix-ui/react-visually-hidden': 1.1.0(@types/react-dom@18.3.0)(@types/react@18.3.3)(react-dom@18.3.1(react@18.3.1))(react@18.3.1)
      aria-hidden: 1.2.4
      react: 18.3.1
      react-dom: 18.3.1(react@18.3.1)
      react-remove-scroll: 2.5.7(@types/react@18.3.3)(react@18.3.1)
    optionalDependencies:
      '@types/react': 18.3.3
      '@types/react-dom': 18.3.0

  '@radix-ui/react-separator@1.1.0(@types/react-dom@18.3.0)(@types/react@18.3.3)(react-dom@18.3.1(react@18.3.1))(react@18.3.1)':
    dependencies:
      '@radix-ui/react-primitive': 2.0.0(@types/react-dom@18.3.0)(@types/react@18.3.3)(react-dom@18.3.1(react@18.3.1))(react@18.3.1)
      react: 18.3.1
      react-dom: 18.3.1(react@18.3.1)
    optionalDependencies:
      '@types/react': 18.3.3
      '@types/react-dom': 18.3.0

  '@radix-ui/react-slot@1.0.0(react@18.3.1)':
    dependencies:
      '@babel/runtime': 7.24.7
      '@radix-ui/react-compose-refs': 1.0.0(react@18.3.1)
      react: 18.3.1

  '@radix-ui/react-slot@1.0.2(@types/react@18.3.3)(react@18.3.1)':
    dependencies:
      '@babel/runtime': 7.24.7
      '@radix-ui/react-compose-refs': 1.0.1(@types/react@18.3.3)(react@18.3.1)
      react: 18.3.1
    optionalDependencies:
      '@types/react': 18.3.3

  '@radix-ui/react-slot@1.1.0(@types/react@18.3.3)(react@18.3.1)':
    dependencies:
      '@radix-ui/react-compose-refs': 1.1.0(@types/react@18.3.3)(react@18.3.1)
      react: 18.3.1
    optionalDependencies:
      '@types/react': 18.3.3

  '@radix-ui/react-switch@1.1.0(@types/react-dom@18.3.0)(@types/react@18.3.3)(react-dom@18.3.1(react@18.3.1))(react@18.3.1)':
    dependencies:
      '@radix-ui/primitive': 1.1.0
      '@radix-ui/react-compose-refs': 1.1.0(@types/react@18.3.3)(react@18.3.1)
      '@radix-ui/react-context': 1.1.0(@types/react@18.3.3)(react@18.3.1)
      '@radix-ui/react-primitive': 2.0.0(@types/react-dom@18.3.0)(@types/react@18.3.3)(react-dom@18.3.1(react@18.3.1))(react@18.3.1)
      '@radix-ui/react-use-controllable-state': 1.1.0(@types/react@18.3.3)(react@18.3.1)
      '@radix-ui/react-use-previous': 1.1.0(@types/react@18.3.3)(react@18.3.1)
      '@radix-ui/react-use-size': 1.1.0(@types/react@18.3.3)(react@18.3.1)
      react: 18.3.1
      react-dom: 18.3.1(react@18.3.1)
    optionalDependencies:
      '@types/react': 18.3.3
      '@types/react-dom': 18.3.0

  '@radix-ui/react-tabs@1.1.0(@types/react-dom@18.3.0)(@types/react@18.3.3)(react-dom@18.3.1(react@18.3.1))(react@18.3.1)':
    dependencies:
      '@radix-ui/primitive': 1.1.0
      '@radix-ui/react-context': 1.1.0(@types/react@18.3.3)(react@18.3.1)
      '@radix-ui/react-direction': 1.1.0(@types/react@18.3.3)(react@18.3.1)
      '@radix-ui/react-id': 1.1.0(@types/react@18.3.3)(react@18.3.1)
      '@radix-ui/react-presence': 1.1.0(@types/react-dom@18.3.0)(@types/react@18.3.3)(react-dom@18.3.1(react@18.3.1))(react@18.3.1)
      '@radix-ui/react-primitive': 2.0.0(@types/react-dom@18.3.0)(@types/react@18.3.3)(react-dom@18.3.1(react@18.3.1))(react@18.3.1)
      '@radix-ui/react-roving-focus': 1.1.0(@types/react-dom@18.3.0)(@types/react@18.3.3)(react-dom@18.3.1(react@18.3.1))(react@18.3.1)
      '@radix-ui/react-use-controllable-state': 1.1.0(@types/react@18.3.3)(react@18.3.1)
      react: 18.3.1
      react-dom: 18.3.1(react@18.3.1)
    optionalDependencies:
      '@types/react': 18.3.3
      '@types/react-dom': 18.3.0

  '@radix-ui/react-tooltip@1.1.1(@types/react-dom@18.3.0)(@types/react@18.3.3)(react-dom@18.3.1(react@18.3.1))(react@18.3.1)':
    dependencies:
      '@radix-ui/primitive': 1.1.0
      '@radix-ui/react-compose-refs': 1.1.0(@types/react@18.3.3)(react@18.3.1)
      '@radix-ui/react-context': 1.1.0(@types/react@18.3.3)(react@18.3.1)
      '@radix-ui/react-dismissable-layer': 1.1.0(@types/react-dom@18.3.0)(@types/react@18.3.3)(react-dom@18.3.1(react@18.3.1))(react@18.3.1)
      '@radix-ui/react-id': 1.1.0(@types/react@18.3.3)(react@18.3.1)
      '@radix-ui/react-popper': 1.2.0(@types/react-dom@18.3.0)(@types/react@18.3.3)(react-dom@18.3.1(react@18.3.1))(react@18.3.1)
      '@radix-ui/react-portal': 1.1.1(@types/react-dom@18.3.0)(@types/react@18.3.3)(react-dom@18.3.1(react@18.3.1))(react@18.3.1)
      '@radix-ui/react-presence': 1.1.0(@types/react-dom@18.3.0)(@types/react@18.3.3)(react-dom@18.3.1(react@18.3.1))(react@18.3.1)
      '@radix-ui/react-primitive': 2.0.0(@types/react-dom@18.3.0)(@types/react@18.3.3)(react-dom@18.3.1(react@18.3.1))(react@18.3.1)
      '@radix-ui/react-slot': 1.1.0(@types/react@18.3.3)(react@18.3.1)
      '@radix-ui/react-use-controllable-state': 1.1.0(@types/react@18.3.3)(react@18.3.1)
      '@radix-ui/react-visually-hidden': 1.1.0(@types/react-dom@18.3.0)(@types/react@18.3.3)(react-dom@18.3.1(react@18.3.1))(react@18.3.1)
      react: 18.3.1
      react-dom: 18.3.1(react@18.3.1)
    optionalDependencies:
      '@types/react': 18.3.3
      '@types/react-dom': 18.3.0

  '@radix-ui/react-use-callback-ref@1.0.0(react@18.3.1)':
    dependencies:
      '@babel/runtime': 7.24.7
      react: 18.3.1

  '@radix-ui/react-use-callback-ref@1.0.1(@types/react@18.3.3)(react@18.3.1)':
    dependencies:
      '@babel/runtime': 7.24.7
      react: 18.3.1
    optionalDependencies:
      '@types/react': 18.3.3

  '@radix-ui/react-use-callback-ref@1.1.0(@types/react@18.3.3)(react@18.3.1)':
    dependencies:
      react: 18.3.1
    optionalDependencies:
      '@types/react': 18.3.3

  '@radix-ui/react-use-controllable-state@1.0.0(react@18.3.1)':
    dependencies:
      '@babel/runtime': 7.24.7
      '@radix-ui/react-use-callback-ref': 1.0.0(react@18.3.1)
      react: 18.3.1

  '@radix-ui/react-use-controllable-state@1.0.1(@types/react@18.3.3)(react@18.3.1)':
    dependencies:
      '@babel/runtime': 7.24.7
      '@radix-ui/react-use-callback-ref': 1.0.1(@types/react@18.3.3)(react@18.3.1)
      react: 18.3.1
    optionalDependencies:
      '@types/react': 18.3.3

  '@radix-ui/react-use-controllable-state@1.1.0(@types/react@18.3.3)(react@18.3.1)':
    dependencies:
      '@radix-ui/react-use-callback-ref': 1.1.0(@types/react@18.3.3)(react@18.3.1)
      react: 18.3.1
    optionalDependencies:
      '@types/react': 18.3.3

  '@radix-ui/react-use-escape-keydown@1.0.0(react@18.3.1)':
    dependencies:
      '@babel/runtime': 7.24.7
      '@radix-ui/react-use-callback-ref': 1.0.0(react@18.3.1)
      react: 18.3.1

  '@radix-ui/react-use-escape-keydown@1.0.3(@types/react@18.3.3)(react@18.3.1)':
    dependencies:
      '@babel/runtime': 7.24.7
      '@radix-ui/react-use-callback-ref': 1.0.1(@types/react@18.3.3)(react@18.3.1)
      react: 18.3.1
    optionalDependencies:
      '@types/react': 18.3.3

  '@radix-ui/react-use-escape-keydown@1.1.0(@types/react@18.3.3)(react@18.3.1)':
    dependencies:
      '@radix-ui/react-use-callback-ref': 1.1.0(@types/react@18.3.3)(react@18.3.1)
      react: 18.3.1
    optionalDependencies:
      '@types/react': 18.3.3

  '@radix-ui/react-use-layout-effect@1.0.0(react@18.3.1)':
    dependencies:
      '@babel/runtime': 7.24.7
      react: 18.3.1

  '@radix-ui/react-use-layout-effect@1.0.1(@types/react@18.3.3)(react@18.3.1)':
    dependencies:
      '@babel/runtime': 7.24.7
      react: 18.3.1
    optionalDependencies:
      '@types/react': 18.3.3

  '@radix-ui/react-use-layout-effect@1.1.0(@types/react@18.3.3)(react@18.3.1)':
    dependencies:
      react: 18.3.1
    optionalDependencies:
      '@types/react': 18.3.3

  '@radix-ui/react-use-previous@1.1.0(@types/react@18.3.3)(react@18.3.1)':
    dependencies:
      react: 18.3.1
    optionalDependencies:
      '@types/react': 18.3.3

  '@radix-ui/react-use-rect@1.1.0(@types/react@18.3.3)(react@18.3.1)':
    dependencies:
      '@radix-ui/rect': 1.1.0
      react: 18.3.1
    optionalDependencies:
      '@types/react': 18.3.3

  '@radix-ui/react-use-size@1.1.0(@types/react@18.3.3)(react@18.3.1)':
    dependencies:
      '@radix-ui/react-use-layout-effect': 1.1.0(@types/react@18.3.3)(react@18.3.1)
      react: 18.3.1
    optionalDependencies:
      '@types/react': 18.3.3

  '@radix-ui/react-visually-hidden@1.1.0(@types/react-dom@18.3.0)(@types/react@18.3.3)(react-dom@18.3.1(react@18.3.1))(react@18.3.1)':
    dependencies:
      '@radix-ui/react-primitive': 2.0.0(@types/react-dom@18.3.0)(@types/react@18.3.3)(react-dom@18.3.1(react@18.3.1))(react@18.3.1)
      react: 18.3.1
      react-dom: 18.3.1(react@18.3.1)
    optionalDependencies:
      '@types/react': 18.3.3
      '@types/react-dom': 18.3.0

  '@radix-ui/rect@1.1.0': {}

  '@react-dnd/asap@4.0.1': {}

  '@react-dnd/invariant@2.0.0': {}

  '@react-dnd/shallowequal@2.0.0': {}

  '@remirror/core-constants@2.0.2': {}

  '@scena/dragscroll@1.4.0':
    dependencies:
      '@daybrush/utils': 1.13.0
      '@scena/event-emitter': 1.0.5

  '@scena/event-emitter@1.0.5':
    dependencies:
      '@daybrush/utils': 1.13.0

  '@scena/matrix@1.1.1':
    dependencies:
      '@daybrush/utils': 1.13.0

  '@swc/helpers@0.5.11':
    dependencies:
      tslib: 2.6.3

  '@swc/helpers@0.5.2':
    dependencies:
      tslib: 2.6.3

  '@tailwindcss/typography@0.5.13(tailwindcss@3.4.4)':
    dependencies:
      lodash.castarray: 4.4.0
      lodash.isplainobject: 4.0.6
      lodash.merge: 4.6.2
      postcss-selector-parser: 6.0.10
      tailwindcss: 3.4.4

  '@tanstack/react-table@8.17.3(react-dom@18.3.1(react@18.3.1))(react@18.3.1)':
    dependencies:
      '@tanstack/table-core': 8.17.3
      react: 18.3.1
      react-dom: 18.3.1(react@18.3.1)

  '@tanstack/table-core@8.17.3': {}

  '@tiptap/core@2.4.0(@tiptap/pm@2.4.0)':
    dependencies:
      '@tiptap/pm': 2.4.0

  '@tiptap/extension-blockquote@2.4.0(@tiptap/core@2.4.0(@tiptap/pm@2.4.0))':
    dependencies:
      '@tiptap/core': 2.4.0(@tiptap/pm@2.4.0)

  '@tiptap/extension-bold@2.4.0(@tiptap/core@2.4.0(@tiptap/pm@2.4.0))':
    dependencies:
      '@tiptap/core': 2.4.0(@tiptap/pm@2.4.0)

  '@tiptap/extension-bubble-menu@2.4.0(@tiptap/core@2.4.0(@tiptap/pm@2.4.0))(@tiptap/pm@2.4.0)':
    dependencies:
      '@tiptap/core': 2.4.0(@tiptap/pm@2.4.0)
      '@tiptap/pm': 2.4.0
      tippy.js: 6.3.7

  '@tiptap/extension-bullet-list@2.4.0(@tiptap/core@2.4.0(@tiptap/pm@2.4.0))':
    dependencies:
      '@tiptap/core': 2.4.0(@tiptap/pm@2.4.0)

  '@tiptap/extension-character-count@2.4.0(@tiptap/core@2.4.0(@tiptap/pm@2.4.0))(@tiptap/pm@2.4.0)':
    dependencies:
      '@tiptap/core': 2.4.0(@tiptap/pm@2.4.0)
      '@tiptap/pm': 2.4.0

  '@tiptap/extension-code-block-lowlight@2.4.0(@tiptap/core@2.4.0(@tiptap/pm@2.4.0))(@tiptap/extension-code-block@2.4.0(@tiptap/core@2.4.0(@tiptap/pm@2.4.0))(@tiptap/pm@2.4.0))(@tiptap/pm@2.4.0)':
    dependencies:
      '@tiptap/core': 2.4.0(@tiptap/pm@2.4.0)
      '@tiptap/extension-code-block': 2.4.0(@tiptap/core@2.4.0(@tiptap/pm@2.4.0))(@tiptap/pm@2.4.0)
      '@tiptap/pm': 2.4.0

  '@tiptap/extension-code-block@2.4.0(@tiptap/core@2.4.0(@tiptap/pm@2.4.0))(@tiptap/pm@2.4.0)':
    dependencies:
      '@tiptap/core': 2.4.0(@tiptap/pm@2.4.0)
      '@tiptap/pm': 2.4.0

  '@tiptap/extension-code@2.4.0(@tiptap/core@2.4.0(@tiptap/pm@2.4.0))':
    dependencies:
      '@tiptap/core': 2.4.0(@tiptap/pm@2.4.0)

  '@tiptap/extension-color@2.4.0(@tiptap/core@2.4.0(@tiptap/pm@2.4.0))(@tiptap/extension-text-style@2.4.0(@tiptap/core@2.4.0(@tiptap/pm@2.4.0)))':
    dependencies:
      '@tiptap/core': 2.4.0(@tiptap/pm@2.4.0)
      '@tiptap/extension-text-style': 2.4.0(@tiptap/core@2.4.0(@tiptap/pm@2.4.0))

  '@tiptap/extension-document@2.4.0(@tiptap/core@2.4.0(@tiptap/pm@2.4.0))':
    dependencies:
      '@tiptap/core': 2.4.0(@tiptap/pm@2.4.0)

  '@tiptap/extension-dropcursor@2.4.0(@tiptap/core@2.4.0(@tiptap/pm@2.4.0))(@tiptap/pm@2.4.0)':
    dependencies:
      '@tiptap/core': 2.4.0(@tiptap/pm@2.4.0)
      '@tiptap/pm': 2.4.0

  '@tiptap/extension-floating-menu@2.4.0(@tiptap/core@2.4.0(@tiptap/pm@2.4.0))(@tiptap/pm@2.4.0)':
    dependencies:
      '@tiptap/core': 2.4.0(@tiptap/pm@2.4.0)
      '@tiptap/pm': 2.4.0
      tippy.js: 6.3.7

  '@tiptap/extension-gapcursor@2.4.0(@tiptap/core@2.4.0(@tiptap/pm@2.4.0))(@tiptap/pm@2.4.0)':
    dependencies:
      '@tiptap/core': 2.4.0(@tiptap/pm@2.4.0)
      '@tiptap/pm': 2.4.0

  '@tiptap/extension-hard-break@2.4.0(@tiptap/core@2.4.0(@tiptap/pm@2.4.0))':
    dependencies:
      '@tiptap/core': 2.4.0(@tiptap/pm@2.4.0)

  '@tiptap/extension-heading@2.4.0(@tiptap/core@2.4.0(@tiptap/pm@2.4.0))':
    dependencies:
      '@tiptap/core': 2.4.0(@tiptap/pm@2.4.0)

  '@tiptap/extension-highlight@2.4.0(@tiptap/core@2.4.0(@tiptap/pm@2.4.0))':
    dependencies:
      '@tiptap/core': 2.4.0(@tiptap/pm@2.4.0)

  '@tiptap/extension-history@2.4.0(@tiptap/core@2.4.0(@tiptap/pm@2.4.0))(@tiptap/pm@2.4.0)':
    dependencies:
      '@tiptap/core': 2.4.0(@tiptap/pm@2.4.0)
      '@tiptap/pm': 2.4.0

  '@tiptap/extension-horizontal-rule@2.4.0(@tiptap/core@2.4.0(@tiptap/pm@2.4.0))(@tiptap/pm@2.4.0)':
    dependencies:
      '@tiptap/core': 2.4.0(@tiptap/pm@2.4.0)
      '@tiptap/pm': 2.4.0

  '@tiptap/extension-image@2.4.0(@tiptap/core@2.4.0(@tiptap/pm@2.4.0))':
    dependencies:
      '@tiptap/core': 2.4.0(@tiptap/pm@2.4.0)

  '@tiptap/extension-italic@2.4.0(@tiptap/core@2.4.0(@tiptap/pm@2.4.0))':
    dependencies:
      '@tiptap/core': 2.4.0(@tiptap/pm@2.4.0)

>>>>>>> 1ba3242d
  '@tiptap/extension-link@2.4.0(@tiptap/core@2.4.0(@tiptap/pm@2.4.0))(@tiptap/pm@2.4.0)':
    dependencies:
      '@tiptap/core': 2.4.0(@tiptap/pm@2.4.0)
      '@tiptap/pm': 2.4.0
      linkifyjs: 4.1.3

  '@tiptap/extension-list-item@2.4.0(@tiptap/core@2.4.0(@tiptap/pm@2.4.0))':
    dependencies:
      '@tiptap/core': 2.4.0(@tiptap/pm@2.4.0)

  '@tiptap/extension-ordered-list@2.4.0(@tiptap/core@2.4.0(@tiptap/pm@2.4.0))':
    dependencies:
      '@tiptap/core': 2.4.0(@tiptap/pm@2.4.0)

  '@tiptap/extension-paragraph@2.4.0(@tiptap/core@2.4.0(@tiptap/pm@2.4.0))':
    dependencies:
      '@tiptap/core': 2.4.0(@tiptap/pm@2.4.0)

  '@tiptap/extension-placeholder@2.0.3(@tiptap/core@2.4.0(@tiptap/pm@2.4.0))(@tiptap/pm@2.4.0)':
    dependencies:
      '@tiptap/core': 2.4.0(@tiptap/pm@2.4.0)
      '@tiptap/pm': 2.4.0

  '@tiptap/extension-strike@2.4.0(@tiptap/core@2.4.0(@tiptap/pm@2.4.0))':
    dependencies:
      '@tiptap/core': 2.4.0(@tiptap/pm@2.4.0)

  '@tiptap/extension-task-item@2.4.0(@tiptap/core@2.4.0(@tiptap/pm@2.4.0))(@tiptap/pm@2.4.0)':
    dependencies:
      '@tiptap/core': 2.4.0(@tiptap/pm@2.4.0)
      '@tiptap/pm': 2.4.0

  '@tiptap/extension-task-list@2.4.0(@tiptap/core@2.4.0(@tiptap/pm@2.4.0))':
    dependencies:
      '@tiptap/core': 2.4.0(@tiptap/pm@2.4.0)

  '@tiptap/extension-text-style@2.4.0(@tiptap/core@2.4.0(@tiptap/pm@2.4.0))':
    dependencies:
      '@tiptap/core': 2.4.0(@tiptap/pm@2.4.0)

  '@tiptap/extension-text@2.4.0(@tiptap/core@2.4.0(@tiptap/pm@2.4.0))':
    dependencies:
      '@tiptap/core': 2.4.0(@tiptap/pm@2.4.0)

  '@tiptap/extension-underline@2.4.0(@tiptap/core@2.4.0(@tiptap/pm@2.4.0))':
    dependencies:
      '@tiptap/core': 2.4.0(@tiptap/pm@2.4.0)

  '@tiptap/extension-youtube@2.4.0(@tiptap/core@2.4.0(@tiptap/pm@2.4.0))':
    dependencies:
      '@tiptap/core': 2.4.0(@tiptap/pm@2.4.0)

  '@tiptap/pm@2.4.0':
    dependencies:
      prosemirror-changeset: 2.2.1
      prosemirror-collab: 1.3.1
      prosemirror-commands: 1.5.2
      prosemirror-dropcursor: 1.8.1
      prosemirror-gapcursor: 1.3.2
      prosemirror-history: 1.4.0
      prosemirror-inputrules: 1.4.0
      prosemirror-keymap: 1.2.2
      prosemirror-markdown: 1.13.0
      prosemirror-menu: 1.2.4
      prosemirror-model: 1.21.2
      prosemirror-schema-basic: 1.2.2
      prosemirror-schema-list: 1.4.0
      prosemirror-state: 1.4.3
      prosemirror-tables: 1.3.7
      prosemirror-trailing-node: 2.0.8(prosemirror-model@1.21.2)(prosemirror-state@1.4.3)(prosemirror-view@1.33.8)
      prosemirror-transform: 1.9.0
      prosemirror-view: 1.33.8
<<<<<<< HEAD

  '@tiptap/react@2.4.0(@tiptap/core@2.4.0(@tiptap/pm@2.4.0))(@tiptap/pm@2.4.0)(react-dom@18.3.1(react@18.3.1))(react@18.3.1)':
    dependencies:
      '@tiptap/core': 2.4.0(@tiptap/pm@2.4.0)
      '@tiptap/extension-bubble-menu': 2.4.0(@tiptap/core@2.4.0(@tiptap/pm@2.4.0))(@tiptap/pm@2.4.0)
      '@tiptap/extension-floating-menu': 2.4.0(@tiptap/core@2.4.0(@tiptap/pm@2.4.0))(@tiptap/pm@2.4.0)
      '@tiptap/pm': 2.4.0
      react: 18.3.1
      react-dom: 18.3.1(react@18.3.1)

  '@tiptap/starter-kit@2.4.0(@tiptap/pm@2.4.0)':
    dependencies:
      '@tiptap/core': 2.4.0(@tiptap/pm@2.4.0)
      '@tiptap/extension-blockquote': 2.4.0(@tiptap/core@2.4.0(@tiptap/pm@2.4.0))
      '@tiptap/extension-bold': 2.4.0(@tiptap/core@2.4.0(@tiptap/pm@2.4.0))
      '@tiptap/extension-bullet-list': 2.4.0(@tiptap/core@2.4.0(@tiptap/pm@2.4.0))
      '@tiptap/extension-code': 2.4.0(@tiptap/core@2.4.0(@tiptap/pm@2.4.0))
      '@tiptap/extension-code-block': 2.4.0(@tiptap/core@2.4.0(@tiptap/pm@2.4.0))(@tiptap/pm@2.4.0)
      '@tiptap/extension-document': 2.4.0(@tiptap/core@2.4.0(@tiptap/pm@2.4.0))
      '@tiptap/extension-dropcursor': 2.4.0(@tiptap/core@2.4.0(@tiptap/pm@2.4.0))(@tiptap/pm@2.4.0)
      '@tiptap/extension-gapcursor': 2.4.0(@tiptap/core@2.4.0(@tiptap/pm@2.4.0))(@tiptap/pm@2.4.0)
      '@tiptap/extension-hard-break': 2.4.0(@tiptap/core@2.4.0(@tiptap/pm@2.4.0))
      '@tiptap/extension-heading': 2.4.0(@tiptap/core@2.4.0(@tiptap/pm@2.4.0))
      '@tiptap/extension-history': 2.4.0(@tiptap/core@2.4.0(@tiptap/pm@2.4.0))(@tiptap/pm@2.4.0)
      '@tiptap/extension-horizontal-rule': 2.4.0(@tiptap/core@2.4.0(@tiptap/pm@2.4.0))(@tiptap/pm@2.4.0)
      '@tiptap/extension-italic': 2.4.0(@tiptap/core@2.4.0(@tiptap/pm@2.4.0))
      '@tiptap/extension-list-item': 2.4.0(@tiptap/core@2.4.0(@tiptap/pm@2.4.0))
      '@tiptap/extension-ordered-list': 2.4.0(@tiptap/core@2.4.0(@tiptap/pm@2.4.0))
      '@tiptap/extension-paragraph': 2.4.0(@tiptap/core@2.4.0(@tiptap/pm@2.4.0))
      '@tiptap/extension-strike': 2.4.0(@tiptap/core@2.4.0(@tiptap/pm@2.4.0))
      '@tiptap/extension-text': 2.4.0(@tiptap/core@2.4.0(@tiptap/pm@2.4.0))
    transitivePeerDependencies:
      - '@tiptap/pm'

  '@tiptap/suggestion@2.4.0(@tiptap/core@2.4.0(@tiptap/pm@2.4.0))(@tiptap/pm@2.4.0)':
    dependencies:
      '@tiptap/core': 2.4.0(@tiptap/pm@2.4.0)
      '@tiptap/pm': 2.4.0

  '@types/cookie@0.6.0': {}

  '@types/d3-array@3.2.1': {}

  '@types/d3-axis@3.0.6':
    dependencies:
      '@types/d3-selection': 3.0.10

  '@types/d3-brush@3.0.6':
    dependencies:
      '@types/d3-selection': 3.0.10

  '@types/d3-chord@3.0.6': {}

  '@types/d3-color@3.1.3': {}

  '@types/d3-contour@3.0.6':
    dependencies:
      '@types/d3-array': 3.2.1
      '@types/geojson': 7946.0.14

  '@types/d3-delaunay@6.0.4': {}

  '@types/d3-dispatch@3.0.6': {}

  '@types/d3-drag@3.0.7':
    dependencies:
      '@types/d3-selection': 3.0.10

  '@types/d3-dsv@3.0.7': {}

  '@types/d3-ease@3.0.2': {}

  '@types/d3-fetch@3.0.7':
    dependencies:
      '@types/d3-dsv': 3.0.7

  '@types/d3-force@3.0.10': {}

  '@types/d3-format@3.0.4': {}

  '@types/d3-geo@3.1.0':
    dependencies:
      '@types/geojson': 7946.0.14

  '@types/d3-hierarchy@3.1.7': {}
=======

  '@tiptap/react@2.4.0(@tiptap/core@2.4.0(@tiptap/pm@2.4.0))(@tiptap/pm@2.4.0)(react-dom@18.3.1(react@18.3.1))(react@18.3.1)':
    dependencies:
      '@tiptap/core': 2.4.0(@tiptap/pm@2.4.0)
      '@tiptap/extension-bubble-menu': 2.4.0(@tiptap/core@2.4.0(@tiptap/pm@2.4.0))(@tiptap/pm@2.4.0)
      '@tiptap/extension-floating-menu': 2.4.0(@tiptap/core@2.4.0(@tiptap/pm@2.4.0))(@tiptap/pm@2.4.0)
      '@tiptap/pm': 2.4.0
      react: 18.3.1
      react-dom: 18.3.1(react@18.3.1)

  '@tiptap/starter-kit@2.4.0(@tiptap/pm@2.4.0)':
    dependencies:
      '@tiptap/core': 2.4.0(@tiptap/pm@2.4.0)
      '@tiptap/extension-blockquote': 2.4.0(@tiptap/core@2.4.0(@tiptap/pm@2.4.0))
      '@tiptap/extension-bold': 2.4.0(@tiptap/core@2.4.0(@tiptap/pm@2.4.0))
      '@tiptap/extension-bullet-list': 2.4.0(@tiptap/core@2.4.0(@tiptap/pm@2.4.0))
      '@tiptap/extension-code': 2.4.0(@tiptap/core@2.4.0(@tiptap/pm@2.4.0))
      '@tiptap/extension-code-block': 2.4.0(@tiptap/core@2.4.0(@tiptap/pm@2.4.0))(@tiptap/pm@2.4.0)
      '@tiptap/extension-document': 2.4.0(@tiptap/core@2.4.0(@tiptap/pm@2.4.0))
      '@tiptap/extension-dropcursor': 2.4.0(@tiptap/core@2.4.0(@tiptap/pm@2.4.0))(@tiptap/pm@2.4.0)
      '@tiptap/extension-gapcursor': 2.4.0(@tiptap/core@2.4.0(@tiptap/pm@2.4.0))(@tiptap/pm@2.4.0)
      '@tiptap/extension-hard-break': 2.4.0(@tiptap/core@2.4.0(@tiptap/pm@2.4.0))
      '@tiptap/extension-heading': 2.4.0(@tiptap/core@2.4.0(@tiptap/pm@2.4.0))
      '@tiptap/extension-history': 2.4.0(@tiptap/core@2.4.0(@tiptap/pm@2.4.0))(@tiptap/pm@2.4.0)
      '@tiptap/extension-horizontal-rule': 2.4.0(@tiptap/core@2.4.0(@tiptap/pm@2.4.0))(@tiptap/pm@2.4.0)
      '@tiptap/extension-italic': 2.4.0(@tiptap/core@2.4.0(@tiptap/pm@2.4.0))
      '@tiptap/extension-list-item': 2.4.0(@tiptap/core@2.4.0(@tiptap/pm@2.4.0))
      '@tiptap/extension-ordered-list': 2.4.0(@tiptap/core@2.4.0(@tiptap/pm@2.4.0))
      '@tiptap/extension-paragraph': 2.4.0(@tiptap/core@2.4.0(@tiptap/pm@2.4.0))
      '@tiptap/extension-strike': 2.4.0(@tiptap/core@2.4.0(@tiptap/pm@2.4.0))
      '@tiptap/extension-text': 2.4.0(@tiptap/core@2.4.0(@tiptap/pm@2.4.0))
    transitivePeerDependencies:
      - '@tiptap/pm'

  '@tiptap/suggestion@2.4.0(@tiptap/core@2.4.0(@tiptap/pm@2.4.0))(@tiptap/pm@2.4.0)':
    dependencies:
      '@tiptap/core': 2.4.0(@tiptap/pm@2.4.0)
      '@tiptap/pm': 2.4.0

  '@types/cookie@0.6.0': {}

  '@types/d3-array@3.2.1': {}

  '@types/d3-color@3.1.3': {}

  '@types/d3-drag@3.0.7':
    dependencies:
      '@types/d3-selection': 3.0.11

  '@types/d3-ease@3.0.2': {}
>>>>>>> 1ba3242d

  '@types/d3-interpolate@3.0.4':
    dependencies:
      '@types/d3-color': 3.1.3
<<<<<<< HEAD

  '@types/d3-path@3.1.0': {}

  '@types/d3-polygon@3.0.2': {}

  '@types/d3-quadtree@3.0.6': {}

  '@types/d3-random@3.0.3': {}

  '@types/d3-scale-chromatic@3.0.3': {}

=======

  '@types/d3-path@3.1.0': {}

>>>>>>> 1ba3242d
  '@types/d3-scale@4.0.8':
    dependencies:
      '@types/d3-time': 3.0.3

<<<<<<< HEAD
  '@types/d3-selection@3.0.10': {}
=======
  '@types/d3-selection@3.0.11': {}
>>>>>>> 1ba3242d

  '@types/d3-shape@3.1.6':
    dependencies:
      '@types/d3-path': 3.1.0

<<<<<<< HEAD
  '@types/d3-time-format@4.0.3': {}

  '@types/d3-time@3.0.3': {}

  '@types/d3-timer@3.0.2': {}

  '@types/d3-transition@3.0.8':
    dependencies:
      '@types/d3-selection': 3.0.10

  '@types/d3-zoom@3.0.8':
    dependencies:
      '@types/d3-interpolate': 3.0.4
      '@types/d3-selection': 3.0.10

  '@types/d3@7.4.3':
=======
  '@types/d3-time@3.0.3': {}

  '@types/d3-timer@3.0.2': {}

  '@types/d3-transition@3.0.9':
    dependencies:
      '@types/d3-selection': 3.0.11

  '@types/d3-zoom@3.0.8':
>>>>>>> 1ba3242d
    dependencies:
      '@types/d3-interpolate': 3.0.4
<<<<<<< HEAD
      '@types/d3-path': 3.1.0
      '@types/d3-polygon': 3.0.2
      '@types/d3-quadtree': 3.0.6
      '@types/d3-random': 3.0.3
      '@types/d3-scale': 4.0.8
      '@types/d3-scale-chromatic': 3.0.3
      '@types/d3-selection': 3.0.10
      '@types/d3-shape': 3.1.6
      '@types/d3-time': 3.0.3
      '@types/d3-time-format': 4.0.3
      '@types/d3-timer': 3.0.2
      '@types/d3-transition': 3.0.8
      '@types/d3-zoom': 3.0.8
=======
      '@types/d3-selection': 3.0.11
>>>>>>> 1ba3242d

  '@types/debug@4.1.12':
    dependencies:
      '@types/ms': 0.7.34
<<<<<<< HEAD

  '@types/diff-match-patch@1.0.36': {}

  '@types/estree@1.0.5': {}

  '@types/geojson@7946.0.14': {}
=======

  '@types/diff-match-patch@1.0.36': {}

  '@types/estree@1.0.5': {}
>>>>>>> 1ba3242d

  '@types/hast@2.3.10':
    dependencies:
      '@types/unist': 2.0.10

  '@types/hast@3.0.4':
    dependencies:
      '@types/unist': 3.0.2

  '@types/linkify-it@3.0.5': {}

  '@types/markdown-it@13.0.8':
    dependencies:
      '@types/linkify-it': 3.0.5
      '@types/mdurl': 1.0.5

  '@types/mdast@3.0.15':
    dependencies:
      '@types/unist': 2.0.10

  '@types/mdurl@1.0.5': {}

  '@types/ms@0.7.34': {}

  '@types/node@18.15.3': {}

  '@types/node@20.14.8':
    dependencies:
      undici-types: 5.26.5

  '@types/prop-types@15.7.12': {}

  '@types/react-dom@18.3.0':
    dependencies:
      '@types/react': 18.3.3

  '@types/react-modal@3.16.3':
    dependencies:
      '@types/react': 18.3.3

  '@types/react@18.3.3':
    dependencies:
      '@types/prop-types': 15.7.12
      csstype: 3.1.3

  '@types/unist@2.0.10': {}

  '@types/unist@3.0.2': {}

  '@types/uuid@9.0.8': {}

  '@uiw/codemirror-extensions-basic-setup@4.22.2(@codemirror/autocomplete@6.16.3(@codemirror/language@6.10.2)(@codemirror/state@6.4.1)(@codemirror/view@6.28.2)(@lezer/common@1.2.1))(@codemirror/commands@6.6.0)(@codemirror/language@6.10.2)(@codemirror/lint@6.8.1)(@codemirror/search@6.5.6)(@codemirror/state@6.4.1)(@codemirror/view@6.28.2)':
    dependencies:
      '@codemirror/autocomplete': 6.16.3(@codemirror/language@6.10.2)(@codemirror/state@6.4.1)(@codemirror/view@6.28.2)(@lezer/common@1.2.1)
      '@codemirror/commands': 6.6.0
      '@codemirror/language': 6.10.2
      '@codemirror/lint': 6.8.1
      '@codemirror/search': 6.5.6
      '@codemirror/state': 6.4.1
      '@codemirror/view': 6.28.2

  '@uiw/codemirror-theme-quietlight@4.22.2(@codemirror/language@6.10.2)(@codemirror/state@6.4.1)(@codemirror/view@6.28.2)':
    dependencies:
      '@uiw/codemirror-themes': 4.22.2(@codemirror/language@6.10.2)(@codemirror/state@6.4.1)(@codemirror/view@6.28.2)
    transitivePeerDependencies:
      - '@codemirror/language'
      - '@codemirror/state'
      - '@codemirror/view'

  '@uiw/codemirror-themes@4.22.2(@codemirror/language@6.10.2)(@codemirror/state@6.4.1)(@codemirror/view@6.28.2)':
    dependencies:
      '@codemirror/language': 6.10.2
      '@codemirror/state': 6.4.1
      '@codemirror/view': 6.28.2

  '@uiw/react-codemirror@4.22.2(@babel/runtime@7.24.7)(@codemirror/autocomplete@6.16.3(@codemirror/language@6.10.2)(@codemirror/state@6.4.1)(@codemirror/view@6.28.2)(@lezer/common@1.2.1))(@codemirror/language@6.10.2)(@codemirror/lint@6.8.1)(@codemirror/search@6.5.6)(@codemirror/state@6.4.1)(@codemirror/theme-one-dark@6.1.2)(@codemirror/view@6.28.2)(codemirror@6.0.1(@lezer/common@1.2.1))(react-dom@18.3.1(react@18.3.1))(react@18.3.1)':
    dependencies:
      '@babel/runtime': 7.24.7
      '@codemirror/commands': 6.6.0
      '@codemirror/state': 6.4.1
      '@codemirror/theme-one-dark': 6.1.2
      '@codemirror/view': 6.28.2
      '@uiw/codemirror-extensions-basic-setup': 4.22.2(@codemirror/autocomplete@6.16.3(@codemirror/language@6.10.2)(@codemirror/state@6.4.1)(@codemirror/view@6.28.2)(@lezer/common@1.2.1))(@codemirror/commands@6.6.0)(@codemirror/language@6.10.2)(@codemirror/lint@6.8.1)(@codemirror/search@6.5.6)(@codemirror/state@6.4.1)(@codemirror/view@6.28.2)
      codemirror: 6.0.1(@lezer/common@1.2.1)
      react: 18.3.1
      react-dom: 18.3.1(react@18.3.1)
    transitivePeerDependencies:
      - '@codemirror/autocomplete'
      - '@codemirror/language'
      - '@codemirror/lint'
      - '@codemirror/search'

  '@vue/compiler-core@3.4.30':
    dependencies:
      '@babel/parser': 7.24.7
      '@vue/shared': 3.4.30
      entities: 4.5.0
      estree-walker: 2.0.2
      source-map-js: 1.2.0

  '@vue/compiler-dom@3.4.30':
    dependencies:
      '@vue/compiler-core': 3.4.30
      '@vue/shared': 3.4.30

  '@vue/compiler-sfc@3.4.30':
    dependencies:
      '@babel/parser': 7.24.7
      '@vue/compiler-core': 3.4.30
      '@vue/compiler-dom': 3.4.30
      '@vue/compiler-ssr': 3.4.30
      '@vue/shared': 3.4.30
      estree-walker: 2.0.2
      magic-string: 0.30.10
      postcss: 8.4.38
      source-map-js: 1.2.0

  '@vue/compiler-ssr@3.4.30':
    dependencies:
      '@vue/compiler-dom': 3.4.30
      '@vue/shared': 3.4.30

  '@vue/reactivity@3.4.30':
    dependencies:
      '@vue/shared': 3.4.30

  '@vue/runtime-core@3.4.30':
    dependencies:
      '@vue/reactivity': 3.4.30
      '@vue/shared': 3.4.30

  '@vue/runtime-dom@3.4.30':
    dependencies:
      '@vue/reactivity': 3.4.30
      '@vue/runtime-core': 3.4.30
      '@vue/shared': 3.4.30
      csstype: 3.1.3

  '@vue/server-renderer@3.4.30(vue@3.4.30(typescript@5.5.2))':
    dependencies:
      '@vue/compiler-ssr': 3.4.30
      '@vue/shared': 3.4.30
      vue: 3.4.30(typescript@5.5.2)

  '@vue/shared@3.4.30': {}

<<<<<<< HEAD
  acorn@8.12.0: {}

  ag-charts-types@10.3.1: {}

  ag-grid-community@31.3.2: {}

=======
  '@xyflow/react@12.3.5(@types/react@18.3.3)(react-dom@18.3.1(react@18.3.1))(react@18.3.1)':
    dependencies:
      '@xyflow/system': 0.0.46
      classcat: 5.0.5
      react: 18.3.1
      react-dom: 18.3.1(react@18.3.1)
      zustand: 4.5.2(@types/react@18.3.3)(react@18.3.1)
    transitivePeerDependencies:
      - '@types/react'
      - immer

  '@xyflow/system@0.0.46':
    dependencies:
      '@types/d3-drag': 3.0.7
      '@types/d3-selection': 3.0.11
      '@types/d3-transition': 3.0.9
      '@types/d3-zoom': 3.0.8
      d3-drag: 3.0.0
      d3-selection: 3.0.0
      d3-zoom: 3.0.0

  acorn@8.12.0: {}

  ag-charts-types@10.3.1: {}

  ag-grid-community@31.3.2: {}

>>>>>>> 1ba3242d
  ag-grid-community@32.3.2:
    dependencies:
      ag-charts-types: 10.3.1

  ag-grid-react@31.3.2(react-dom@18.3.1(react@18.3.1))(react@18.3.1):
    dependencies:
      ag-grid-community: 31.3.2
      prop-types: 15.8.1
      react: 18.3.1
      react-dom: 18.3.1(react@18.3.1)

  ai@3.2.10(react@18.3.1)(solid-js@1.8.17)(svelte@4.2.18)(vue@3.4.30(typescript@5.5.2))(zod@3.23.8):
    dependencies:
      '@ai-sdk/provider': 0.0.10
      '@ai-sdk/provider-utils': 0.0.16(zod@3.23.8)
      '@ai-sdk/react': 0.0.10(react@18.3.1)(zod@3.23.8)
      '@ai-sdk/solid': 0.0.7(solid-js@1.8.17)(zod@3.23.8)
      '@ai-sdk/svelte': 0.0.8(svelte@4.2.18)(zod@3.23.8)
      '@ai-sdk/ui-utils': 0.0.6(zod@3.23.8)
      '@ai-sdk/vue': 0.0.8(vue@3.4.30(typescript@5.5.2))(zod@3.23.8)
      eventsource-parser: 1.1.2
      json-schema: 0.4.0
      jsondiffpatch: 0.6.0
      nanoid: 3.3.6
      secure-json-parse: 2.7.0
      sswr: 2.1.0(svelte@4.2.18)
      zod-to-json-schema: 3.22.5(zod@3.23.8)
    optionalDependencies:
      react: 18.3.1
      svelte: 4.2.18
      zod: 3.23.8
    transitivePeerDependencies:
      - solid-js
      - vue

  ansi-regex@5.0.1: {}

  ansi-regex@6.0.1: {}

  ansi-styles@4.3.0:
    dependencies:
      color-convert: 2.0.1

  ansi-styles@6.2.1: {}

  ansi-to-html@0.7.2:
    dependencies:
      entities: 2.2.0

  any-promise@1.3.0: {}

  anymatch@3.1.3:
    dependencies:
      normalize-path: 3.0.0
      picomatch: 2.3.1

  arg@5.0.2: {}

  argparse@2.0.1: {}

  aria-hidden@1.2.4:
    dependencies:
      tslib: 2.6.3

  aria-query@5.3.0:
    dependencies:
      dequal: 2.0.3

  autoprefixer@10.4.19(postcss@8.4.38):
    dependencies:
      browserslist: 4.23.1
      caniuse-lite: 1.0.30001636
      fraction.js: 4.3.7
      normalize-range: 0.1.2
      picocolors: 1.0.1
      postcss: 8.4.38
      postcss-value-parser: 4.2.0

  axobject-query@4.0.0:
    dependencies:
      dequal: 2.0.3

  bail@2.0.2: {}

  balanced-match@1.0.2: {}

  binary-extensions@2.3.0: {}

  brace-expansion@2.0.1:
    dependencies:
      balanced-match: 1.0.2

  braces@3.0.3:
    dependencies:
      fill-range: 7.1.1

  browserslist@4.23.1:
    dependencies:
      caniuse-lite: 1.0.30001636
      electron-to-chromium: 1.4.811
      node-releases: 2.0.14
      update-browserslist-db: 1.0.16(browserslist@4.23.1)

  buffer-equal-constant-time@1.0.1: {}

  busboy@1.6.0:
    dependencies:
      streamsearch: 1.1.0

  camelcase-css@2.0.1: {}

  caniuse-lite@1.0.30001636: {}

  chalk@5.3.0: {}

  character-entities@2.0.2: {}

  chokidar@3.6.0:
    dependencies:
      anymatch: 3.1.3
      braces: 3.0.3
      glob-parent: 5.1.2
      is-binary-path: 2.1.0
      is-glob: 4.0.3
      normalize-path: 3.0.0
      readdirp: 3.6.0
    optionalDependencies:
      fsevents: 2.3.3

  class-variance-authority@0.7.0:
    dependencies:
      clsx: 2.0.0

  classcat@5.0.5: {}

  client-only@0.0.1: {}

  clsx@2.0.0: {}

  clsx@2.1.1: {}

  cmdk@0.2.1(@types/react@18.3.3)(react-dom@18.3.1(react@18.3.1))(react@18.3.1):
    dependencies:
      '@radix-ui/react-dialog': 1.0.0(@types/react@18.3.3)(react-dom@18.3.1(react@18.3.1))(react@18.3.1)
      react: 18.3.1
      react-dom: 18.3.1(react@18.3.1)
    transitivePeerDependencies:
      - '@types/react'

  cmdk@1.0.0(@types/react-dom@18.3.0)(@types/react@18.3.3)(react-dom@18.3.1(react@18.3.1))(react@18.3.1):
    dependencies:
      '@radix-ui/react-dialog': 1.0.5(@types/react-dom@18.3.0)(@types/react@18.3.3)(react-dom@18.3.1(react@18.3.1))(react@18.3.1)
      '@radix-ui/react-primitive': 1.0.3(@types/react-dom@18.3.0)(@types/react@18.3.3)(react-dom@18.3.1(react@18.3.1))(react@18.3.1)
      react: 18.3.1
      react-dom: 18.3.1(react@18.3.1)
    transitivePeerDependencies:
      - '@types/react'
      - '@types/react-dom'

  code-red@1.0.4:
    dependencies:
      '@jridgewell/sourcemap-codec': 1.4.15
      '@types/estree': 1.0.5
      acorn: 8.12.0
      estree-walker: 3.0.3
      periscopic: 3.1.0

  codemirror@6.0.1(@lezer/common@1.2.1):
    dependencies:
      '@codemirror/autocomplete': 6.16.3(@codemirror/language@6.10.2)(@codemirror/state@6.4.1)(@codemirror/view@6.28.2)(@lezer/common@1.2.1)
      '@codemirror/commands': 6.6.0
      '@codemirror/language': 6.10.2
      '@codemirror/lint': 6.8.1
      '@codemirror/search': 6.5.6
      '@codemirror/state': 6.4.1
      '@codemirror/view': 6.28.2
    transitivePeerDependencies:
      - '@lezer/common'

  color-convert@2.0.1:
    dependencies:
      color-name: 1.1.4

  color-name@1.1.4: {}

  comma-separated-tokens@2.0.3: {}

  commander@4.1.1: {}

  cookie@0.5.0: {}

  cookie@0.6.0: {}

  cookies-next@4.2.1:
    dependencies:
      '@types/cookie': 0.6.0
      cookie: 0.6.0

<<<<<<< HEAD
  core-js@3.39.0: {}

  crelt@1.0.6: {}

=======
  crelt@1.0.6: {}

>>>>>>> 1ba3242d
  cross-spawn@7.0.3:
    dependencies:
      path-key: 3.1.1
      shebang-command: 2.0.0
      which: 2.0.2

  css-styled@1.0.8:
    dependencies:
      '@daybrush/utils': 1.13.0

  css-to-mat@1.1.1:
    dependencies:
      '@daybrush/utils': 1.13.0
      '@scena/matrix': 1.1.1

  css-tree@2.3.1:
    dependencies:
      mdn-data: 2.0.30
      source-map-js: 1.2.0

  cssesc@3.0.0: {}

  csstype@3.1.3: {}

  d3-array@3.2.4:
    dependencies:
      internmap: 2.0.3

  d3-color@3.1.0: {}

  d3-dispatch@3.0.1: {}

  d3-drag@3.0.0:
    dependencies:
      d3-dispatch: 3.0.1
      d3-selection: 3.0.0

  d3-ease@3.0.1: {}

  d3-format@3.1.0: {}

  d3-interpolate@3.0.1:
    dependencies:
      d3-color: 3.1.0

  d3-path@3.1.0: {}

  d3-scale@4.0.2:
    dependencies:
      d3-array: 3.2.4
      d3-format: 3.1.0
      d3-interpolate: 3.0.1
      d3-time: 3.1.0
      d3-time-format: 4.1.0

  d3-selection@3.0.0: {}

  d3-shape@3.2.0:
    dependencies:
      d3-path: 3.1.0

  d3-time-format@4.1.0:
    dependencies:
      d3-time: 3.1.0

  d3-time@3.1.0:
    dependencies:
      d3-array: 3.2.4

  d3-timer@3.0.1: {}

  d3-transition@3.0.1(d3-selection@3.0.0):
    dependencies:
      d3-color: 3.1.0
      d3-dispatch: 3.0.1
      d3-ease: 3.0.1
      d3-interpolate: 3.0.1
      d3-selection: 3.0.0
      d3-timer: 3.0.1

  d3-zoom@3.0.0:
    dependencies:
      d3-dispatch: 3.0.1
      d3-drag: 3.0.0
      d3-interpolate: 3.0.1
      d3-selection: 3.0.0
      d3-transition: 3.0.1(d3-selection@3.0.0)

  date-fns@3.6.0: {}

  dayjs@1.11.11: {}

  debug@4.3.5:
    dependencies:
      ms: 2.1.2

  decimal.js-light@2.5.1: {}

  decode-named-character-reference@1.0.2:
    dependencies:
      character-entities: 2.0.2

  dequal@2.0.3: {}

  detect-node-es@1.1.0: {}

  devlop@1.1.0:
    dependencies:
      dequal: 2.0.3

  didyoumean@1.2.2: {}

  diff-match-patch@1.0.5: {}

  diff@5.2.0: {}

  dlv@1.1.3: {}

  dnd-core@14.0.1:
    dependencies:
      '@react-dnd/asap': 4.0.1
      '@react-dnd/invariant': 2.0.0
      redux: 4.2.1

  dom-helpers@5.2.1:
    dependencies:
      '@babel/runtime': 7.24.7
      csstype: 3.1.3

  eastasianwidth@0.2.0: {}

  ecdsa-sig-formatter@1.0.11:
    dependencies:
      safe-buffer: 5.2.1

  electron-to-chromium@1.4.811: {}

  emoji-regex@8.0.0: {}

  emoji-regex@9.2.2: {}

  entities@2.2.0: {}

  entities@4.5.0: {}

  escalade@3.1.2: {}

  escape-string-regexp@4.0.0: {}

  estree-walker@2.0.2: {}

  estree-walker@3.0.3:
    dependencies:
      '@types/estree': 1.0.5

  eventemitter3@4.0.7: {}

  eventsource-parser@1.1.2: {}

  exenv@1.2.2: {}

  extend@3.0.2: {}

  fast-deep-equal@3.1.3: {}

  fast-equals@5.0.1: {}

  fast-glob@3.3.2:
    dependencies:
      '@nodelib/fs.stat': 2.0.5
      '@nodelib/fs.walk': 1.2.8
      glob-parent: 5.1.2
      merge2: 1.4.1
      micromatch: 4.0.7

  fastq@1.17.1:
    dependencies:
      reusify: 1.0.4

  fflate@0.4.8: {}

  fill-range@7.1.1:
    dependencies:
      to-regex-range: 5.0.1

  foreground-child@3.2.1:
    dependencies:
      cross-spawn: 7.0.3
      signal-exit: 4.1.0

  fraction.js@4.3.7: {}

  framework-utils@1.1.0: {}

  fsevents@2.3.3:
    optional: true

  function-bind@1.1.2: {}

  gesto@1.19.4:
    dependencies:
      '@daybrush/utils': 1.13.0
      '@scena/event-emitter': 1.0.5

  get-nonce@1.0.1: {}

  glob-parent@5.1.2:
    dependencies:
      is-glob: 4.0.3

  glob-parent@6.0.2:
    dependencies:
      is-glob: 4.0.3

  glob@10.4.2:
    dependencies:
      foreground-child: 3.2.1
      jackspeak: 3.4.0
      minimatch: 9.0.4
      minipass: 7.1.2
      package-json-from-dist: 1.0.0
      path-scurry: 1.11.1

  graceful-fs@4.2.11: {}

  hasown@2.0.2:
    dependencies:
      function-bind: 1.1.2

  hast-util-whitespace@2.0.1: {}

  highlight.js@11.9.0: {}

  hoist-non-react-statics@3.3.2:
    dependencies:
      react-is: 16.13.1

  inline-style-parser@0.1.1: {}

  internmap@2.0.3: {}

  invariant@2.2.4:
    dependencies:
      loose-envify: 1.4.0

  is-binary-path@2.1.0:
    dependencies:
      binary-extensions: 2.3.0

  is-buffer@2.0.5: {}

  is-core-module@2.14.0:
    dependencies:
      hasown: 2.0.2

  is-extglob@2.1.1: {}

  is-fullwidth-code-point@3.0.0: {}

  is-glob@4.0.3:
    dependencies:
      is-extglob: 2.1.1

  is-number@7.0.0: {}

  is-plain-obj@4.1.0: {}

  is-reference@3.0.2:
    dependencies:
      '@types/estree': 1.0.5

  isexe@2.0.0: {}

  jackspeak@3.4.0:
    dependencies:
      '@isaacs/cliui': 8.0.2
    optionalDependencies:
      '@pkgjs/parseargs': 0.11.0

  jiti@1.21.6: {}

  jose@4.15.9: {}

  jotai@2.8.3(@types/react@18.3.3)(react@18.3.1):
    optionalDependencies:
      '@types/react': 18.3.3
      react: 18.3.1

  js-tokens@4.0.0: {}

  json-schema@0.4.0: {}

  jsondiffpatch@0.6.0:
    dependencies:
      '@types/diff-match-patch': 1.0.36
      chalk: 5.3.0
      diff-match-patch: 1.0.5

  jsonwebtoken@9.0.2:
    dependencies:
      jws: 3.2.2
      lodash.includes: 4.3.0
      lodash.isboolean: 3.0.3
      lodash.isinteger: 4.0.4
      lodash.isnumber: 3.0.3
      lodash.isplainobject: 4.0.6
      lodash.isstring: 4.0.1
      lodash.once: 4.1.1
      ms: 2.1.3
      semver: 7.6.2

  jwa@1.4.1:
    dependencies:
      buffer-equal-constant-time: 1.0.1
      ecdsa-sig-formatter: 1.0.11
      safe-buffer: 5.2.1

  jws@3.2.2:
    dependencies:
      jwa: 1.4.1
      safe-buffer: 5.2.1

  keycode@2.2.1: {}

  keycon@1.4.0:
    dependencies:
      '@cfcs/core': 0.0.6
      '@daybrush/utils': 1.13.0
      '@scena/event-emitter': 1.0.5
      keycode: 2.2.1

  kleur@4.1.5: {}

  lilconfig@2.1.0: {}

  lilconfig@3.1.2: {}

  lines-and-columns@1.2.4: {}

  linkify-it@5.0.0:
    dependencies:
      uc.micro: 2.1.0

  linkifyjs@4.1.3: {}

  locate-character@3.0.0: {}

  lodash.castarray@4.4.0: {}

  lodash.debounce@4.0.8: {}

  lodash.includes@4.3.0: {}

  lodash.isboolean@3.0.3: {}

  lodash.isinteger@4.0.4: {}

  lodash.isnumber@3.0.3: {}

  lodash.isplainobject@4.0.6: {}

  lodash.isstring@4.0.1: {}

  lodash.merge@4.6.2: {}

  lodash.once@4.1.1: {}

  lodash@4.17.21: {}

  loose-envify@1.4.0:
    dependencies:
      js-tokens: 4.0.0

  lowlight@3.1.0:
    dependencies:
      '@types/hast': 3.0.4
      devlop: 1.1.0
      highlight.js: 11.9.0

  lru-cache@10.2.2: {}

  lru-cache@6.0.0:
    dependencies:
      yallist: 4.0.0

  lucide-react@0.363.0(react@18.3.1):
    dependencies:
      react: 18.3.1

  magic-string@0.30.10:
    dependencies:
      '@jridgewell/sourcemap-codec': 1.4.15

  markdown-it-task-lists@2.1.1: {}

  markdown-it@14.1.0:
    dependencies:
      argparse: 2.0.1
      entities: 4.5.0
      linkify-it: 5.0.0
      mdurl: 2.0.0
      punycode.js: 2.3.1
      uc.micro: 2.1.0

  mdast-util-definitions@5.1.2:
    dependencies:
      '@types/mdast': 3.0.15
      '@types/unist': 2.0.10
      unist-util-visit: 4.1.2

  mdast-util-from-markdown@1.3.1:
    dependencies:
      '@types/mdast': 3.0.15
      '@types/unist': 2.0.10
      decode-named-character-reference: 1.0.2
      mdast-util-to-string: 3.2.0
      micromark: 3.2.0
      micromark-util-decode-numeric-character-reference: 1.1.0
      micromark-util-decode-string: 1.1.0
      micromark-util-normalize-identifier: 1.1.0
      micromark-util-symbol: 1.1.0
      micromark-util-types: 1.1.0
      unist-util-stringify-position: 3.0.3
      uvu: 0.5.6
    transitivePeerDependencies:
      - supports-color

  mdast-util-to-hast@12.3.0:
    dependencies:
      '@types/hast': 2.3.10
      '@types/mdast': 3.0.15
      mdast-util-definitions: 5.1.2
      micromark-util-sanitize-uri: 1.2.0
      trim-lines: 3.0.1
      unist-util-generated: 2.0.1
      unist-util-position: 4.0.4
      unist-util-visit: 4.1.2

  mdast-util-to-string@3.2.0:
    dependencies:
      '@types/mdast': 3.0.15

  mdn-data@2.0.30: {}

  mdurl@2.0.0: {}

  memoize-one@5.2.1: {}

  merge2@1.4.1: {}

  micromark-core-commonmark@1.1.0:
    dependencies:
      decode-named-character-reference: 1.0.2
      micromark-factory-destination: 1.1.0
      micromark-factory-label: 1.1.0
      micromark-factory-space: 1.1.0
      micromark-factory-title: 1.1.0
      micromark-factory-whitespace: 1.1.0
      micromark-util-character: 1.2.0
      micromark-util-chunked: 1.1.0
      micromark-util-classify-character: 1.1.0
      micromark-util-html-tag-name: 1.2.0
      micromark-util-normalize-identifier: 1.1.0
      micromark-util-resolve-all: 1.1.0
      micromark-util-subtokenize: 1.1.0
      micromark-util-symbol: 1.1.0
      micromark-util-types: 1.1.0
      uvu: 0.5.6

  micromark-factory-destination@1.1.0:
    dependencies:
      micromark-util-character: 1.2.0
      micromark-util-symbol: 1.1.0
      micromark-util-types: 1.1.0

  micromark-factory-label@1.1.0:
    dependencies:
      micromark-util-character: 1.2.0
      micromark-util-symbol: 1.1.0
      micromark-util-types: 1.1.0
      uvu: 0.5.6

  micromark-factory-space@1.1.0:
    dependencies:
      micromark-util-character: 1.2.0
      micromark-util-types: 1.1.0

  micromark-factory-title@1.1.0:
    dependencies:
      micromark-factory-space: 1.1.0
      micromark-util-character: 1.2.0
      micromark-util-symbol: 1.1.0
      micromark-util-types: 1.1.0

  micromark-factory-whitespace@1.1.0:
    dependencies:
      micromark-factory-space: 1.1.0
      micromark-util-character: 1.2.0
      micromark-util-symbol: 1.1.0
      micromark-util-types: 1.1.0

  micromark-util-character@1.2.0:
    dependencies:
      micromark-util-symbol: 1.1.0
      micromark-util-types: 1.1.0

  micromark-util-chunked@1.1.0:
    dependencies:
      micromark-util-symbol: 1.1.0

  micromark-util-classify-character@1.1.0:
    dependencies:
      micromark-util-character: 1.2.0
      micromark-util-symbol: 1.1.0
      micromark-util-types: 1.1.0

  micromark-util-combine-extensions@1.1.0:
    dependencies:
      micromark-util-chunked: 1.1.0
      micromark-util-types: 1.1.0

  micromark-util-decode-numeric-character-reference@1.1.0:
    dependencies:
      micromark-util-symbol: 1.1.0

  micromark-util-decode-string@1.1.0:
    dependencies:
      decode-named-character-reference: 1.0.2
      micromark-util-character: 1.2.0
      micromark-util-decode-numeric-character-reference: 1.1.0
      micromark-util-symbol: 1.1.0

  micromark-util-encode@1.1.0: {}

  micromark-util-html-tag-name@1.2.0: {}

  micromark-util-normalize-identifier@1.1.0:
    dependencies:
      micromark-util-symbol: 1.1.0

  micromark-util-resolve-all@1.1.0:
    dependencies:
      micromark-util-types: 1.1.0

  micromark-util-sanitize-uri@1.2.0:
    dependencies:
      micromark-util-character: 1.2.0
      micromark-util-encode: 1.1.0
      micromark-util-symbol: 1.1.0

  micromark-util-subtokenize@1.1.0:
    dependencies:
      micromark-util-chunked: 1.1.0
      micromark-util-symbol: 1.1.0
      micromark-util-types: 1.1.0
      uvu: 0.5.6

  micromark-util-symbol@1.1.0: {}

  micromark-util-types@1.1.0: {}

  micromark@3.2.0:
    dependencies:
      '@types/debug': 4.1.12
      debug: 4.3.5
      decode-named-character-reference: 1.0.2
      micromark-core-commonmark: 1.1.0
      micromark-factory-space: 1.1.0
      micromark-util-character: 1.2.0
      micromark-util-chunked: 1.1.0
      micromark-util-combine-extensions: 1.1.0
      micromark-util-decode-numeric-character-reference: 1.1.0
      micromark-util-encode: 1.1.0
      micromark-util-normalize-identifier: 1.1.0
      micromark-util-resolve-all: 1.1.0
      micromark-util-sanitize-uri: 1.2.0
      micromark-util-subtokenize: 1.1.0
      micromark-util-symbol: 1.1.0
      micromark-util-types: 1.1.0
      uvu: 0.5.6
    transitivePeerDependencies:
      - supports-color

  micromatch@4.0.7:
    dependencies:
      braces: 3.0.3
      picomatch: 2.3.1

  minimatch@9.0.4:
    dependencies:
      brace-expansion: 2.0.1

  minipass@7.1.2: {}
<<<<<<< HEAD

  monaco-editor@0.52.0: {}

  mri@1.2.0: {}

  ms@2.1.2: {}

  ms@2.1.3: {}

  mz@2.7.0:
    dependencies:
      any-promise: 1.3.0
      object-assign: 4.1.1
      thenify-all: 1.6.0

  nanoid@3.3.6: {}

  nanoid@3.3.7: {}

=======

  monaco-editor@0.52.0: {}

  mri@1.2.0: {}

  ms@2.1.2: {}

  ms@2.1.3: {}

  mz@2.7.0:
    dependencies:
      any-promise: 1.3.0
      object-assign: 4.1.1
      thenify-all: 1.6.0

  nanoid@3.3.6: {}

  nanoid@3.3.7: {}

>>>>>>> 1ba3242d
  next-auth@4.24.7(next@14.1.4(react-dom@18.3.1(react@18.3.1))(react@18.3.1))(react-dom@18.3.1(react@18.3.1))(react@18.3.1):
    dependencies:
      '@babel/runtime': 7.24.7
      '@panva/hkdf': 1.2.1
      cookie: 0.5.0
      jose: 4.15.9
      next: 14.1.4(react-dom@18.3.1(react@18.3.1))(react@18.3.1)
      oauth: 0.9.15
      openid-client: 5.6.5
      preact: 10.22.0
      preact-render-to-string: 5.2.6(preact@10.22.0)
      react: 18.3.1
      react-dom: 18.3.1(react@18.3.1)
      uuid: 8.3.2

  next-themes@0.3.0(react-dom@18.3.1(react@18.3.1))(react@18.3.1):
    dependencies:
      react: 18.3.1
      react-dom: 18.3.1(react@18.3.1)

  next@14.1.4(react-dom@18.3.1(react@18.3.1))(react@18.3.1):
    dependencies:
      '@next/env': 14.1.4
      '@swc/helpers': 0.5.2
      busboy: 1.6.0
      caniuse-lite: 1.0.30001636
      graceful-fs: 4.2.11
      postcss: 8.4.31
      react: 18.3.1
      react-dom: 18.3.1(react@18.3.1)
      styled-jsx: 5.1.1(react@18.3.1)
    optionalDependencies:
      '@next/swc-darwin-arm64': 14.1.4
      '@next/swc-darwin-x64': 14.1.4
      '@next/swc-linux-arm64-gnu': 14.1.4
      '@next/swc-linux-arm64-musl': 14.1.4
      '@next/swc-linux-x64-gnu': 14.1.4
      '@next/swc-linux-x64-musl': 14.1.4
      '@next/swc-win32-arm64-msvc': 14.1.4
      '@next/swc-win32-ia32-msvc': 14.1.4
      '@next/swc-win32-x64-msvc': 14.1.4
    transitivePeerDependencies:
      - '@babel/core'
      - babel-plugin-macros

  node-releases@2.0.14: {}

  normalize-path@3.0.0: {}

  normalize-range@0.1.2: {}

  novel@0.4.3(@tiptap/extension-code-block@2.4.0(@tiptap/core@2.4.0(@tiptap/pm@2.4.0))(@tiptap/pm@2.4.0))(@types/react@18.3.3)(react-dom@18.3.1(react@18.3.1))(react@18.3.1):
    dependencies:
      '@radix-ui/react-slot': 1.1.0(@types/react@18.3.3)(react@18.3.1)
      '@tiptap/core': 2.4.0(@tiptap/pm@2.4.0)
      '@tiptap/extension-character-count': 2.4.0(@tiptap/core@2.4.0(@tiptap/pm@2.4.0))(@tiptap/pm@2.4.0)
      '@tiptap/extension-code-block-lowlight': 2.4.0(@tiptap/core@2.4.0(@tiptap/pm@2.4.0))(@tiptap/extension-code-block@2.4.0(@tiptap/core@2.4.0(@tiptap/pm@2.4.0))(@tiptap/pm@2.4.0))(@tiptap/pm@2.4.0)
      '@tiptap/extension-color': 2.4.0(@tiptap/core@2.4.0(@tiptap/pm@2.4.0))(@tiptap/extension-text-style@2.4.0(@tiptap/core@2.4.0(@tiptap/pm@2.4.0)))
      '@tiptap/extension-highlight': 2.4.0(@tiptap/core@2.4.0(@tiptap/pm@2.4.0))
      '@tiptap/extension-horizontal-rule': 2.4.0(@tiptap/core@2.4.0(@tiptap/pm@2.4.0))(@tiptap/pm@2.4.0)
      '@tiptap/extension-image': 2.4.0(@tiptap/core@2.4.0(@tiptap/pm@2.4.0))
      '@tiptap/extension-link': 2.4.0(@tiptap/core@2.4.0(@tiptap/pm@2.4.0))(@tiptap/pm@2.4.0)
      '@tiptap/extension-placeholder': 2.0.3(@tiptap/core@2.4.0(@tiptap/pm@2.4.0))(@tiptap/pm@2.4.0)
      '@tiptap/extension-task-item': 2.4.0(@tiptap/core@2.4.0(@tiptap/pm@2.4.0))(@tiptap/pm@2.4.0)
      '@tiptap/extension-task-list': 2.4.0(@tiptap/core@2.4.0(@tiptap/pm@2.4.0))
      '@tiptap/extension-text-style': 2.4.0(@tiptap/core@2.4.0(@tiptap/pm@2.4.0))
      '@tiptap/extension-underline': 2.4.0(@tiptap/core@2.4.0(@tiptap/pm@2.4.0))
      '@tiptap/extension-youtube': 2.4.0(@tiptap/core@2.4.0(@tiptap/pm@2.4.0))
      '@tiptap/pm': 2.4.0
      '@tiptap/react': 2.4.0(@tiptap/core@2.4.0(@tiptap/pm@2.4.0))(@tiptap/pm@2.4.0)(react-dom@18.3.1(react@18.3.1))(react@18.3.1)
      '@tiptap/starter-kit': 2.4.0(@tiptap/pm@2.4.0)
      '@tiptap/suggestion': 2.4.0(@tiptap/core@2.4.0(@tiptap/pm@2.4.0))(@tiptap/pm@2.4.0)
      '@types/node': 18.15.3
      cmdk: 0.2.1(@types/react@18.3.3)(react-dom@18.3.1(react@18.3.1))(react@18.3.1)
      jotai: 2.8.3(@types/react@18.3.3)(react@18.3.1)
      react: 18.3.1
      react-dom: 18.3.1(react@18.3.1)
      react-markdown: 8.0.7(@types/react@18.3.3)(react@18.3.1)
      react-moveable: 0.56.0
      react-tweet: 3.2.1(react-dom@18.3.1(react@18.3.1))(react@18.3.1)
      tippy.js: 6.3.7
      tiptap-extension-global-drag-handle: 0.1.8
      tiptap-markdown: 0.8.10(@tiptap/core@2.4.0(@tiptap/pm@2.4.0))
      tunnel-rat: 0.1.2(@types/react@18.3.3)(react@18.3.1)
    transitivePeerDependencies:
      - '@tiptap/extension-code-block'
      - '@types/react'
      - immer
      - supports-color

  oauth@0.9.15: {}

  object-assign@4.1.1: {}

  object-hash@2.2.0: {}

  object-hash@3.0.0: {}

  oidc-token-hash@5.0.3: {}

  openid-client@5.6.5:
    dependencies:
      jose: 4.15.9
      lru-cache: 6.0.0
      object-hash: 2.2.0
      oidc-token-hash: 5.0.3

  orderedmap@2.1.1: {}

  overlap-area@1.1.0:
    dependencies:
      '@daybrush/utils': 1.13.0

  package-json-from-dist@1.0.0: {}

<<<<<<< HEAD
  papaparse@5.4.1: {}

  path-key@3.1.1: {}

  path-parse@1.0.7: {}

=======
  path-key@3.1.1: {}

  path-parse@1.0.7: {}

>>>>>>> 1ba3242d
  path-scurry@1.11.1:
    dependencies:
      lru-cache: 10.2.2
      minipass: 7.1.2

  periscopic@3.1.0:
    dependencies:
      '@types/estree': 1.0.5
      estree-walker: 3.0.3
      is-reference: 3.0.2

  picocolors@1.0.1: {}

  picomatch@2.3.1: {}

  pify@2.3.0: {}

  pirates@4.0.6: {}

  postcss-import@15.1.0(postcss@8.4.38):
    dependencies:
      postcss: 8.4.38
      postcss-value-parser: 4.2.0
      read-cache: 1.0.0
      resolve: 1.22.8

  postcss-js@4.0.1(postcss@8.4.38):
    dependencies:
      camelcase-css: 2.0.1
      postcss: 8.4.38

  postcss-load-config@4.0.2(postcss@8.4.38):
    dependencies:
      lilconfig: 3.1.2
      yaml: 2.4.5
    optionalDependencies:
      postcss: 8.4.38

  postcss-nested@6.0.1(postcss@8.4.38):
    dependencies:
      postcss: 8.4.38
      postcss-selector-parser: 6.1.0

  postcss-selector-parser@6.0.10:
    dependencies:
      cssesc: 3.0.0
      util-deprecate: 1.0.2

  postcss-selector-parser@6.1.0:
    dependencies:
      cssesc: 3.0.0
      util-deprecate: 1.0.2

  postcss-value-parser@4.2.0: {}

  postcss@8.4.31:
    dependencies:
      nanoid: 3.3.7
      picocolors: 1.0.1
      source-map-js: 1.2.0

  postcss@8.4.38:
    dependencies:
      nanoid: 3.3.7
      picocolors: 1.0.1
      source-map-js: 1.2.0

<<<<<<< HEAD
  posthog-js@1.184.2:
=======
  posthog-js@1.160.3:
>>>>>>> 1ba3242d
    dependencies:
      core-js: 3.39.0
      fflate: 0.4.8
      preact: 10.22.0
      web-vitals: 4.2.0

  preact-render-to-string@5.2.6(preact@10.22.0):
    dependencies:
      preact: 10.22.0
      pretty-format: 3.8.0

  preact@10.22.0: {}

  pretty-format@3.8.0: {}

  prop-types@15.8.1:
    dependencies:
      loose-envify: 1.4.0
      object-assign: 4.1.1
      react-is: 16.13.1

  property-information@6.5.0: {}

  prosemirror-changeset@2.2.1:
    dependencies:
      prosemirror-transform: 1.9.0

  prosemirror-collab@1.3.1:
    dependencies:
      prosemirror-state: 1.4.3

  prosemirror-commands@1.5.2:
    dependencies:
      prosemirror-model: 1.21.2
      prosemirror-state: 1.4.3
      prosemirror-transform: 1.9.0

  prosemirror-dropcursor@1.8.1:
    dependencies:
      prosemirror-state: 1.4.3
      prosemirror-transform: 1.9.0
      prosemirror-view: 1.33.8

  prosemirror-gapcursor@1.3.2:
    dependencies:
      prosemirror-keymap: 1.2.2
      prosemirror-model: 1.21.2
      prosemirror-state: 1.4.3
      prosemirror-view: 1.33.8

  prosemirror-history@1.4.0:
    dependencies:
      prosemirror-state: 1.4.3
      prosemirror-transform: 1.9.0
      prosemirror-view: 1.33.8
      rope-sequence: 1.3.4

  prosemirror-inputrules@1.4.0:
    dependencies:
      prosemirror-state: 1.4.3
      prosemirror-transform: 1.9.0

  prosemirror-keymap@1.2.2:
    dependencies:
      prosemirror-state: 1.4.3
      w3c-keyname: 2.2.8

  prosemirror-markdown@1.13.0:
    dependencies:
      markdown-it: 14.1.0
      prosemirror-model: 1.21.2

  prosemirror-menu@1.2.4:
    dependencies:
      crelt: 1.0.6
      prosemirror-commands: 1.5.2
      prosemirror-history: 1.4.0
      prosemirror-state: 1.4.3

  prosemirror-model@1.21.2:
    dependencies:
      orderedmap: 2.1.1

  prosemirror-schema-basic@1.2.2:
    dependencies:
      prosemirror-model: 1.21.2

  prosemirror-schema-list@1.4.0:
    dependencies:
      prosemirror-model: 1.21.2
      prosemirror-state: 1.4.3
      prosemirror-transform: 1.9.0

  prosemirror-state@1.4.3:
    dependencies:
      prosemirror-model: 1.21.2
      prosemirror-transform: 1.9.0
      prosemirror-view: 1.33.8

  prosemirror-tables@1.3.7:
    dependencies:
      prosemirror-keymap: 1.2.2
      prosemirror-model: 1.21.2
      prosemirror-state: 1.4.3
      prosemirror-transform: 1.9.0
      prosemirror-view: 1.33.8

  prosemirror-trailing-node@2.0.8(prosemirror-model@1.21.2)(prosemirror-state@1.4.3)(prosemirror-view@1.33.8):
    dependencies:
      '@remirror/core-constants': 2.0.2
      escape-string-regexp: 4.0.0
      prosemirror-model: 1.21.2
      prosemirror-state: 1.4.3
      prosemirror-view: 1.33.8

  prosemirror-transform@1.9.0:
    dependencies:
      prosemirror-model: 1.21.2

  prosemirror-view@1.33.8:
    dependencies:
      prosemirror-model: 1.21.2
      prosemirror-state: 1.4.3
      prosemirror-transform: 1.9.0

  punycode.js@2.3.1: {}

  queue-microtask@1.2.3: {}

  react-arborist@3.4.0(@types/node@20.14.8)(@types/react@18.3.3)(react-dom@18.3.1(react@18.3.1))(react@18.3.1):
    dependencies:
      react: 18.3.1
      react-dnd: 14.0.5(@types/node@20.14.8)(@types/react@18.3.3)(react@18.3.1)
      react-dnd-html5-backend: 14.1.0
      react-dom: 18.3.1(react@18.3.1)
      react-window: 1.8.10(react-dom@18.3.1(react@18.3.1))(react@18.3.1)
      redux: 5.0.1
      use-sync-external-store: 1.2.2(react@18.3.1)
    transitivePeerDependencies:
      - '@types/hoist-non-react-statics'
      - '@types/node'
      - '@types/react'

  react-css-styled@1.1.9:
    dependencies:
      css-styled: 1.0.8
      framework-utils: 1.1.0

  react-dnd-html5-backend@14.1.0:
    dependencies:
      dnd-core: 14.0.1

  react-dnd@14.0.5(@types/node@20.14.8)(@types/react@18.3.3)(react@18.3.1):
    dependencies:
      '@react-dnd/invariant': 2.0.0
      '@react-dnd/shallowequal': 2.0.0
      dnd-core: 14.0.1
      fast-deep-equal: 3.1.3
      hoist-non-react-statics: 3.3.2
      react: 18.3.1
    optionalDependencies:
      '@types/node': 20.14.8
      '@types/react': 18.3.3

  react-dom@18.3.1(react@18.3.1):
    dependencies:
      loose-envify: 1.4.0
      react: 18.3.1
      scheduler: 0.23.2

  react-error-boundary@4.0.13(react@18.3.1):
    dependencies:
      '@babel/runtime': 7.24.7
      react: 18.3.1

  react-hook-form@7.52.0(react@18.3.1):
    dependencies:
      react: 18.3.1

  react-hotkeys-hook@4.5.0(react-dom@18.3.1(react@18.3.1))(react@18.3.1):
    dependencies:
      react: 18.3.1
      react-dom: 18.3.1(react@18.3.1)

  react-is@16.13.1: {}

  react-is@18.3.1: {}

  react-lifecycles-compat@3.0.4: {}

  react-markdown@8.0.7(@types/react@18.3.3)(react@18.3.1):
    dependencies:
      '@types/hast': 2.3.10
      '@types/prop-types': 15.7.12
      '@types/react': 18.3.3
      '@types/unist': 2.0.10
      comma-separated-tokens: 2.0.3
      hast-util-whitespace: 2.0.1
      prop-types: 15.8.1
      property-information: 6.5.0
      react: 18.3.1
      react-is: 18.3.1
      remark-parse: 10.0.2
      remark-rehype: 10.1.0
      space-separated-tokens: 2.0.2
      style-to-object: 0.4.4
      unified: 10.1.2
      unist-util-visit: 4.1.2
      vfile: 5.3.7
    transitivePeerDependencies:
      - supports-color

  react-modal@3.16.1(react-dom@18.3.1(react@18.3.1))(react@18.3.1):
    dependencies:
      exenv: 1.2.2
      prop-types: 15.8.1
      react: 18.3.1
      react-dom: 18.3.1(react@18.3.1)
      react-lifecycles-compat: 3.0.4
      warning: 4.0.3

  react-moveable@0.56.0:
    dependencies:
      '@daybrush/utils': 1.13.0
      '@egjs/agent': 2.4.3
      '@egjs/children-differ': 1.0.1
      '@egjs/list-differ': 1.0.1
      '@scena/dragscroll': 1.4.0
      '@scena/event-emitter': 1.0.5
      '@scena/matrix': 1.1.1
      css-to-mat: 1.1.1
      framework-utils: 1.1.0
      gesto: 1.19.4
      overlap-area: 1.1.0
      react-css-styled: 1.1.9
      react-selecto: 1.26.3

  react-remove-scroll-bar@2.3.6(@types/react@18.3.3)(react@18.3.1):
    dependencies:
      react: 18.3.1
      react-style-singleton: 2.2.1(@types/react@18.3.3)(react@18.3.1)
      tslib: 2.6.3
    optionalDependencies:
      '@types/react': 18.3.3

  react-remove-scroll@2.5.4(@types/react@18.3.3)(react@18.3.1):
    dependencies:
      react: 18.3.1
      react-remove-scroll-bar: 2.3.6(@types/react@18.3.3)(react@18.3.1)
      react-style-singleton: 2.2.1(@types/react@18.3.3)(react@18.3.1)
      tslib: 2.6.3
      use-callback-ref: 1.3.2(@types/react@18.3.3)(react@18.3.1)
      use-sidecar: 1.1.2(@types/react@18.3.3)(react@18.3.1)
    optionalDependencies:
      '@types/react': 18.3.3

  react-remove-scroll@2.5.5(@types/react@18.3.3)(react@18.3.1):
    dependencies:
      react: 18.3.1
      react-remove-scroll-bar: 2.3.6(@types/react@18.3.3)(react@18.3.1)
      react-style-singleton: 2.2.1(@types/react@18.3.3)(react@18.3.1)
      tslib: 2.6.3
      use-callback-ref: 1.3.2(@types/react@18.3.3)(react@18.3.1)
      use-sidecar: 1.1.2(@types/react@18.3.3)(react@18.3.1)
    optionalDependencies:
      '@types/react': 18.3.3

  react-remove-scroll@2.5.7(@types/react@18.3.3)(react@18.3.1):
    dependencies:
      react: 18.3.1
      react-remove-scroll-bar: 2.3.6(@types/react@18.3.3)(react@18.3.1)
      react-style-singleton: 2.2.1(@types/react@18.3.3)(react@18.3.1)
      tslib: 2.6.3
      use-callback-ref: 1.3.2(@types/react@18.3.3)(react@18.3.1)
      use-sidecar: 1.1.2(@types/react@18.3.3)(react@18.3.1)
    optionalDependencies:
      '@types/react': 18.3.3

  react-remove-scroll@2.6.0(@types/react@18.3.3)(react@18.3.1):
    dependencies:
      react: 18.3.1
      react-remove-scroll-bar: 2.3.6(@types/react@18.3.3)(react@18.3.1)
      react-style-singleton: 2.2.1(@types/react@18.3.3)(react@18.3.1)
      tslib: 2.6.3
      use-callback-ref: 1.3.2(@types/react@18.3.3)(react@18.3.1)
      use-sidecar: 1.1.2(@types/react@18.3.3)(react@18.3.1)
    optionalDependencies:
      '@types/react': 18.3.3

  react-resizable-panels@2.0.19(react-dom@18.3.1(react@18.3.1))(react@18.3.1):
    dependencies:
      react: 18.3.1
      react-dom: 18.3.1(react@18.3.1)

  react-selecto@1.26.3:
    dependencies:
      selecto: 1.26.3

  react-smooth@4.0.1(react-dom@18.3.1(react@18.3.1))(react@18.3.1):
    dependencies:
      fast-equals: 5.0.1
      prop-types: 15.8.1
      react: 18.3.1
      react-dom: 18.3.1(react@18.3.1)
      react-transition-group: 4.4.5(react-dom@18.3.1(react@18.3.1))(react@18.3.1)

  react-style-singleton@2.2.1(@types/react@18.3.3)(react@18.3.1):
    dependencies:
      get-nonce: 1.0.1
      invariant: 2.2.4
      react: 18.3.1
      tslib: 2.6.3
    optionalDependencies:
      '@types/react': 18.3.3

  react-transition-group@4.4.5(react-dom@18.3.1(react@18.3.1))(react@18.3.1):
    dependencies:
      '@babel/runtime': 7.24.7
      dom-helpers: 5.2.1
      loose-envify: 1.4.0
      prop-types: 15.8.1
      react: 18.3.1
      react-dom: 18.3.1(react@18.3.1)

  react-tweet@3.2.1(react-dom@18.3.1(react@18.3.1))(react@18.3.1):
    dependencies:
      '@swc/helpers': 0.5.11
      clsx: 2.1.1
      react: 18.3.1
      react-dom: 18.3.1(react@18.3.1)
      swr: 2.2.5(react@18.3.1)

  react-window@1.8.10(react-dom@18.3.1(react@18.3.1))(react@18.3.1):
    dependencies:
      '@babel/runtime': 7.24.7
      memoize-one: 5.2.1
      react: 18.3.1
      react-dom: 18.3.1(react@18.3.1)

  react@18.3.1:
    dependencies:
      loose-envify: 1.4.0
<<<<<<< HEAD

  reactflow@11.11.4(@types/react@18.3.3)(react-dom@18.3.1(react@18.3.1))(react@18.3.1):
    dependencies:
      '@reactflow/background': 11.3.14(@types/react@18.3.3)(react-dom@18.3.1(react@18.3.1))(react@18.3.1)
      '@reactflow/controls': 11.2.14(@types/react@18.3.3)(react-dom@18.3.1(react@18.3.1))(react@18.3.1)
      '@reactflow/core': 11.11.4(@types/react@18.3.3)(react-dom@18.3.1(react@18.3.1))(react@18.3.1)
      '@reactflow/minimap': 11.7.14(@types/react@18.3.3)(react-dom@18.3.1(react@18.3.1))(react@18.3.1)
      '@reactflow/node-resizer': 2.2.14(@types/react@18.3.3)(react-dom@18.3.1(react@18.3.1))(react@18.3.1)
      '@reactflow/node-toolbar': 1.3.14(@types/react@18.3.3)(react-dom@18.3.1(react@18.3.1))(react@18.3.1)
      react: 18.3.1
      react-dom: 18.3.1(react@18.3.1)
    transitivePeerDependencies:
      - '@types/react'
      - immer
=======
>>>>>>> 1ba3242d

  read-cache@1.0.0:
    dependencies:
      pify: 2.3.0

  readdirp@3.6.0:
    dependencies:
      picomatch: 2.3.1

  recharts-scale@0.4.5:
    dependencies:
      decimal.js-light: 2.5.1

  recharts@2.12.7(react-dom@18.3.1(react@18.3.1))(react@18.3.1):
    dependencies:
      clsx: 2.1.1
      eventemitter3: 4.0.7
      lodash: 4.17.21
      react: 18.3.1
      react-dom: 18.3.1(react@18.3.1)
      react-is: 16.13.1
      react-smooth: 4.0.1(react-dom@18.3.1(react@18.3.1))(react@18.3.1)
      recharts-scale: 0.4.5
      tiny-invariant: 1.3.3
      victory-vendor: 36.9.2

  redux@4.2.1:
    dependencies:
      '@babel/runtime': 7.24.7

  redux@5.0.1: {}

  regenerator-runtime@0.14.1: {}

  remark-parse@10.0.2:
    dependencies:
      '@types/mdast': 3.0.15
      mdast-util-from-markdown: 1.3.1
      unified: 10.1.2
    transitivePeerDependencies:
      - supports-color

  remark-rehype@10.1.0:
    dependencies:
      '@types/hast': 2.3.10
      '@types/mdast': 3.0.15
      mdast-util-to-hast: 12.3.0
      unified: 10.1.2

  resolve@1.22.8:
    dependencies:
      is-core-module: 2.14.0
      path-parse: 1.0.7
      supports-preserve-symlinks-flag: 1.0.0

  reusify@1.0.4: {}

  rope-sequence@1.3.4: {}

  run-parallel@1.2.0:
    dependencies:
      queue-microtask: 1.2.3

  sade@1.8.1:
    dependencies:
      mri: 1.2.0

  safe-buffer@5.2.1: {}

  scheduler@0.23.2:
    dependencies:
      loose-envify: 1.4.0

  secure-json-parse@2.7.0: {}

  selecto@1.26.3:
    dependencies:
      '@daybrush/utils': 1.13.0
      '@egjs/children-differ': 1.0.1
      '@scena/dragscroll': 1.4.0
      '@scena/event-emitter': 1.0.5
      css-styled: 1.0.8
      css-to-mat: 1.1.1
      framework-utils: 1.1.0
      gesto: 1.19.4
      keycon: 1.4.0
      overlap-area: 1.1.0

  semver@7.6.2: {}

  seroval-plugins@1.0.7(seroval@1.0.7):
    dependencies:
      seroval: 1.0.7

  seroval@1.0.7: {}

  shebang-command@2.0.0:
    dependencies:
      shebang-regex: 3.0.0

  shebang-regex@3.0.0: {}

  signal-exit@4.1.0: {}

  solid-js@1.8.17:
    dependencies:
      csstype: 3.1.3
      seroval: 1.0.7
      seroval-plugins: 1.0.7(seroval@1.0.7)

  solid-swr-store@0.10.7(solid-js@1.8.17)(swr-store@0.10.6):
    dependencies:
      solid-js: 1.8.17
      swr-store: 0.10.6

  sonner@1.5.0(react-dom@18.3.1(react@18.3.1))(react@18.3.1):
    dependencies:
      react: 18.3.1
      react-dom: 18.3.1(react@18.3.1)

  source-map-js@1.2.0: {}

  space-separated-tokens@2.0.2: {}

  sswr@2.1.0(svelte@4.2.18):
    dependencies:
      svelte: 4.2.18
      swrev: 4.0.0

  state-local@1.0.7: {}

  streamsearch@1.1.0: {}

  string-width@4.2.3:
    dependencies:
      emoji-regex: 8.0.0
      is-fullwidth-code-point: 3.0.0
      strip-ansi: 6.0.1

  string-width@5.1.2:
    dependencies:
      eastasianwidth: 0.2.0
      emoji-regex: 9.2.2
      strip-ansi: 7.1.0

  strip-ansi@6.0.1:
    dependencies:
      ansi-regex: 5.0.1

  strip-ansi@7.1.0:
    dependencies:
      ansi-regex: 6.0.1

  style-mod@4.1.2: {}

  style-to-object@0.4.4:
    dependencies:
      inline-style-parser: 0.1.1

  styled-jsx@5.1.1(react@18.3.1):
    dependencies:
      client-only: 0.0.1
      react: 18.3.1

  sucrase@3.35.0:
    dependencies:
      '@jridgewell/gen-mapping': 0.3.5
      commander: 4.1.1
      glob: 10.4.2
      lines-and-columns: 1.2.4
      mz: 2.7.0
      pirates: 4.0.6
      ts-interface-checker: 0.1.13

  supports-preserve-symlinks-flag@1.0.0: {}

  svelte@4.2.18:
    dependencies:
      '@ampproject/remapping': 2.3.0
      '@jridgewell/sourcemap-codec': 1.4.15
      '@jridgewell/trace-mapping': 0.3.25
      '@types/estree': 1.0.5
      acorn: 8.12.0
      aria-query: 5.3.0
      axobject-query: 4.0.0
      code-red: 1.0.4
      css-tree: 2.3.1
      estree-walker: 3.0.3
      is-reference: 3.0.2
      locate-character: 3.0.0
      magic-string: 0.30.10
      periscopic: 3.1.0

  swr-store@0.10.6:
    dependencies:
      dequal: 2.0.3

  swr@2.2.0(react@18.3.1):
    dependencies:
      react: 18.3.1
      use-sync-external-store: 1.2.2(react@18.3.1)

  swr@2.2.5(react@18.3.1):
    dependencies:
      client-only: 0.0.1
      react: 18.3.1
      use-sync-external-store: 1.2.2(react@18.3.1)

  swrev@4.0.0: {}

  swrv@1.0.4(vue@3.4.30(typescript@5.5.2)):
    dependencies:
      vue: 3.4.30(typescript@5.5.2)

  tailwind-merge@2.3.0:
    dependencies:
      '@babel/runtime': 7.24.7

  tailwindcss-animate@1.0.7(tailwindcss@3.4.4):
    dependencies:
      tailwindcss: 3.4.4

  tailwindcss@3.4.4:
    dependencies:
      '@alloc/quick-lru': 5.2.0
      arg: 5.0.2
      chokidar: 3.6.0
      didyoumean: 1.2.2
      dlv: 1.1.3
      fast-glob: 3.3.2
      glob-parent: 6.0.2
      is-glob: 4.0.3
      jiti: 1.21.6
      lilconfig: 2.1.0
      micromatch: 4.0.7
      normalize-path: 3.0.0
      object-hash: 3.0.0
      picocolors: 1.0.1
      postcss: 8.4.38
      postcss-import: 15.1.0(postcss@8.4.38)
      postcss-js: 4.0.1(postcss@8.4.38)
      postcss-load-config: 4.0.2(postcss@8.4.38)
      postcss-nested: 6.0.1(postcss@8.4.38)
      postcss-selector-parser: 6.1.0
      resolve: 1.22.8
      sucrase: 3.35.0
    transitivePeerDependencies:
      - ts-node

  thenify-all@1.6.0:
    dependencies:
      thenify: 3.3.1

  thenify@3.3.1:
    dependencies:
      any-promise: 1.3.0

  tiny-invariant@1.3.3: {}

  tippy.js@6.3.7:
    dependencies:
      '@popperjs/core': 2.11.8

  tiptap-extension-auto-joiner@0.1.3: {}

  tiptap-extension-global-drag-handle@0.1.8: {}

  tiptap-markdown@0.8.10(@tiptap/core@2.4.0(@tiptap/pm@2.4.0)):
    dependencies:
      '@tiptap/core': 2.4.0(@tiptap/pm@2.4.0)
      '@types/markdown-it': 13.0.8
      markdown-it: 14.1.0
      markdown-it-task-lists: 2.1.1
      prosemirror-markdown: 1.13.0

  to-fast-properties@2.0.0: {}

  to-regex-range@5.0.1:
    dependencies:
      is-number: 7.0.0

  trim-lines@3.0.1: {}

  trough@2.2.0: {}

  ts-interface-checker@0.1.13: {}

  tslib@2.6.3: {}

  tunnel-rat@0.1.2(@types/react@18.3.3)(react@18.3.1):
    dependencies:
      zustand: 4.5.2(@types/react@18.3.3)(react@18.3.1)
    transitivePeerDependencies:
      - '@types/react'
      - immer
      - react

  typescript@5.5.2: {}

  uc.micro@2.1.0: {}

  undici-types@5.26.5: {}

  unified@10.1.2:
    dependencies:
      '@types/unist': 2.0.10
      bail: 2.0.2
      extend: 3.0.2
      is-buffer: 2.0.5
      is-plain-obj: 4.1.0
      trough: 2.2.0
      vfile: 5.3.7

  unist-util-generated@2.0.1: {}

  unist-util-is@5.2.1:
    dependencies:
      '@types/unist': 2.0.10

  unist-util-position@4.0.4:
    dependencies:
      '@types/unist': 2.0.10

  unist-util-stringify-position@3.0.3:
    dependencies:
      '@types/unist': 2.0.10

  unist-util-visit-parents@5.1.3:
    dependencies:
      '@types/unist': 2.0.10
      unist-util-is: 5.2.1

  unist-util-visit@4.1.2:
    dependencies:
      '@types/unist': 2.0.10
      unist-util-is: 5.2.1
      unist-util-visit-parents: 5.1.3

  update-browserslist-db@1.0.16(browserslist@4.23.1):
    dependencies:
      browserslist: 4.23.1
      escalade: 3.1.2
      picocolors: 1.0.1

  use-callback-ref@1.3.2(@types/react@18.3.3)(react@18.3.1):
    dependencies:
      react: 18.3.1
      tslib: 2.6.3
    optionalDependencies:
      '@types/react': 18.3.3

  use-debounce@10.0.1(react@18.3.1):
    dependencies:
      react: 18.3.1

  use-resize-observer@9.1.0(react-dom@18.3.1(react@18.3.1))(react@18.3.1):
    dependencies:
      '@juggle/resize-observer': 3.4.0
      react: 18.3.1
      react-dom: 18.3.1(react@18.3.1)

  use-sidecar@1.1.2(@types/react@18.3.3)(react@18.3.1):
    dependencies:
      detect-node-es: 1.1.0
      react: 18.3.1
      tslib: 2.6.3
    optionalDependencies:
      '@types/react': 18.3.3

  use-sync-external-store@1.2.0(react@18.3.1):
    dependencies:
      react: 18.3.1

  use-sync-external-store@1.2.2(react@18.3.1):
    dependencies:
      react: 18.3.1

  usehooks-ts@3.1.0(react@18.3.1):
    dependencies:
      lodash.debounce: 4.0.8
      react: 18.3.1

  util-deprecate@1.0.2: {}

  uuid@8.3.2: {}

  uuid@9.0.1: {}

  uvu@0.5.6:
    dependencies:
      dequal: 2.0.3
      diff: 5.2.0
      kleur: 4.1.5
      sade: 1.8.1

  vaul@0.9.1(@types/react-dom@18.3.0)(@types/react@18.3.3)(react-dom@18.3.1(react@18.3.1))(react@18.3.1):
    dependencies:
      '@radix-ui/react-dialog': 1.1.1(@types/react-dom@18.3.0)(@types/react@18.3.3)(react-dom@18.3.1(react@18.3.1))(react@18.3.1)
      react: 18.3.1
      react-dom: 18.3.1(react@18.3.1)
    transitivePeerDependencies:
      - '@types/react'
      - '@types/react-dom'

  vfile-message@3.1.4:
    dependencies:
      '@types/unist': 2.0.10
      unist-util-stringify-position: 3.0.3

  vfile@5.3.7:
    dependencies:
      '@types/unist': 2.0.10
      is-buffer: 2.0.5
      unist-util-stringify-position: 3.0.3
      vfile-message: 3.1.4

  victory-vendor@36.9.2:
    dependencies:
      '@types/d3-array': 3.2.1
      '@types/d3-ease': 3.0.2
      '@types/d3-interpolate': 3.0.4
      '@types/d3-scale': 4.0.8
      '@types/d3-shape': 3.1.6
      '@types/d3-time': 3.0.3
      '@types/d3-timer': 3.0.2
      d3-array: 3.2.4
      d3-ease: 3.0.1
      d3-interpolate: 3.0.1
      d3-scale: 4.0.2
      d3-shape: 3.2.0
      d3-time: 3.1.0
      d3-timer: 3.0.1

  vue@3.4.30(typescript@5.5.2):
    dependencies:
      '@vue/compiler-dom': 3.4.30
      '@vue/compiler-sfc': 3.4.30
      '@vue/runtime-dom': 3.4.30
      '@vue/server-renderer': 3.4.30(vue@3.4.30(typescript@5.5.2))
      '@vue/shared': 3.4.30
    optionalDependencies:
      typescript: 5.5.2

  w3c-keyname@2.2.8: {}

  warning@4.0.3:
    dependencies:
      loose-envify: 1.4.0

  web-vitals@4.2.0: {}

  which@2.0.2:
    dependencies:
      isexe: 2.0.0

  wrap-ansi@7.0.0:
    dependencies:
      ansi-styles: 4.3.0
      string-width: 4.2.3
      strip-ansi: 6.0.1

  wrap-ansi@8.1.0:
    dependencies:
      ansi-styles: 6.2.1
      string-width: 5.1.2
      strip-ansi: 7.1.0

  wretch@2.9.0: {}

  yallist@4.0.0: {}

  yaml@2.4.5: {}

  zod-to-json-schema@3.22.5(zod@3.23.8):
    dependencies:
      zod: 3.23.8

  zod@3.23.8: {}

  zustand@4.5.2(@types/react@18.3.3)(react@18.3.1):
    dependencies:
      use-sync-external-store: 1.2.0(react@18.3.1)
    optionalDependencies:
      '@types/react': 18.3.3
      react: 18.3.1<|MERGE_RESOLUTION|>--- conflicted
+++ resolved
@@ -125,24 +125,15 @@
       '@uiw/react-codemirror':
         specifier: ^4.22.2
         version: 4.22.2(@babel/runtime@7.24.7)(@codemirror/autocomplete@6.16.3(@codemirror/language@6.10.2)(@codemirror/state@6.4.1)(@codemirror/view@6.28.2)(@lezer/common@1.2.1))(@codemirror/language@6.10.2)(@codemirror/lint@6.8.1)(@codemirror/search@6.5.6)(@codemirror/state@6.4.1)(@codemirror/theme-one-dark@6.1.2)(@codemirror/view@6.28.2)(codemirror@6.0.1(@lezer/common@1.2.1))(react-dom@18.3.1(react@18.3.1))(react@18.3.1)
-<<<<<<< HEAD
-=======
       '@xyflow/react':
         specifier: ^12.3.5
         version: 12.3.5(@types/react@18.3.3)(react-dom@18.3.1(react@18.3.1))(react@18.3.1)
->>>>>>> 1ba3242d
       ag-grid-community:
         specifier: ^32.2.0
         version: 32.3.2
       ag-grid-react:
         specifier: ^31.2.0
         version: 31.3.2(react-dom@18.3.1(react@18.3.1))(react@18.3.1)
-<<<<<<< HEAD
-      ag-theme-balham.css:
-        specifier: link:ag-grid-community/styles/ag-theme-balham.css
-        version: link:ag-grid-community/styles/ag-theme-balham.css
-=======
->>>>>>> 1ba3242d
       ai:
         specifier: ^3.1.14
         version: 3.2.10(react@18.3.1)(solid-js@1.8.17)(svelte@4.2.18)(vue@3.4.30(typescript@5.5.2))(zod@3.23.8)
@@ -197,18 +188,9 @@
       novel:
         specifier: ^0.4.2
         version: 0.4.3(@tiptap/extension-code-block@2.4.0(@tiptap/core@2.4.0(@tiptap/pm@2.4.0))(@tiptap/pm@2.4.0))(@types/react@18.3.3)(react-dom@18.3.1(react@18.3.1))(react@18.3.1)
-<<<<<<< HEAD
-      papaparse:
-        specifier: ^5.4.1
-        version: 5.4.1
-      posthog-js:
-        specifier: ^1.184.2
-        version: 1.184.2
-=======
       posthog-js:
         specifier: ^1.158.3
         version: 1.160.3
->>>>>>> 1ba3242d
       react:
         specifier: ^18.3.1
         version: 18.3.1
@@ -239,12 +221,6 @@
       react-window:
         specifier: ^1.8.10
         version: 1.8.10(react-dom@18.3.1(react@18.3.1))(react@18.3.1)
-<<<<<<< HEAD
-      reactflow:
-        specifier: ^11.11.0
-        version: 11.11.4(@types/react@18.3.3)(react-dom@18.3.1(react@18.3.1))(react@18.3.1)
-=======
->>>>>>> 1ba3242d
       recharts:
         specifier: ^2.12.7
         version: 2.12.7(react-dom@18.3.1(react@18.3.1))(react@18.3.1)
@@ -1496,43 +1472,6 @@
   '@react-dnd/shallowequal@2.0.0':
     resolution: {integrity: sha512-Pc/AFTdwZwEKJxFJvlxrSmGe/di+aAOBn60sremrpLo6VI/6cmiUYNNwlI5KNYttg7uypzA3ILPMPgxB2GYZEg==}
 
-<<<<<<< HEAD
-  '@reactflow/background@11.3.14':
-    resolution: {integrity: sha512-Gewd7blEVT5Lh6jqrvOgd4G6Qk17eGKQfsDXgyRSqM+CTwDqRldG2LsWN4sNeno6sbqVIC2fZ+rAUBFA9ZEUDA==}
-    peerDependencies:
-      react: '>=17'
-      react-dom: '>=17'
-
-  '@reactflow/controls@11.2.14':
-    resolution: {integrity: sha512-MiJp5VldFD7FrqaBNIrQ85dxChrG6ivuZ+dcFhPQUwOK3HfYgX2RHdBua+gx+40p5Vw5It3dVNp/my4Z3jF0dw==}
-    peerDependencies:
-      react: '>=17'
-      react-dom: '>=17'
-
-  '@reactflow/core@11.11.4':
-    resolution: {integrity: sha512-H4vODklsjAq3AMq6Np4LE12i1I4Ta9PrDHuBR9GmL8uzTt2l2jh4CiQbEMpvMDcp7xi4be0hgXj+Ysodde/i7Q==}
-    peerDependencies:
-      react: '>=17'
-      react-dom: '>=17'
-
-  '@reactflow/minimap@11.7.14':
-    resolution: {integrity: sha512-mpwLKKrEAofgFJdkhwR5UQ1JYWlcAAL/ZU/bctBkuNTT1yqV+y0buoNVImsRehVYhJwffSWeSHaBR5/GJjlCSQ==}
-    peerDependencies:
-      react: '>=17'
-      react-dom: '>=17'
-
-  '@reactflow/node-resizer@2.2.14':
-    resolution: {integrity: sha512-fwqnks83jUlYr6OHcdFEedumWKChTHRGw/kbCxj0oqBd+ekfs+SIp4ddyNU0pdx96JIm5iNFS0oNrmEiJbbSaA==}
-    peerDependencies:
-      react: '>=17'
-      react-dom: '>=17'
-
-  '@reactflow/node-toolbar@1.3.14':
-    resolution: {integrity: sha512-rbynXQnH/xFNu4P9H+hVqlEUafDCkEoCy0Dg9mG22Sg+rY/0ck6KkrAQrYrTgXusd+cEJOMK0uOOFCK2/5rSGQ==}
-    peerDependencies:
-      react: '>=17'
-      react-dom: '>=17'
-
   '@remirror/core-constants@2.0.2':
     resolution: {integrity: sha512-dyHY+sMF0ihPus3O27ODd4+agdHMEmuRdyiZJ2CCWjPV5UFmn17ZbElvk6WOGVE4rdCJKZQCrPV2BcikOMLUGQ==}
 
@@ -1772,96 +1711,42 @@
   '@types/d3-array@3.2.1':
     resolution: {integrity: sha512-Y2Jn2idRrLzUfAKV2LyRImR+y4oa2AntrgID95SHJxuMUrkNXmanDSed71sRNZysveJVt1hLLemQZIady0FpEg==}
 
-  '@types/d3-axis@3.0.6':
-    resolution: {integrity: sha512-pYeijfZuBd87T0hGn0FO1vQ/cgLk6E1ALJjfkC0oJ8cbwkZl3TpgS8bVBLZN+2jjGgg38epgxb2zmoGtSfvgMw==}
-
-  '@types/d3-brush@3.0.6':
-    resolution: {integrity: sha512-nH60IZNNxEcrh6L1ZSMNA28rj27ut/2ZmI3r96Zd+1jrZD++zD3LsMIjWlvg4AYrHn/Pqz4CF3veCxGjtbqt7A==}
-
-  '@types/d3-chord@3.0.6':
-    resolution: {integrity: sha512-LFYWWd8nwfwEmTZG9PfQxd17HbNPksHBiJHaKuY1XeqscXacsS2tyoo6OdRsjf+NQYeB6XrNL3a25E3gH69lcg==}
-
   '@types/d3-color@3.1.3':
     resolution: {integrity: sha512-iO90scth9WAbmgv7ogoq57O9YpKmFBbmoEoCHDB2xMBY0+/KVrqAaCDyCE16dUspeOvIxFFRI+0sEtqDqy2b4A==}
 
-  '@types/d3-contour@3.0.6':
-    resolution: {integrity: sha512-BjzLgXGnCWjUSYGfH1cpdo41/hgdWETu4YxpezoztawmqsvCeep+8QGfiY6YbDvfgHz/DkjeIkkZVJavB4a3rg==}
-
-  '@types/d3-delaunay@6.0.4':
-    resolution: {integrity: sha512-ZMaSKu4THYCU6sV64Lhg6qjf1orxBthaC161plr5KuPHo3CNm8DTHiLw/5Eq2b6TsNP0W0iJrUOFscY6Q450Hw==}
-
-  '@types/d3-dispatch@3.0.6':
-    resolution: {integrity: sha512-4fvZhzMeeuBJYZXRXrRIQnvUYfyXwYmLsdiN7XXmVNQKKw1cM8a5WdID0g1hVFZDqT9ZqZEY5pD44p24VS7iZQ==}
-
   '@types/d3-drag@3.0.7':
     resolution: {integrity: sha512-HE3jVKlzU9AaMazNufooRJ5ZpWmLIoc90A37WU2JMmeq28w1FQqCZswHZ3xR+SuxYftzHq6WU6KJHvqxKzTxxQ==}
 
-  '@types/d3-dsv@3.0.7':
-    resolution: {integrity: sha512-n6QBF9/+XASqcKK6waudgL0pf/S5XHPPI8APyMLLUHd8NqouBGLsU8MgtO7NINGtPBtk9Kko/W4ea0oAspwh9g==}
-
   '@types/d3-ease@3.0.2':
     resolution: {integrity: sha512-NcV1JjO5oDzoK26oMzbILE6HW7uVXOHLQvHshBUW4UMdZGfiY6v5BeQwh9a9tCzv+CeefZQHJt5SRgK154RtiA==}
 
-  '@types/d3-fetch@3.0.7':
-    resolution: {integrity: sha512-fTAfNmxSb9SOWNB9IoG5c8Hg6R+AzUHDRlsXsDZsNp6sxAEOP0tkP3gKkNSO/qmHPoBFTxNrjDprVHDQDvo5aA==}
-
-  '@types/d3-force@3.0.10':
-    resolution: {integrity: sha512-ZYeSaCF3p73RdOKcjj+swRlZfnYpK1EbaDiYICEEp5Q6sUiqFaFQ9qgoshp5CzIyyb/yD09kD9o2zEltCexlgw==}
-
-  '@types/d3-format@3.0.4':
-    resolution: {integrity: sha512-fALi2aI6shfg7vM5KiR1wNJnZ7r6UuggVqtDA+xiEdPZQwy/trcQaHnwShLuLdta2rTymCNpxYTiMZX/e09F4g==}
-
-  '@types/d3-geo@3.1.0':
-    resolution: {integrity: sha512-856sckF0oP/diXtS4jNsiQw/UuK5fQG8l/a9VVLeSouf1/PPbBE1i1W852zVwKwYCBkFJJB7nCFTbk6UMEXBOQ==}
-
-  '@types/d3-hierarchy@3.1.7':
-    resolution: {integrity: sha512-tJFtNoYBtRtkNysX1Xq4sxtjK8YgoWUNpIiUee0/jHGRwqvzYxkq0hGVbbOGSz+JgFxxRu4K8nb3YpG3CMARtg==}
-
   '@types/d3-interpolate@3.0.4':
     resolution: {integrity: sha512-mgLPETlrpVV1YRJIglr4Ez47g7Yxjl1lj7YKsiMCb27VJH9W8NVM6Bb9d8kkpG/uAQS5AmbA48q2IAolKKo1MA==}
 
   '@types/d3-path@3.1.0':
     resolution: {integrity: sha512-P2dlU/q51fkOc/Gfl3Ul9kicV7l+ra934qBFXCFhrZMOL6du1TM0pm1ThYvENukyOn5h9v+yMJ9Fn5JK4QozrQ==}
 
-  '@types/d3-polygon@3.0.2':
-    resolution: {integrity: sha512-ZuWOtMaHCkN9xoeEMr1ubW2nGWsp4nIql+OPQRstu4ypeZ+zk3YKqQT0CXVe/PYqrKpZAi+J9mTs05TKwjXSRA==}
-
-  '@types/d3-quadtree@3.0.6':
-    resolution: {integrity: sha512-oUzyO1/Zm6rsxKRHA1vH0NEDG58HrT5icx/azi9MF1TWdtttWl0UIUsjEQBBh+SIkrpd21ZjEv7ptxWys1ncsg==}
-
-  '@types/d3-random@3.0.3':
-    resolution: {integrity: sha512-Imagg1vJ3y76Y2ea0871wpabqp613+8/r0mCLEBfdtqC7xMSfj9idOnmBYyMoULfHePJyxMAw3nWhJxzc+LFwQ==}
-
-  '@types/d3-scale-chromatic@3.0.3':
-    resolution: {integrity: sha512-laXM4+1o5ImZv3RpFAsTRn3TEkzqkytiOY0Dz0sq5cnd1dtNlk6sHLon4OvqaiJb28T0S/TdsBI3Sjsy+keJrw==}
-
   '@types/d3-scale@4.0.8':
     resolution: {integrity: sha512-gkK1VVTr5iNiYJ7vWDI+yUFFlszhNMtVeneJ6lUTKPjprsvLLI9/tgEGiXJOnlINJA8FyA88gfnQsHbybVZrYQ==}
 
-  '@types/d3-selection@3.0.10':
-    resolution: {integrity: sha512-cuHoUgS/V3hLdjJOLTT691+G2QoqAjCVLmr4kJXR4ha56w1Zdu8UUQ5TxLRqudgNjwXeQxKMq4j+lyf9sWuslg==}
+  '@types/d3-selection@3.0.11':
+    resolution: {integrity: sha512-bhAXu23DJWsrI45xafYpkQ4NtcKMwWnAC/vKrd2l+nxMFuvOT3XMYTIj2opv8vq8AO5Yh7Qac/nSeP/3zjTK0w==}
 
   '@types/d3-shape@3.1.6':
     resolution: {integrity: sha512-5KKk5aKGu2I+O6SONMYSNflgiP0WfZIQvVUMan50wHsLG1G94JlxEVnCpQARfTtzytuY0p/9PXXZb3I7giofIA==}
 
-  '@types/d3-time-format@4.0.3':
-    resolution: {integrity: sha512-5xg9rC+wWL8kdDj153qZcsJ0FWiFt0J5RB6LYUNZjwSnesfblqrI/bJ1wBdJ8OQfncgbJG5+2F+qfqnqyzYxyg==}
-
   '@types/d3-time@3.0.3':
     resolution: {integrity: sha512-2p6olUZ4w3s+07q3Tm2dbiMZy5pCDfYwtLXXHUnVzXgQlZ/OyPtUz6OL382BkOuGlLXqfT+wqv8Fw2v8/0geBw==}
 
   '@types/d3-timer@3.0.2':
     resolution: {integrity: sha512-Ps3T8E8dZDam6fUyNiMkekK3XUsaUEik+idO9/YjPtfj2qruF8tFBXS7XhtE4iIXBLxhmLjP3SXpLhVf21I9Lw==}
 
-  '@types/d3-transition@3.0.8':
-    resolution: {integrity: sha512-ew63aJfQ/ms7QQ4X7pk5NxQ9fZH/z+i24ZfJ6tJSfqxJMrYLiK01EAs2/Rtw/JreGUsS3pLPNV644qXFGnoZNQ==}
+  '@types/d3-transition@3.0.9':
+    resolution: {integrity: sha512-uZS5shfxzO3rGlu0cC3bjmMFKsXv+SmZZcgp0KD22ts4uGXp5EVYGzu/0YdwZeKmddhcAccYtREJKkPfXkZuCg==}
 
   '@types/d3-zoom@3.0.8':
     resolution: {integrity: sha512-iqMC4/YlFCSlO8+2Ii1GGGliCAY4XdeG748w5vQUbevlbDu0zSjH/+jojorQVBK/se0j6DUFNPBGSqD3YWYnDw==}
 
-  '@types/d3@7.4.3':
-    resolution: {integrity: sha512-lZXZ9ckh5R8uiFVt8ogUNf+pIrK4EsWrx2Np75WvF/eTpJ0FMHNhjXk8CKEx/+gpHbNQyJWehbFaTvqmHWB3ww==}
-
   '@types/debug@4.1.12':
     resolution: {integrity: sha512-vIChWdVG3LG1SMxEvI/AK+FWJthlrqlTu7fbrlywTkkaONwk/UAGaULXRlf8vkzFBLVm0zkMdCquhL5aOjhXPQ==}
 
@@ -1870,9 +1755,6 @@
 
   '@types/estree@1.0.5':
     resolution: {integrity: sha512-/kYRxGDLWzHOB7q+wtSUQlFrtcdUccpfy+X+9iMBpHK8QLLhx2wIPYuS5DYtR9Wa/YlZAbIovy7qVdB1Aq6Lyw==}
-
-  '@types/geojson@7946.0.14':
-    resolution: {integrity: sha512-WCfD5Ht3ZesJUsONdhvm84dmzWOiOzOAqOncN0++w0lBw1o8OuDNJF2McvvCef/yBqb/HYRahp1BYtODFQ8bRg==}
 
   '@types/hast@2.3.10':
     resolution: {integrity: sha512-McWspRw8xx8J9HurkVBfYj0xKoE25tOFlHGdx4MJ5xORQrMGZNqJhVQWaIbm6Oyla5kYOXtDiopzKRJzEOkwJw==}
@@ -1983,6 +1865,15 @@
   '@vue/shared@3.4.30':
     resolution: {integrity: sha512-CLg+f8RQCHQnKvuHY9adMsMaQOcqclh6Z5V9TaoMgy0ut0tz848joZ7/CYFFyF/yZ5i2yaw7Fn498C+CNZVHIg==}
 
+  '@xyflow/react@12.3.5':
+    resolution: {integrity: sha512-wAYqpicdrVo1rxCu0X3M9s3YIF45Agqfabw0IBryTGqjWvr2NyfciI8gIP4MB+NKpWWN5kxZ9tiZ9u8lwC7iAg==}
+    peerDependencies:
+      react: '>=17'
+      react-dom: '>=17'
+
+  '@xyflow/system@0.0.46':
+    resolution: {integrity: sha512-bmFXvboVdiydIFZmDCjrbBCYgB0d5pYdkcZPWbAxGmhMRUZ+kW3CksYgYxWabrw51rwpWitLEadvLrivG0mVfA==}
+
   acorn@8.12.0:
     resolution: {integrity: sha512-RTvkC4w+KNXrM39/lWCUaG0IbRkWdCv7W/IOW9oU6SawyxulvkQy5HQPVTKxEjczcUvapcrw3cFx/60VN/NRNw==}
     engines: {node: '>=0.4.0'}
@@ -2179,9 +2070,6 @@
   cookies-next@4.2.1:
     resolution: {integrity: sha512-qsjtZ8TLlxCSX2JphMQNhkm3V3zIMQ05WrLkBKBwu50npBbBfiZWIdmSMzBGcdGKfMK19E0PIitTfRFAdMGHXg==}
 
-  core-js@3.39.0:
-    resolution: {integrity: sha512-raM0ew0/jJUqkJ0E6e8UDtl+y/7ktFivgWvqw8dNSQeNWoSDLvQ1H/RN3aPXB9tBd4/FhyR4RDPGhsNIMsAn7g==}
-
   crelt@1.0.6:
     resolution: {integrity: sha512-VQ2MBenTq1fWZUH9DJNGti7kKv6EeAuYr3cLwxUWhIu1baTaXh4Ib5W2CqHVqib4/MqbYGJqiL3Zb8GJZr3l4g==}
 
@@ -2839,9 +2727,6 @@
   package-json-from-dist@1.0.0:
     resolution: {integrity: sha512-dATvCeZN/8wQsGywez1mzHtTlP22H8OEfPrVMLNr4/eGa+ijtLn/6M5f0dY8UKNrC2O9UCU6SSoG3qRKnt7STw==}
 
-  papaparse@5.4.1:
-    resolution: {integrity: sha512-HipMsgJkZu8br23pW15uvo6sib6wne/4woLZPlFf3rpDyMe9ywEXUsuD7+6K9PRkJlVT51j/sCOYDKGGS3ZJrw==}
-
   path-key@3.1.1:
     resolution: {integrity: sha512-ojmeN0qd+y0jszEtoY48r0Peq5dwMEkIlCOu6Q5f41lfkswXuKtYrhgoTpLnyIcHm24Uhqx+5Tqm2InSwLhE6Q==}
     engines: {node: '>=8'}
@@ -2920,8 +2805,8 @@
     resolution: {integrity: sha512-Wglpdk03BSfXkHoQa3b/oulrotAkwrlLDRSOb9D0bN86FdRyE9lppSp33aHNPgBa0JKCoB+drFLZkQoRRYae5A==}
     engines: {node: ^10 || ^12 || >=14}
 
-  posthog-js@1.184.2:
-    resolution: {integrity: sha512-n7OxFntH7m4sw/GsuUAliWGqBDV7g7IemvjwGISCQFQpf5cSqZgmvT2V2O3GHXpONiEgwL/Ud/+zWmhZbWLExg==}
+  posthog-js@1.160.3:
+    resolution: {integrity: sha512-mGvxOIlWPtdPx8EI0MQ81wNKlnH2K0n4RqwQOl044b34BCKiFVzZ7Hc7geMuZNaRAvCi5/5zyGeWHcAYZQxiMQ==}
 
   preact-render-to-string@5.2.6:
     resolution: {integrity: sha512-JyhErpYOvBV1hEPwIxc/fHWXPfnEGdRKxc8gFdAZ7XV4tlzyzG847XAyEZqoDnynP88akM4eaHcSOzNcLWFguw==}
@@ -3176,12 +3061,6 @@
   react@18.3.1:
     resolution: {integrity: sha512-wS+hAgJShR0KhEvPJArfuPVN1+Hz1t0Y6n5jLrGQbkb4urgPE/0Rve+1kMB1v/oWgHgm4WIcV+i7F2pTVj+2iQ==}
     engines: {node: '>=0.10.0'}
-
-  reactflow@11.11.4:
-    resolution: {integrity: sha512-70FOtJkUWH3BAOsN+LU9lCrKoKbtOPnz2uq0CV2PLdNSwxTXOhCbsZr50GmZ+Rtw3jx8Uv7/vBFtCGixLfd4Og==}
-    peerDependencies:
-      react: '>=17'
-      react-dom: '>=17'
 
   read-cache@1.0.0:
     resolution: {integrity: sha512-Owdv/Ft7IjOgm/i0xvNDZ1LrRANRfew4b2prF3OWMQLxLfu3bS8FVhCsrSCMK4lR56Y9ya+AThoTpDCTxCmpRA==}
@@ -4826,84 +4705,6 @@
 
   '@react-dnd/shallowequal@2.0.0': {}
 
-  '@reactflow/background@11.3.14(@types/react@18.3.3)(react-dom@18.3.1(react@18.3.1))(react@18.3.1)':
-    dependencies:
-      '@reactflow/core': 11.11.4(@types/react@18.3.3)(react-dom@18.3.1(react@18.3.1))(react@18.3.1)
-      classcat: 5.0.5
-      react: 18.3.1
-      react-dom: 18.3.1(react@18.3.1)
-      zustand: 4.5.2(@types/react@18.3.3)(react@18.3.1)
-    transitivePeerDependencies:
-      - '@types/react'
-      - immer
-
-  '@reactflow/controls@11.2.14(@types/react@18.3.3)(react-dom@18.3.1(react@18.3.1))(react@18.3.1)':
-    dependencies:
-      '@reactflow/core': 11.11.4(@types/react@18.3.3)(react-dom@18.3.1(react@18.3.1))(react@18.3.1)
-      classcat: 5.0.5
-      react: 18.3.1
-      react-dom: 18.3.1(react@18.3.1)
-      zustand: 4.5.2(@types/react@18.3.3)(react@18.3.1)
-    transitivePeerDependencies:
-      - '@types/react'
-      - immer
-
-  '@reactflow/core@11.11.4(@types/react@18.3.3)(react-dom@18.3.1(react@18.3.1))(react@18.3.1)':
-    dependencies:
-      '@types/d3': 7.4.3
-      '@types/d3-drag': 3.0.7
-      '@types/d3-selection': 3.0.10
-      '@types/d3-zoom': 3.0.8
-      classcat: 5.0.5
-      d3-drag: 3.0.0
-      d3-selection: 3.0.0
-      d3-zoom: 3.0.0
-      react: 18.3.1
-      react-dom: 18.3.1(react@18.3.1)
-      zustand: 4.5.2(@types/react@18.3.3)(react@18.3.1)
-    transitivePeerDependencies:
-      - '@types/react'
-      - immer
-
-  '@reactflow/minimap@11.7.14(@types/react@18.3.3)(react-dom@18.3.1(react@18.3.1))(react@18.3.1)':
-    dependencies:
-      '@reactflow/core': 11.11.4(@types/react@18.3.3)(react-dom@18.3.1(react@18.3.1))(react@18.3.1)
-      '@types/d3-selection': 3.0.10
-      '@types/d3-zoom': 3.0.8
-      classcat: 5.0.5
-      d3-selection: 3.0.0
-      d3-zoom: 3.0.0
-      react: 18.3.1
-      react-dom: 18.3.1(react@18.3.1)
-      zustand: 4.5.2(@types/react@18.3.3)(react@18.3.1)
-    transitivePeerDependencies:
-      - '@types/react'
-      - immer
-
-  '@reactflow/node-resizer@2.2.14(@types/react@18.3.3)(react-dom@18.3.1(react@18.3.1))(react@18.3.1)':
-    dependencies:
-      '@reactflow/core': 11.11.4(@types/react@18.3.3)(react-dom@18.3.1(react@18.3.1))(react@18.3.1)
-      classcat: 5.0.5
-      d3-drag: 3.0.0
-      d3-selection: 3.0.0
-      react: 18.3.1
-      react-dom: 18.3.1(react@18.3.1)
-      zustand: 4.5.2(@types/react@18.3.3)(react@18.3.1)
-    transitivePeerDependencies:
-      - '@types/react'
-      - immer
-
-  '@reactflow/node-toolbar@1.3.14(@types/react@18.3.3)(react-dom@18.3.1(react@18.3.1))(react@18.3.1)':
-    dependencies:
-      '@reactflow/core': 11.11.4(@types/react@18.3.3)(react-dom@18.3.1(react@18.3.1))(react@18.3.1)
-      classcat: 5.0.5
-      react: 18.3.1
-      react-dom: 18.3.1(react@18.3.1)
-      zustand: 4.5.2(@types/react@18.3.3)(react@18.3.1)
-    transitivePeerDependencies:
-      - '@types/react'
-      - immer
-
   '@remirror/core-constants@2.0.2': {}
 
   '@scena/dragscroll@1.4.0':
@@ -5040,3377 +4841,6 @@
     dependencies:
       '@tiptap/core': 2.4.0(@tiptap/pm@2.4.0)
 
-=======
-  '@remirror/core-constants@2.0.2':
-    resolution: {integrity: sha512-dyHY+sMF0ihPus3O27ODd4+agdHMEmuRdyiZJ2CCWjPV5UFmn17ZbElvk6WOGVE4rdCJKZQCrPV2BcikOMLUGQ==}
-
-  '@scena/dragscroll@1.4.0':
-    resolution: {integrity: sha512-3O8daaZD9VXA9CP3dra6xcgt/qrm0mg0xJCwiX6druCteQ9FFsXffkF8PrqxY4Z4VJ58fFKEa0RlKqbsi/XnRA==}
-
-  '@scena/event-emitter@1.0.5':
-    resolution: {integrity: sha512-AzY4OTb0+7ynefmWFQ6hxDdk0CySAq/D4efljfhtRHCOP7MBF9zUfhKG3TJiroVjASqVgkRJFdenS8ArZo6Olg==}
-
-  '@scena/matrix@1.1.1':
-    resolution: {integrity: sha512-JVKBhN0tm2Srl+Yt+Ywqu0oLgLcdemDQlD1OxmN9jaCTwaFPZ7tY8n6dhVgMEaR9qcR7r+kAlMXnSfNyYdE+Vg==}
-
-  '@swc/helpers@0.5.11':
-    resolution: {integrity: sha512-YNlnKRWF2sVojTpIyzwou9XoTNbzbzONwRhOoniEioF1AtaitTvVZblaQRrAzChWQ1bLYyYSWzM18y4WwgzJ+A==}
-
-  '@swc/helpers@0.5.2':
-    resolution: {integrity: sha512-E4KcWTpoLHqwPHLxidpOqQbcrZVgi0rsmmZXUle1jXmJfuIf/UWpczUJ7MZZ5tlxytgJXyp0w4PGkkeLiuIdZw==}
-
-  '@tailwindcss/typography@0.5.13':
-    resolution: {integrity: sha512-ADGcJ8dX21dVVHIwTRgzrcunY6YY9uSlAHHGVKvkA+vLc5qLwEszvKts40lx7z0qc4clpjclwLeK5rVCV2P/uw==}
-    peerDependencies:
-      tailwindcss: '>=3.0.0 || insiders'
-
-  '@tanstack/react-table@8.17.3':
-    resolution: {integrity: sha512-5gwg5SvPD3lNAXPuJJz1fOCEZYk9/GeBFH3w/hCgnfyszOIzwkwgp5I7Q4MJtn0WECp84b5STQUDdmvGi8m3nA==}
-    engines: {node: '>=12'}
-    peerDependencies:
-      react: '>=16.8'
-      react-dom: '>=16.8'
-
-  '@tanstack/table-core@8.17.3':
-    resolution: {integrity: sha512-mPBodDGVL+fl6d90wUREepHa/7lhsghg2A3vFpakEhrhtbIlgNAZiMr7ccTgak5qbHqF14Fwy+W1yFWQt+WmYQ==}
-    engines: {node: '>=12'}
-
-  '@tiptap/core@2.4.0':
-    resolution: {integrity: sha512-YJSahk8pkxpCs8SflCZfTnJpE7IPyUWIylfgXM2DefjRQa5DZ+c6sNY0s/zbxKYFQ6AuHVX40r9pCfcqHChGxQ==}
-    peerDependencies:
-      '@tiptap/pm': ^2.0.0
-
-  '@tiptap/extension-blockquote@2.4.0':
-    resolution: {integrity: sha512-nJJy4KsPgQqWTTDOWzFRdjCfG5+QExfZj44dulgDFNh+E66xhamnbM70PklllXJgEcge7xmT5oKM0gKls5XgFw==}
-    peerDependencies:
-      '@tiptap/core': ^2.0.0
-
-  '@tiptap/extension-bold@2.4.0':
-    resolution: {integrity: sha512-csnW6hMDEHoRfxcPRLSqeJn+j35Lgtt1YRiOwn7DlS66sAECGRuoGfCvQSPij0TCDp4VCR9if5Sf8EymhnQumQ==}
-    peerDependencies:
-      '@tiptap/core': ^2.0.0
-
-  '@tiptap/extension-bubble-menu@2.4.0':
-    resolution: {integrity: sha512-s99HmttUtpW3rScWq8rqk4+CGCwergNZbHLTkF6Rp6TSboMwfp+rwL5Q/JkcAG9KGLso1vGyXKbt1xHOvm8zMw==}
-    peerDependencies:
-      '@tiptap/core': ^2.0.0
-      '@tiptap/pm': ^2.0.0
-
-  '@tiptap/extension-bullet-list@2.4.0':
-    resolution: {integrity: sha512-9S5DLIvFRBoExvmZ+/ErpTvs4Wf1yOEs8WXlKYUCcZssK7brTFj99XDwpHFA29HKDwma5q9UHhr2OB2o0JYAdw==}
-    peerDependencies:
-      '@tiptap/core': ^2.0.0
-
-  '@tiptap/extension-character-count@2.4.0':
-    resolution: {integrity: sha512-IA3Fubvag5N/7m2xS/T8D1nH26UyebBL9CtZ3/4de4faKgvDQLlILsSI2Hefi7j7rUCYCYzgF2S0Gny+Z76ulw==}
-    peerDependencies:
-      '@tiptap/core': ^2.0.0
-      '@tiptap/pm': ^2.0.0
-
-  '@tiptap/extension-code-block-lowlight@2.4.0':
-    resolution: {integrity: sha512-j0SdFq66A97Cn7bQOMqFYBaYsmOltZZ6o4uDZH6fdTvEFbfXTdtTYs2awsNSbW+w/DtivKZCvAX1FRLR3/g/5A==}
-    peerDependencies:
-      '@tiptap/core': ^2.0.0
-      '@tiptap/extension-code-block': ^2.0.0
-      '@tiptap/pm': ^2.0.0
-
-  '@tiptap/extension-code-block@2.4.0':
-    resolution: {integrity: sha512-QWGdv1D56TBGbbJSj2cIiXGJEKguPiAl9ONzJ/Ql1ZksiQsYwx0YHriXX6TOC//T4VIf6NSClHEtwtxWBQ/Csg==}
-    peerDependencies:
-      '@tiptap/core': ^2.0.0
-      '@tiptap/pm': ^2.0.0
-
-  '@tiptap/extension-code@2.4.0':
-    resolution: {integrity: sha512-wjhBukuiyJMq4cTcK3RBTzUPV24k5n1eEPlpmzku6ThwwkMdwynnMGMAmSF3fErh3AOyOUPoTTjgMYN2d10SJA==}
-    peerDependencies:
-      '@tiptap/core': ^2.0.0
-
-  '@tiptap/extension-color@2.4.0':
-    resolution: {integrity: sha512-aVuqGtzTIZO93niADdu+Hx8g03X0pS7wjrJcCcYkkDEbC/siC03zlxKZIYBW1Jiabe99Z7/s2KdtLoK6DW2A2g==}
-    peerDependencies:
-      '@tiptap/core': ^2.0.0
-      '@tiptap/extension-text-style': ^2.0.0
-
-  '@tiptap/extension-document@2.4.0':
-    resolution: {integrity: sha512-3jRodQJZDGbXlRPERaloS+IERg/VwzpC1IO6YSJR9jVIsBO6xC29P3cKTQlg1XO7p6ZH/0ksK73VC5BzzTwoHg==}
-    peerDependencies:
-      '@tiptap/core': ^2.0.0
-
-  '@tiptap/extension-dropcursor@2.4.0':
-    resolution: {integrity: sha512-c46HoG2PEEpSZv5rmS5UX/lJ6/kP1iVO0Ax+6JrNfLEIiDULUoi20NqdjolEa38La2VhWvs+o20OviiTOKEE9g==}
-    peerDependencies:
-      '@tiptap/core': ^2.0.0
-      '@tiptap/pm': ^2.0.0
-
-  '@tiptap/extension-floating-menu@2.4.0':
-    resolution: {integrity: sha512-vLb9v+htbHhXyty0oaXjT3VC8St4xuGSHWUB9GuAJAQ+NajIO6rBPbLUmm9qM0Eh2zico5mpSD1Qtn5FM6xYzg==}
-    peerDependencies:
-      '@tiptap/core': ^2.0.0
-      '@tiptap/pm': ^2.0.0
-
-  '@tiptap/extension-gapcursor@2.4.0':
-    resolution: {integrity: sha512-F4y/0J2lseohkFUw9P2OpKhrJ6dHz69ZScABUvcHxjznJLd6+0Zt7014Lw5PA8/m2d/w0fX8LZQ88pZr4quZPQ==}
-    peerDependencies:
-      '@tiptap/core': ^2.0.0
-      '@tiptap/pm': ^2.0.0
-
-  '@tiptap/extension-hard-break@2.4.0':
-    resolution: {integrity: sha512-3+Z6zxevtHza5IsDBZ4lZqvNR3Kvdqwxq/QKCKu9UhJN1DUjsg/l1Jn2NilSQ3NYkBYh2yJjT8CMo9pQIu776g==}
-    peerDependencies:
-      '@tiptap/core': ^2.0.0
-
-  '@tiptap/extension-heading@2.4.0':
-    resolution: {integrity: sha512-fYkyP/VMo7YHO76YVrUjd95Qeo0cubWn/Spavmwm1gLTHH/q7xMtbod2Z/F0wd6QHnc7+HGhO7XAjjKWDjldaw==}
-    peerDependencies:
-      '@tiptap/core': ^2.0.0
-
-  '@tiptap/extension-highlight@2.4.0':
-    resolution: {integrity: sha512-p2I/CaMrs6hzpj/dSw6UNobOWTV38yTjPK+B4ShJQ7IN2u/C82KOTOeFfJoFd9KykmpVOVW3w3nKG3ad0HXPuQ==}
-    peerDependencies:
-      '@tiptap/core': ^2.0.0
-
-  '@tiptap/extension-history@2.4.0':
-    resolution: {integrity: sha512-gr5qsKAXEVGr1Lyk1598F7drTaEtAxqZiuuSwTCzZzkiwgEQsWMWTWc9F8FlneCEaqe1aIYg6WKWlmYPaFwr0w==}
-    peerDependencies:
-      '@tiptap/core': ^2.0.0
-      '@tiptap/pm': ^2.0.0
-
-  '@tiptap/extension-horizontal-rule@2.4.0':
-    resolution: {integrity: sha512-yDgxy+YxagcEsBbdWvbQiXYxsv3noS1VTuGwc9G7ZK9xPmBHJ5y0agOkB7HskwsZvJHoaSqNRsh7oZTkf0VR3g==}
-    peerDependencies:
-      '@tiptap/core': ^2.0.0
-      '@tiptap/pm': ^2.0.0
-
-  '@tiptap/extension-image@2.4.0':
-    resolution: {integrity: sha512-NIVhRPMO/ONo8OywEd+8zh0Q6Q7EbFHtBxVsvfOKj9KtZkaXQfUO4MzONTyptkvAchTpj9pIzeaEY5fyU87gFA==}
-    peerDependencies:
-      '@tiptap/core': ^2.0.0
-
-  '@tiptap/extension-italic@2.4.0':
-    resolution: {integrity: sha512-aaW/L9q+KNHHK+X73MPloHeIsT191n3VLd3xm6uUcFDnUNvzYJ/q65/1ZicdtCaOLvTutxdrEvhbkrVREX6a8g==}
-    peerDependencies:
-      '@tiptap/core': ^2.0.0
-
-  '@tiptap/extension-link@2.4.0':
-    resolution: {integrity: sha512-r3PjT0bjSKAorHAEBPA0icSMOlqALbxVlWU9vAc+Q3ndzt7ht0CTPNewzFF9kjzARABVt1cblXP/2+c0qGzcsg==}
-    peerDependencies:
-      '@tiptap/core': ^2.0.0
-      '@tiptap/pm': ^2.0.0
-
-  '@tiptap/extension-list-item@2.4.0':
-    resolution: {integrity: sha512-reUVUx+2cI2NIAqMZhlJ9uK/+zvRzm1GTmlU2Wvzwc7AwLN4yemj6mBDsmBLEXAKPvitfLh6EkeHaruOGymQtg==}
-    peerDependencies:
-      '@tiptap/core': ^2.0.0
-
-  '@tiptap/extension-ordered-list@2.4.0':
-    resolution: {integrity: sha512-Zo0c9M0aowv+2+jExZiAvhCB83GZMjZsxywmuOrdUbq5EGYKb7q8hDyN3hkrktVHr9UPXdPAYTmLAHztTOHYRA==}
-    peerDependencies:
-      '@tiptap/core': ^2.0.0
-
-  '@tiptap/extension-paragraph@2.4.0':
-    resolution: {integrity: sha512-+yse0Ow67IRwcACd9K/CzBcxlpr9OFnmf0x9uqpaWt1eHck1sJnti6jrw5DVVkyEBHDh/cnkkV49gvctT/NyCw==}
-    peerDependencies:
-      '@tiptap/core': ^2.0.0
-
-  '@tiptap/extension-placeholder@2.0.3':
-    resolution: {integrity: sha512-Z42jo0termRAf0S0L8oxrts94IWX5waU4isS2CUw8xCUigYyCFslkhQXkWATO1qRbjNFLKN2C9qvCgGf4UeBrw==}
-    peerDependencies:
-      '@tiptap/core': ^2.0.0
-      '@tiptap/pm': ^2.0.0
-
-  '@tiptap/extension-strike@2.4.0':
-    resolution: {integrity: sha512-pE1uN/fQPOMS3i+zxPYMmPmI3keubnR6ivwM+KdXWOMnBiHl9N4cNpJgq1n2eUUGKLurC2qrQHpnVyGAwBS6Vg==}
-    peerDependencies:
-      '@tiptap/core': ^2.0.0
-
-  '@tiptap/extension-task-item@2.4.0':
-    resolution: {integrity: sha512-x40vdHnmDiBbA2pjWR/92wVGb6jT13Nk2AhRUI/oP/r4ZGKpTypoB7heDnvLBgH0Y5a51dFqU+G1SFFL30u5uA==}
-    peerDependencies:
-      '@tiptap/core': ^2.0.0
-      '@tiptap/pm': ^2.0.0
-
-  '@tiptap/extension-task-list@2.4.0':
-    resolution: {integrity: sha512-vmUB3wEJU81QbiHUygBlselQW8YIW8/85UTwANvWx8+KEWyM7EUF4utcm5R2UobIprIcWb4hyVkvW/5iou25gg==}
-    peerDependencies:
-      '@tiptap/core': ^2.0.0
-
-  '@tiptap/extension-text-style@2.4.0':
-    resolution: {integrity: sha512-H0uPWeZ4sXz3o836TDWnpd38qClqzEM2d6QJ9TK+cQ1vE5Gp8wQ5W4fwUV1KAHzpJKE/15+BXBjLyVYQdmXDaQ==}
-    peerDependencies:
-      '@tiptap/core': ^2.0.0
-
-  '@tiptap/extension-text@2.4.0':
-    resolution: {integrity: sha512-LV0bvE+VowE8IgLca7pM8ll7quNH+AgEHRbSrsI3SHKDCYB9gTHMjWaAkgkUVaO1u0IfCrjnCLym/PqFKa+vvg==}
-    peerDependencies:
-      '@tiptap/core': ^2.0.0
-
-  '@tiptap/extension-underline@2.4.0':
-    resolution: {integrity: sha512-guWojb7JxUwLz4OKzwNExJwOkhZjgw/ttkXCMBT0PVe55k998MMYe1nvN0m2SeTW9IxurEPtScH4kYJ0XuSm8Q==}
-    peerDependencies:
-      '@tiptap/core': ^2.0.0
-
-  '@tiptap/extension-youtube@2.4.0':
-    resolution: {integrity: sha512-Ew6Oik9DaqP0xgQSUIWwozqeToJVOY4nqjRoKExGRuLdzgZeS+SmEA22ITBMcnZSJj8XBMgGBLcCWi+A7x1KAg==}
-    peerDependencies:
-      '@tiptap/core': ^2.0.0
-
-  '@tiptap/pm@2.4.0':
-    resolution: {integrity: sha512-B1HMEqGS4MzIVXnpgRZDLm30mxDWj51LkBT/if1XD+hj5gm8B9Q0c84bhvODX6KIs+c6z+zsY9VkVu8w9Yfgxg==}
-
-  '@tiptap/react@2.4.0':
-    resolution: {integrity: sha512-baxnIr6Dy+5iGagOEIKFeHzdl1ZRa6Cg+SJ3GDL/BVLpO6KiCM3Mm5ymB726UKP1w7icrBiQD2fGY3Bx8KaiSA==}
-    peerDependencies:
-      '@tiptap/core': ^2.0.0
-      '@tiptap/pm': ^2.0.0
-      react: ^17.0.0 || ^18.0.0
-      react-dom: ^17.0.0 || ^18.0.0
-
-  '@tiptap/starter-kit@2.4.0':
-    resolution: {integrity: sha512-DYYzMZdTEnRn9oZhKOeRCcB+TjhNz5icLlvJKoHoOGL9kCbuUyEf8WRR2OSPckI0+KUIPJL3oHRqO4SqSdTjfg==}
-
-  '@tiptap/suggestion@2.4.0':
-    resolution: {integrity: sha512-6dCkjbL8vIzcLWtS6RCBx0jlYPKf2Beuyq5nNLrDDZZuyJow5qJAY0eGu6Xomp9z0WDK/BYOxT4hHNoGMDkoAg==}
-    peerDependencies:
-      '@tiptap/core': ^2.0.0
-      '@tiptap/pm': ^2.0.0
-
-  '@types/cookie@0.6.0':
-    resolution: {integrity: sha512-4Kh9a6B2bQciAhf7FSuMRRkUWecJgJu9nPnx3yzpsfXX/c50REIqpHY4C82bXP90qrLtXtkDxTZosYO3UpOwlA==}
-
-  '@types/d3-array@3.2.1':
-    resolution: {integrity: sha512-Y2Jn2idRrLzUfAKV2LyRImR+y4oa2AntrgID95SHJxuMUrkNXmanDSed71sRNZysveJVt1hLLemQZIady0FpEg==}
-
-  '@types/d3-color@3.1.3':
-    resolution: {integrity: sha512-iO90scth9WAbmgv7ogoq57O9YpKmFBbmoEoCHDB2xMBY0+/KVrqAaCDyCE16dUspeOvIxFFRI+0sEtqDqy2b4A==}
-
-  '@types/d3-drag@3.0.7':
-    resolution: {integrity: sha512-HE3jVKlzU9AaMazNufooRJ5ZpWmLIoc90A37WU2JMmeq28w1FQqCZswHZ3xR+SuxYftzHq6WU6KJHvqxKzTxxQ==}
-
-  '@types/d3-ease@3.0.2':
-    resolution: {integrity: sha512-NcV1JjO5oDzoK26oMzbILE6HW7uVXOHLQvHshBUW4UMdZGfiY6v5BeQwh9a9tCzv+CeefZQHJt5SRgK154RtiA==}
-
-  '@types/d3-interpolate@3.0.4':
-    resolution: {integrity: sha512-mgLPETlrpVV1YRJIglr4Ez47g7Yxjl1lj7YKsiMCb27VJH9W8NVM6Bb9d8kkpG/uAQS5AmbA48q2IAolKKo1MA==}
-
-  '@types/d3-path@3.1.0':
-    resolution: {integrity: sha512-P2dlU/q51fkOc/Gfl3Ul9kicV7l+ra934qBFXCFhrZMOL6du1TM0pm1ThYvENukyOn5h9v+yMJ9Fn5JK4QozrQ==}
-
-  '@types/d3-scale@4.0.8':
-    resolution: {integrity: sha512-gkK1VVTr5iNiYJ7vWDI+yUFFlszhNMtVeneJ6lUTKPjprsvLLI9/tgEGiXJOnlINJA8FyA88gfnQsHbybVZrYQ==}
-
-  '@types/d3-selection@3.0.11':
-    resolution: {integrity: sha512-bhAXu23DJWsrI45xafYpkQ4NtcKMwWnAC/vKrd2l+nxMFuvOT3XMYTIj2opv8vq8AO5Yh7Qac/nSeP/3zjTK0w==}
-
-  '@types/d3-shape@3.1.6':
-    resolution: {integrity: sha512-5KKk5aKGu2I+O6SONMYSNflgiP0WfZIQvVUMan50wHsLG1G94JlxEVnCpQARfTtzytuY0p/9PXXZb3I7giofIA==}
-
-  '@types/d3-time@3.0.3':
-    resolution: {integrity: sha512-2p6olUZ4w3s+07q3Tm2dbiMZy5pCDfYwtLXXHUnVzXgQlZ/OyPtUz6OL382BkOuGlLXqfT+wqv8Fw2v8/0geBw==}
-
-  '@types/d3-timer@3.0.2':
-    resolution: {integrity: sha512-Ps3T8E8dZDam6fUyNiMkekK3XUsaUEik+idO9/YjPtfj2qruF8tFBXS7XhtE4iIXBLxhmLjP3SXpLhVf21I9Lw==}
-
-  '@types/d3-transition@3.0.9':
-    resolution: {integrity: sha512-uZS5shfxzO3rGlu0cC3bjmMFKsXv+SmZZcgp0KD22ts4uGXp5EVYGzu/0YdwZeKmddhcAccYtREJKkPfXkZuCg==}
-
-  '@types/d3-zoom@3.0.8':
-    resolution: {integrity: sha512-iqMC4/YlFCSlO8+2Ii1GGGliCAY4XdeG748w5vQUbevlbDu0zSjH/+jojorQVBK/se0j6DUFNPBGSqD3YWYnDw==}
-
-  '@types/debug@4.1.12':
-    resolution: {integrity: sha512-vIChWdVG3LG1SMxEvI/AK+FWJthlrqlTu7fbrlywTkkaONwk/UAGaULXRlf8vkzFBLVm0zkMdCquhL5aOjhXPQ==}
-
-  '@types/diff-match-patch@1.0.36':
-    resolution: {integrity: sha512-xFdR6tkm0MWvBfO8xXCSsinYxHcqkQUlcHeSpMC2ukzOb6lwQAfDmW+Qt0AvlGd8HpsS28qKsB+oPeJn9I39jg==}
-
-  '@types/estree@1.0.5':
-    resolution: {integrity: sha512-/kYRxGDLWzHOB7q+wtSUQlFrtcdUccpfy+X+9iMBpHK8QLLhx2wIPYuS5DYtR9Wa/YlZAbIovy7qVdB1Aq6Lyw==}
-
-  '@types/hast@2.3.10':
-    resolution: {integrity: sha512-McWspRw8xx8J9HurkVBfYj0xKoE25tOFlHGdx4MJ5xORQrMGZNqJhVQWaIbm6Oyla5kYOXtDiopzKRJzEOkwJw==}
-
-  '@types/hast@3.0.4':
-    resolution: {integrity: sha512-WPs+bbQw5aCj+x6laNGWLH3wviHtoCv/P3+otBhbOhJgG8qtpdAMlTCxLtsTWA7LH1Oh/bFCHsBn0TPS5m30EQ==}
-
-  '@types/linkify-it@3.0.5':
-    resolution: {integrity: sha512-yg6E+u0/+Zjva+buc3EIb+29XEg4wltq7cSmd4Uc2EE/1nUVmxyzpX6gUXD0V8jIrG0r7YeOGVIbYRkxeooCtw==}
-
-  '@types/markdown-it@13.0.8':
-    resolution: {integrity: sha512-V+KmpgiipS+zoypeUSS9ojesWtY/0k4XfqcK2fnVrX/qInJhX7rsCxZ/rygiPH2zxlPPrhfuW0I6ddMcWTKLsg==}
-
-  '@types/mdast@3.0.15':
-    resolution: {integrity: sha512-LnwD+mUEfxWMa1QpDraczIn6k0Ee3SMicuYSSzS6ZYl2gKS09EClnJYGd8Du6rfc5r/GZEk5o1mRb8TaTj03sQ==}
-
-  '@types/mdurl@1.0.5':
-    resolution: {integrity: sha512-6L6VymKTzYSrEf4Nev4Xa1LCHKrlTlYCBMTlQKFuddo1CvQcE52I0mwfOJayueUC7MJuXOeHTcIU683lzd0cUA==}
-
-  '@types/ms@0.7.34':
-    resolution: {integrity: sha512-nG96G3Wp6acyAgJqGasjODb+acrI7KltPiRxzHPXnP3NgI28bpQDRv53olbqGXbfcgF5aiiHmO3xpwEpS5Ld9g==}
-
-  '@types/node@18.15.3':
-    resolution: {integrity: sha512-p6ua9zBxz5otCmbpb5D3U4B5Nanw6Pk3PPyX05xnxbB/fRv71N7CPmORg7uAD5P70T0xmx1pzAx/FUfa5X+3cw==}
-
-  '@types/node@20.14.8':
-    resolution: {integrity: sha512-DO+2/jZinXfROG7j7WKFn/3C6nFwxy2lLpgLjEXJz+0XKphZlTLJ14mo8Vfg8X5BWN6XjyESXq+LcYdT7tR3bA==}
-
-  '@types/prop-types@15.7.12':
-    resolution: {integrity: sha512-5zvhXYtRNRluoE/jAp4GVsSduVUzNWKkOZrCDBWYtE7biZywwdC2AcEzg+cSMLFRfVgeAFqpfNabiPjxFddV1Q==}
-
-  '@types/react-dom@18.3.0':
-    resolution: {integrity: sha512-EhwApuTmMBmXuFOikhQLIBUn6uFg81SwLMOAUgodJF14SOBOCMdU04gDoYi0WOJJHD144TL32z4yDqCW3dnkQg==}
-
-  '@types/react-modal@3.16.3':
-    resolution: {integrity: sha512-xXuGavyEGaFQDgBv4UVm8/ZsG+qxeQ7f77yNrW3n+1J6XAstUy5rYHeIHPh1KzsGc6IkCIdu6lQ2xWzu1jBTLg==}
-
-  '@types/react@18.3.3':
-    resolution: {integrity: sha512-hti/R0pS0q1/xx+TsI73XIqk26eBsISZ2R0wUijXIngRK9R/e7Xw/cXVxQK7R5JjW+SV4zGcn5hXjudkN/pLIw==}
-
-  '@types/unist@2.0.10':
-    resolution: {integrity: sha512-IfYcSBWE3hLpBg8+X2SEa8LVkJdJEkT2Ese2aaLs3ptGdVtABxndrMaxuFlQ1qdFf9Q5rDvDpxI3WwgvKFAsQA==}
-
-  '@types/unist@3.0.2':
-    resolution: {integrity: sha512-dqId9J8K/vGi5Zr7oo212BGii5m3q5Hxlkwy3WpYuKPklmBEvsbMYYyLxAQpSffdLl/gdW0XUpKWFvYmyoWCoQ==}
-
-  '@types/uuid@9.0.8':
-    resolution: {integrity: sha512-jg+97EGIcY9AGHJJRaaPVgetKDsrTgbRjQ5Msgjh/DQKEFl0DtyRr/VCOyD1T2R1MNeWPK/u7JoGhlDZnKBAfA==}
-
-  '@uiw/codemirror-extensions-basic-setup@4.22.2':
-    resolution: {integrity: sha512-zcHGkldLFN3cGoI5XdOGAkeW24yaAgrDEYoyPyWHODmPiNwybQQoZGnH3qUdzZwUaXtAcLWoAeOPzfNRW2yGww==}
-    peerDependencies:
-      '@codemirror/autocomplete': '>=6.0.0'
-      '@codemirror/commands': '>=6.0.0'
-      '@codemirror/language': '>=6.0.0'
-      '@codemirror/lint': '>=6.0.0'
-      '@codemirror/search': '>=6.0.0'
-      '@codemirror/state': '>=6.0.0'
-      '@codemirror/view': '>=6.0.0'
-
-  '@uiw/codemirror-theme-quietlight@4.22.2':
-    resolution: {integrity: sha512-NtHUttXgnDE8F+lrJA6HfiTNjY8GVJjUwtpvOQywqgNoBDwBpuEfdpvZ/OI0EW0sqZpbVlWfmANT4H5oj3ODaw==}
-
-  '@uiw/codemirror-themes@4.22.2':
-    resolution: {integrity: sha512-gsLHn6SUuV5iboBvGrM7YimzLFHQmsNlkGIYs3UaVUJTo/A/ZrKoSJNyPziShLRjBXA2UwKdBTIU6VhHyyaChw==}
-    peerDependencies:
-      '@codemirror/language': '>=6.0.0'
-      '@codemirror/state': '>=6.0.0'
-      '@codemirror/view': '>=6.0.0'
-
-  '@uiw/react-codemirror@4.22.2':
-    resolution: {integrity: sha512-okCSl+WJG63gRx8Fdz7v0C6RakBQnbb3pHhuzIgDB+fwhipgFodSnu2n9oOsQesJ5YQ7mSOcKMgX0JEsu4nnfQ==}
-    peerDependencies:
-      '@babel/runtime': '>=7.11.0'
-      '@codemirror/state': '>=6.0.0'
-      '@codemirror/theme-one-dark': '>=6.0.0'
-      '@codemirror/view': '>=6.0.0'
-      codemirror: '>=6.0.0'
-      react: '>=16.8.0'
-      react-dom: '>=16.8.0'
-
-  '@vue/compiler-core@3.4.30':
-    resolution: {integrity: sha512-ZL8y4Xxdh8O6PSwfdZ1IpQ24PjTAieOz3jXb/MDTfDtANcKBMxg1KLm6OX2jofsaQGYfIVzd3BAG22i56/cF1w==}
-
-  '@vue/compiler-dom@3.4.30':
-    resolution: {integrity: sha512-+16Sd8lYr5j/owCbr9dowcNfrHd+pz+w2/b5Lt26Oz/kB90C9yNbxQ3bYOvt7rI2bxk0nqda39hVcwDFw85c2Q==}
-
-  '@vue/compiler-sfc@3.4.30':
-    resolution: {integrity: sha512-8vElKklHn/UY8+FgUFlQrYAPbtiSB2zcgeRKW7HkpSRn/JjMRmZvuOtwDx036D1aqKNSTtXkWRfqx53Qb+HmMg==}
-
-  '@vue/compiler-ssr@3.4.30':
-    resolution: {integrity: sha512-ZJ56YZGXJDd6jky4mmM0rNaNP6kIbQu9LTKZDhcpddGe/3QIalB1WHHmZ6iZfFNyj5mSypTa4+qDJa5VIuxMSg==}
-
-  '@vue/reactivity@3.4.30':
-    resolution: {integrity: sha512-bVJurnCe3LS0JII8PPoAA63Zd2MBzcKrEzwdQl92eHCcxtIbxD2fhNwJpa+KkM3Y/A4T5FUnmdhgKwOf6BfbcA==}
-
-  '@vue/runtime-core@3.4.30':
-    resolution: {integrity: sha512-qaFEbnNpGz+tlnkaualomogzN8vBLkgzK55uuWjYXbYn039eOBZrWxyXWq/7qh9Bz2FPifZqGjVDl/FXiq9L2g==}
-
-  '@vue/runtime-dom@3.4.30':
-    resolution: {integrity: sha512-tV6B4YiZRj5QsaJgw2THCy5C1H+2UeywO9tqgWEc21tn85qHEERndHN/CxlyXvSBFrpmlexCIdnqPuR9RM9thw==}
-
-  '@vue/server-renderer@3.4.30':
-    resolution: {integrity: sha512-TBD3eqR1DeDc0cMrXS/vEs/PWzq1uXxnvjoqQuDGFIEHFIwuDTX/KWAQKIBjyMWLFHEeTDGYVsYci85z2UbTDg==}
-    peerDependencies:
-      vue: 3.4.30
-
-  '@vue/shared@3.4.30':
-    resolution: {integrity: sha512-CLg+f8RQCHQnKvuHY9adMsMaQOcqclh6Z5V9TaoMgy0ut0tz848joZ7/CYFFyF/yZ5i2yaw7Fn498C+CNZVHIg==}
-
-  '@xyflow/react@12.3.5':
-    resolution: {integrity: sha512-wAYqpicdrVo1rxCu0X3M9s3YIF45Agqfabw0IBryTGqjWvr2NyfciI8gIP4MB+NKpWWN5kxZ9tiZ9u8lwC7iAg==}
-    peerDependencies:
-      react: '>=17'
-      react-dom: '>=17'
-
-  '@xyflow/system@0.0.46':
-    resolution: {integrity: sha512-bmFXvboVdiydIFZmDCjrbBCYgB0d5pYdkcZPWbAxGmhMRUZ+kW3CksYgYxWabrw51rwpWitLEadvLrivG0mVfA==}
-
-  acorn@8.12.0:
-    resolution: {integrity: sha512-RTvkC4w+KNXrM39/lWCUaG0IbRkWdCv7W/IOW9oU6SawyxulvkQy5HQPVTKxEjczcUvapcrw3cFx/60VN/NRNw==}
-    engines: {node: '>=0.4.0'}
-    hasBin: true
-
-  ag-charts-types@10.3.1:
-    resolution: {integrity: sha512-oZvu9vJLk6lmzaYi0TmVVmHFZJpVNFziU0bnllx4wR3muXCmnxz5LouKIZ8CYnNiC7VO5HmHNlFu+0DmEO5zxg==}
-
-  ag-grid-community@31.3.2:
-    resolution: {integrity: sha512-GxqFRD0OcjaVRE1gwLgoP0oERNPH8Lk8wKJ1txulsxysEQ5dZWHhiIoXXSiHjvOCVMkK/F5qzY6HNrn6VeDMTQ==}
-
-  ag-grid-community@32.3.2:
-    resolution: {integrity: sha512-ZrgS7+F0JKV6+sy7VQdt+9xhOJd6TAnXXEmw20ByG6AZdcIDEKBRHW7TfNwUqisXJjGKoaXnYByuMz7rL9PcPg==}
-
-  ag-grid-react@31.3.2:
-    resolution: {integrity: sha512-SFHN05bsXp901rIT00Fa6iQLCtyavoJiKaXEDUtAU5LMu+GTkjs/FPQBQ8754omgdDFr4NsS3Ri6QbqBne3rug==}
-    peerDependencies:
-      react: ^16.3.0 || ^17.0.0 || ^18.0.0
-      react-dom: ^16.3.0 || ^17.0.0 || ^18.0.0
-
-  ai@3.2.10:
-    resolution: {integrity: sha512-RsNt4h7ygV150qWzIAdJimzKEPP2VtboVk1aZvR4vsIhQqbgglIRfHHuGTBRQgX6JMEXY5u1+VqQRdwcvzvr5w==}
-    engines: {node: '>=18'}
-    peerDependencies:
-      openai: ^4.42.0
-      react: ^18 || ^19
-      svelte: ^3.0.0 || ^4.0.0
-      zod: ^3.0.0
-    peerDependenciesMeta:
-      openai:
-        optional: true
-      react:
-        optional: true
-      svelte:
-        optional: true
-      zod:
-        optional: true
-
-  ansi-regex@5.0.1:
-    resolution: {integrity: sha512-quJQXlTSUGL2LH9SUXo8VwsY4soanhgo6LNSm84E1LBcE8s3O0wpdiRzyR9z/ZZJMlMWv37qOOb9pdJlMUEKFQ==}
-    engines: {node: '>=8'}
-
-  ansi-regex@6.0.1:
-    resolution: {integrity: sha512-n5M855fKb2SsfMIiFFoVrABHJC8QtHwVx+mHWP3QcEqBHYienj5dHSgjbxtC0WEZXYt4wcD6zrQElDPhFuZgfA==}
-    engines: {node: '>=12'}
-
-  ansi-styles@4.3.0:
-    resolution: {integrity: sha512-zbB9rCJAT1rbjiVDb2hqKFHNYLxgtk8NURxZ3IZwD3F6NtxbXZQCnnSi1Lkx+IDohdPlFp222wVALIheZJQSEg==}
-    engines: {node: '>=8'}
-
-  ansi-styles@6.2.1:
-    resolution: {integrity: sha512-bN798gFfQX+viw3R7yrGWRqnrN2oRkEkUjjl4JNn4E8GxxbjtG3FbrEIIY3l8/hrwUwIeCZvi4QuOTP4MErVug==}
-    engines: {node: '>=12'}
-
-  ansi-to-html@0.7.2:
-    resolution: {integrity: sha512-v6MqmEpNlxF+POuyhKkidusCHWWkaLcGRURzivcU3I9tv7k4JVhFcnukrM5Rlk2rUywdZuzYAZ+kbZqWCnfN3g==}
-    engines: {node: '>=8.0.0'}
-    hasBin: true
-
-  any-promise@1.3.0:
-    resolution: {integrity: sha512-7UvmKalWRt1wgjL1RrGxoSJW/0QZFIegpeGvZG9kjp8vrRu55XTHbwnqq2GpXm9uLbcuhxm3IqX9OB4MZR1b2A==}
-
-  anymatch@3.1.3:
-    resolution: {integrity: sha512-KMReFUr0B4t+D+OBkjR3KYqvocp2XaSzO55UcB6mgQMd3KbcE+mWTyvVV7D/zsdEbNnV6acZUutkiHQXvTr1Rw==}
-    engines: {node: '>= 8'}
-
-  arg@5.0.2:
-    resolution: {integrity: sha512-PYjyFOLKQ9y57JvQ6QLo8dAgNqswh8M1RMJYdQduT6xbWSgK36P/Z/v+p888pM69jMMfS8Xd8F6I1kQ/I9HUGg==}
-
-  argparse@2.0.1:
-    resolution: {integrity: sha512-8+9WqebbFzpX9OR+Wa6O29asIogeRMzcGtAINdpMHHyAg10f05aSFVBbcEqGf/PXw1EjAZ+q2/bEBg3DvurK3Q==}
-
-  aria-hidden@1.2.4:
-    resolution: {integrity: sha512-y+CcFFwelSXpLZk/7fMB2mUbGtX9lKycf1MWJ7CaTIERyitVlyQx6C+sxcROU2BAJ24OiZyK+8wj2i8AlBoS3A==}
-    engines: {node: '>=10'}
-
-  aria-query@5.3.0:
-    resolution: {integrity: sha512-b0P0sZPKtyu8HkeRAfCq0IfURZK+SuwMjY1UXGBU27wpAiTwQAIlq56IbIO+ytk/JjS1fMR14ee5WBBfKi5J6A==}
-
-  autoprefixer@10.4.19:
-    resolution: {integrity: sha512-BaENR2+zBZ8xXhM4pUaKUxlVdxZ0EZhjvbopwnXmxRUfqDmwSpC2lAi/QXvx7NRdPCo1WKEcEF6mV64si1z4Ew==}
-    engines: {node: ^10 || ^12 || >=14}
-    hasBin: true
-    peerDependencies:
-      postcss: ^8.1.0
-
-  axobject-query@4.0.0:
-    resolution: {integrity: sha512-+60uv1hiVFhHZeO+Lz0RYzsVHy5Wr1ayX0mwda9KPDVLNJgZ1T9Ny7VmFbLDzxsH0D87I86vgj3gFrjTJUYznw==}
-
-  bail@2.0.2:
-    resolution: {integrity: sha512-0xO6mYd7JB2YesxDKplafRpsiOzPt9V02ddPCLbY1xYGPOX24NTyN50qnUxgCPcSoYMhKpAuBTjQoRZCAkUDRw==}
-
-  balanced-match@1.0.2:
-    resolution: {integrity: sha512-3oSeUO0TMV67hN1AmbXsK4yaqU7tjiHlbxRDZOpH0KW9+CeX4bRAaX0Anxt0tx2MrpRpWwQaPwIlISEJhYU5Pw==}
-
-  binary-extensions@2.3.0:
-    resolution: {integrity: sha512-Ceh+7ox5qe7LJuLHoY0feh3pHuUDHAcRUeyL2VYghZwfpkNIy/+8Ocg0a3UuSoYzavmylwuLWQOf3hl0jjMMIw==}
-    engines: {node: '>=8'}
-
-  brace-expansion@2.0.1:
-    resolution: {integrity: sha512-XnAIvQ8eM+kC6aULx6wuQiwVsnzsi9d3WxzV3FpWTGA19F621kwdbsAcFKXgKUHZWsy+mY6iL1sHTxWEFCytDA==}
-
-  braces@3.0.3:
-    resolution: {integrity: sha512-yQbXgO/OSZVD2IsiLlro+7Hf6Q18EJrKSEsdoMzKePKXct3gvD8oLcOQdIzGupr5Fj+EDe8gO/lxc1BzfMpxvA==}
-    engines: {node: '>=8'}
-
-  browserslist@4.23.1:
-    resolution: {integrity: sha512-TUfofFo/KsK/bWZ9TWQ5O26tsWW4Uhmt8IYklbnUa70udB6P2wA7w7o4PY4muaEPBQaAX+CEnmmIA41NVHtPVw==}
-    engines: {node: ^6 || ^7 || ^8 || ^9 || ^10 || ^11 || ^12 || >=13.7}
-    hasBin: true
-
-  buffer-equal-constant-time@1.0.1:
-    resolution: {integrity: sha512-zRpUiDwd/xk6ADqPMATG8vc9VPrkck7T07OIx0gnjmJAnHnTVXNQG3vfvWNuiZIkwu9KrKdA1iJKfsfTVxE6NA==}
-
-  busboy@1.6.0:
-    resolution: {integrity: sha512-8SFQbg/0hQ9xy3UNTB0YEnsNBbWfhf7RtnzpL7TkBiTBRfrQ9Fxcnz7VJsleJpyp6rVLvXiuORqjlHi5q+PYuA==}
-    engines: {node: '>=10.16.0'}
-
-  camelcase-css@2.0.1:
-    resolution: {integrity: sha512-QOSvevhslijgYwRx6Rv7zKdMF8lbRmx+uQGx2+vDc+KI/eBnsy9kit5aj23AgGu3pa4t9AgwbnXWqS+iOY+2aA==}
-    engines: {node: '>= 6'}
-
-  caniuse-lite@1.0.30001636:
-    resolution: {integrity: sha512-bMg2vmr8XBsbL6Lr0UHXy/21m84FTxDLWn2FSqMd5PrlbMxwJlQnC2YWYxVgp66PZE+BBNF2jYQUBKCo1FDeZg==}
-
-  chalk@5.3.0:
-    resolution: {integrity: sha512-dLitG79d+GV1Nb/VYcCDFivJeK1hiukt9QjRNVOsUtTy1rR1YJsmpGGTZ3qJos+uw7WmWF4wUwBd9jxjocFC2w==}
-    engines: {node: ^12.17.0 || ^14.13 || >=16.0.0}
-
-  character-entities@2.0.2:
-    resolution: {integrity: sha512-shx7oQ0Awen/BRIdkjkvz54PnEEI/EjwXDSIZp86/KKdbafHh1Df/RYGBhn4hbe2+uKC9FnT5UCEdyPz3ai9hQ==}
-
-  chokidar@3.6.0:
-    resolution: {integrity: sha512-7VT13fmjotKpGipCW9JEQAusEPE+Ei8nl6/g4FBAmIm0GOOLMua9NDDo/DWp0ZAxCr3cPq5ZpBqmPAQgDda2Pw==}
-    engines: {node: '>= 8.10.0'}
-
-  class-variance-authority@0.7.0:
-    resolution: {integrity: sha512-jFI8IQw4hczaL4ALINxqLEXQbWcNjoSkloa4IaufXCJr6QawJyw7tuRysRsrE8w2p/4gGaxKIt/hX3qz/IbD1A==}
-
-  classcat@5.0.5:
-    resolution: {integrity: sha512-JhZUT7JFcQy/EzW605k/ktHtncoo9vnyW/2GspNYwFlN1C/WmjuV/xtS04e9SOkL2sTdw0VAZ2UGCcQ9lR6p6w==}
-
-  client-only@0.0.1:
-    resolution: {integrity: sha512-IV3Ou0jSMzZrd3pZ48nLkT9DA7Ag1pnPzaiQhpW7c3RbcqqzvzzVu+L8gfqMp/8IM2MQtSiqaCxrrcfu8I8rMA==}
-
-  clsx@2.0.0:
-    resolution: {integrity: sha512-rQ1+kcj+ttHG0MKVGBUXwayCCF1oh39BF5COIpRzuCEv8Mwjv0XucrI2ExNTOn9IlLifGClWQcU9BrZORvtw6Q==}
-    engines: {node: '>=6'}
-
-  clsx@2.1.1:
-    resolution: {integrity: sha512-eYm0QWBtUrBWZWG0d386OGAw16Z995PiOVo2B7bjWSbHedGl5e0ZWaq65kOGgUSNesEIDkB9ISbTg/JK9dhCZA==}
-    engines: {node: '>=6'}
-
-  cmdk@0.2.1:
-    resolution: {integrity: sha512-U6//9lQ6JvT47+6OF6Gi8BvkxYQ8SCRRSKIJkthIMsFsLZRG0cKvTtuTaefyIKMQb8rvvXy0wGdpTNq/jPtm+g==}
-    peerDependencies:
-      react: ^18.0.0
-      react-dom: ^18.0.0
-
-  cmdk@1.0.0:
-    resolution: {integrity: sha512-gDzVf0a09TvoJ5jnuPvygTB77+XdOSwEmJ88L6XPFPlv7T3RxbP9jgenfylrAMD0+Le1aO0nVjQUzl2g+vjz5Q==}
-    peerDependencies:
-      react: ^18.0.0
-      react-dom: ^18.0.0
-
-  code-red@1.0.4:
-    resolution: {integrity: sha512-7qJWqItLA8/VPVlKJlFXU+NBlo/qyfs39aJcuMT/2ere32ZqvF5OSxgdM5xOfJJ7O429gg2HM47y8v9P+9wrNw==}
-
-  codemirror@6.0.1:
-    resolution: {integrity: sha512-J8j+nZ+CdWmIeFIGXEFbFPtpiYacFMDR8GlHK3IyHQJMCaVRfGx9NT+Hxivv1ckLWPvNdZqndbr/7lVhrf/Svg==}
-
-  color-convert@2.0.1:
-    resolution: {integrity: sha512-RRECPsj7iu/xb5oKYcsFHSppFNnsj/52OVTRKb4zP5onXwVF3zVmmToNcOfGC+CRDpfK/U584fMg38ZHCaElKQ==}
-    engines: {node: '>=7.0.0'}
-
-  color-name@1.1.4:
-    resolution: {integrity: sha512-dOy+3AuW3a2wNbZHIuMZpTcgjGuLU/uBL/ubcZF9OXbDo8ff4O8yVp5Bf0efS8uEoYo5q4Fx7dY9OgQGXgAsQA==}
-
-  comma-separated-tokens@2.0.3:
-    resolution: {integrity: sha512-Fu4hJdvzeylCfQPp9SGWidpzrMs7tTrlu6Vb8XGaRGck8QSNZJJp538Wrb60Lax4fPwR64ViY468OIUTbRlGZg==}
-
-  commander@4.1.1:
-    resolution: {integrity: sha512-NOKm8xhkzAjzFx8B2v5OAHT+u5pRQc2UCa2Vq9jYL/31o2wi9mxBA7LIFs3sV5VSC49z6pEhfbMULvShKj26WA==}
-    engines: {node: '>= 6'}
-
-  cookie@0.5.0:
-    resolution: {integrity: sha512-YZ3GUyn/o8gfKJlnlX7g7xq4gyO6OSuhGPKaaGssGB2qgDUS0gPgtTvoyZLTt9Ab6dC4hfc9dV5arkvc/OCmrw==}
-    engines: {node: '>= 0.6'}
-
-  cookie@0.6.0:
-    resolution: {integrity: sha512-U71cyTamuh1CRNCfpGY6to28lxvNwPG4Guz/EVjgf3Jmzv0vlDp1atT9eS5dDjMYHucpHbWns6Lwf3BKz6svdw==}
-    engines: {node: '>= 0.6'}
-
-  cookies-next@4.2.1:
-    resolution: {integrity: sha512-qsjtZ8TLlxCSX2JphMQNhkm3V3zIMQ05WrLkBKBwu50npBbBfiZWIdmSMzBGcdGKfMK19E0PIitTfRFAdMGHXg==}
-
-  crelt@1.0.6:
-    resolution: {integrity: sha512-VQ2MBenTq1fWZUH9DJNGti7kKv6EeAuYr3cLwxUWhIu1baTaXh4Ib5W2CqHVqib4/MqbYGJqiL3Zb8GJZr3l4g==}
-
-  cross-spawn@7.0.3:
-    resolution: {integrity: sha512-iRDPJKUPVEND7dHPO8rkbOnPpyDygcDFtWjpeWNCgy8WP2rXcxXL8TskReQl6OrB2G7+UJrags1q15Fudc7G6w==}
-    engines: {node: '>= 8'}
-
-  css-styled@1.0.8:
-    resolution: {integrity: sha512-tCpP7kLRI8dI95rCh3Syl7I+v7PP+2JYOzWkl0bUEoSbJM+u8ITbutjlQVf0NC2/g4ULROJPi16sfwDIO8/84g==}
-
-  css-to-mat@1.1.1:
-    resolution: {integrity: sha512-kvpxFYZb27jRd2vium35G7q5XZ2WJ9rWjDUMNT36M3Hc41qCrLXFM5iEKMGXcrPsKfXEN+8l/riB4QzwwwiEyQ==}
-
-  css-tree@2.3.1:
-    resolution: {integrity: sha512-6Fv1DV/TYw//QF5IzQdqsNDjx/wc8TrMBZsqjL9eW01tWb7R7k/mq+/VXfJCl7SoD5emsJop9cOByJZfs8hYIw==}
-    engines: {node: ^10 || ^12.20.0 || ^14.13.0 || >=15.0.0}
-
-  cssesc@3.0.0:
-    resolution: {integrity: sha512-/Tb/JcjK111nNScGob5MNtsntNM1aCNUDipB/TkwZFhyDrrE47SOx/18wF2bbjgc3ZzCSKW1T5nt5EbFoAz/Vg==}
-    engines: {node: '>=4'}
-    hasBin: true
-
-  csstype@3.1.3:
-    resolution: {integrity: sha512-M1uQkMl8rQK/szD0LNhtqxIPLpimGm8sOBwU7lLnCpSbTyY3yeU1Vc7l4KT5zT4s/yOxHH5O7tIuuLOCnLADRw==}
-
-  d3-array@3.2.4:
-    resolution: {integrity: sha512-tdQAmyA18i4J7wprpYq8ClcxZy3SC31QMeByyCFyRt7BVHdREQZ5lpzoe5mFEYZUWe+oq8HBvk9JjpibyEV4Jg==}
-    engines: {node: '>=12'}
-
-  d3-color@3.1.0:
-    resolution: {integrity: sha512-zg/chbXyeBtMQ1LbD/WSoW2DpC3I0mpmPdW+ynRTj/x2DAWYrIY7qeZIHidozwV24m4iavr15lNwIwLxRmOxhA==}
-    engines: {node: '>=12'}
-
-  d3-dispatch@3.0.1:
-    resolution: {integrity: sha512-rzUyPU/S7rwUflMyLc1ETDeBj0NRuHKKAcvukozwhshr6g6c5d8zh4c2gQjY2bZ0dXeGLWc1PF174P2tVvKhfg==}
-    engines: {node: '>=12'}
-
-  d3-drag@3.0.0:
-    resolution: {integrity: sha512-pWbUJLdETVA8lQNJecMxoXfH6x+mO2UQo8rSmZ+QqxcbyA3hfeprFgIT//HW2nlHChWeIIMwS2Fq+gEARkhTkg==}
-    engines: {node: '>=12'}
-
-  d3-ease@3.0.1:
-    resolution: {integrity: sha512-wR/XK3D3XcLIZwpbvQwQ5fK+8Ykds1ip7A2Txe0yxncXSdq1L9skcG7blcedkOX+ZcgxGAmLX1FrRGbADwzi0w==}
-    engines: {node: '>=12'}
-
-  d3-format@3.1.0:
-    resolution: {integrity: sha512-YyUI6AEuY/Wpt8KWLgZHsIU86atmikuoOmCfommt0LYHiQSPjvX2AcFc38PX0CBpr2RCyZhjex+NS/LPOv6YqA==}
-    engines: {node: '>=12'}
-
-  d3-interpolate@3.0.1:
-    resolution: {integrity: sha512-3bYs1rOD33uo8aqJfKP3JWPAibgw8Zm2+L9vBKEHJ2Rg+viTR7o5Mmv5mZcieN+FRYaAOWX5SJATX6k1PWz72g==}
-    engines: {node: '>=12'}
-
-  d3-path@3.1.0:
-    resolution: {integrity: sha512-p3KP5HCf/bvjBSSKuXid6Zqijx7wIfNW+J/maPs+iwR35at5JCbLUT0LzF1cnjbCHWhqzQTIN2Jpe8pRebIEFQ==}
-    engines: {node: '>=12'}
-
-  d3-scale@4.0.2:
-    resolution: {integrity: sha512-GZW464g1SH7ag3Y7hXjf8RoUuAFIqklOAq3MRl4OaWabTFJY9PN/E1YklhXLh+OQ3fM9yS2nOkCoS+WLZ6kvxQ==}
-    engines: {node: '>=12'}
-
-  d3-selection@3.0.0:
-    resolution: {integrity: sha512-fmTRWbNMmsmWq6xJV8D19U/gw/bwrHfNXxrIN+HfZgnzqTHp9jOmKMhsTUjXOJnZOdZY9Q28y4yebKzqDKlxlQ==}
-    engines: {node: '>=12'}
-
-  d3-shape@3.2.0:
-    resolution: {integrity: sha512-SaLBuwGm3MOViRq2ABk3eLoxwZELpH6zhl3FbAoJ7Vm1gofKx6El1Ib5z23NUEhF9AsGl7y+dzLe5Cw2AArGTA==}
-    engines: {node: '>=12'}
-
-  d3-time-format@4.1.0:
-    resolution: {integrity: sha512-dJxPBlzC7NugB2PDLwo9Q8JiTR3M3e4/XANkreKSUxF8vvXKqm1Yfq4Q5dl8budlunRVlUUaDUgFt7eA8D6NLg==}
-    engines: {node: '>=12'}
-
-  d3-time@3.1.0:
-    resolution: {integrity: sha512-VqKjzBLejbSMT4IgbmVgDjpkYrNWUYJnbCGo874u7MMKIWsILRX+OpX/gTk8MqjpT1A/c6HY2dCA77ZN0lkQ2Q==}
-    engines: {node: '>=12'}
-
-  d3-timer@3.0.1:
-    resolution: {integrity: sha512-ndfJ/JxxMd3nw31uyKoY2naivF+r29V+Lc0svZxe1JvvIRmi8hUsrMvdOwgS1o6uBHmiz91geQ0ylPP0aj1VUA==}
-    engines: {node: '>=12'}
-
-  d3-transition@3.0.1:
-    resolution: {integrity: sha512-ApKvfjsSR6tg06xrL434C0WydLr7JewBB3V+/39RMHsaXTOG0zmt/OAXeng5M5LBm0ojmxJrpomQVZ1aPvBL4w==}
-    engines: {node: '>=12'}
-    peerDependencies:
-      d3-selection: 2 - 3
-
-  d3-zoom@3.0.0:
-    resolution: {integrity: sha512-b8AmV3kfQaqWAuacbPuNbL6vahnOJflOhexLzMMNLga62+/nh0JzvJ0aO/5a5MVgUFGS7Hu1P9P03o3fJkDCyw==}
-    engines: {node: '>=12'}
-
-  date-fns@3.6.0:
-    resolution: {integrity: sha512-fRHTG8g/Gif+kSh50gaGEdToemgfj74aRX3swtiouboip5JDLAyDE9F11nHMIcvOaXeOC6D7SpNhi7uFyB7Uww==}
-
-  dayjs@1.11.11:
-    resolution: {integrity: sha512-okzr3f11N6WuqYtZSvm+F776mB41wRZMhKP+hc34YdW+KmtYYK9iqvHSwo2k9FEH3fhGXvOPV6yz2IcSrfRUDg==}
-
-  debug@4.3.5:
-    resolution: {integrity: sha512-pt0bNEmneDIvdL1Xsd9oDQ/wrQRkXDT4AUWlNZNPKvW5x/jyO9VFXkJUP07vQ2upmw5PlaITaPKc31jK13V+jg==}
-    engines: {node: '>=6.0'}
-    peerDependencies:
-      supports-color: '*'
-    peerDependenciesMeta:
-      supports-color:
-        optional: true
-
-  decimal.js-light@2.5.1:
-    resolution: {integrity: sha512-qIMFpTMZmny+MMIitAB6D7iVPEorVw6YQRWkvarTkT4tBeSLLiHzcwj6q0MmYSFCiVpiqPJTJEYIrpcPzVEIvg==}
-
-  decode-named-character-reference@1.0.2:
-    resolution: {integrity: sha512-O8x12RzrUF8xyVcY0KJowWsmaJxQbmy0/EtnNtHRpsOcT7dFk5W598coHqBVpmWo1oQQfsCqfCmkZN5DJrZVdg==}
-
-  dequal@2.0.3:
-    resolution: {integrity: sha512-0je+qPKHEMohvfRTCEo3CrPG6cAzAYgmzKyxRiYSSDkS6eGJdyVJm7WaYA5ECaAD9wLB2T4EEeymA5aFVcYXCA==}
-    engines: {node: '>=6'}
-
-  detect-node-es@1.1.0:
-    resolution: {integrity: sha512-ypdmJU/TbBby2Dxibuv7ZLW3Bs1QEmM7nHjEANfohJLvE0XVujisn1qPJcZxg+qDucsr+bP6fLD1rPS3AhJ7EQ==}
-
-  devlop@1.1.0:
-    resolution: {integrity: sha512-RWmIqhcFf1lRYBvNmr7qTNuyCt/7/ns2jbpp1+PalgE/rDQcBT0fioSMUpJ93irlUhC5hrg4cYqe6U+0ImW0rA==}
-
-  didyoumean@1.2.2:
-    resolution: {integrity: sha512-gxtyfqMg7GKyhQmb056K7M3xszy/myH8w+B4RT+QXBQsvAOdc3XymqDDPHx1BgPgsdAA5SIifona89YtRATDzw==}
-
-  diff-match-patch@1.0.5:
-    resolution: {integrity: sha512-IayShXAgj/QMXgB0IWmKx+rOPuGMhqm5w6jvFxmVenXKIzRqTAAsbBPT3kWQeGANj3jGgvcvv4yK6SxqYmikgw==}
-
-  diff@5.2.0:
-    resolution: {integrity: sha512-uIFDxqpRZGZ6ThOk84hEfqWoHx2devRFvpTZcTHur85vImfaxUbTW9Ryh4CpCuDnToOP1CEtXKIgytHBPVff5A==}
-    engines: {node: '>=0.3.1'}
-
-  dlv@1.1.3:
-    resolution: {integrity: sha512-+HlytyjlPKnIG8XuRG8WvmBP8xs8P71y+SKKS6ZXWoEgLuePxtDoUEiH7WkdePWrQ5JBpE6aoVqfZfJUQkjXwA==}
-
-  dnd-core@14.0.1:
-    resolution: {integrity: sha512-+PVS2VPTgKFPYWo3vAFEA8WPbTf7/xo43TifH9G8S1KqnrQu0o77A3unrF5yOugy4mIz7K5wAVFHUcha7wsz6A==}
-
-  dom-helpers@5.2.1:
-    resolution: {integrity: sha512-nRCa7CK3VTrM2NmGkIy4cbK7IZlgBE/PYMn55rrXefr5xXDP0LdtfPnblFDoVdcAfslJ7or6iqAUnx0CCGIWQA==}
-
-  eastasianwidth@0.2.0:
-    resolution: {integrity: sha512-I88TYZWc9XiYHRQ4/3c5rjjfgkjhLyW2luGIheGERbNQ6OY7yTybanSpDXZa8y7VUP9YmDcYa+eyq4ca7iLqWA==}
-
-  ecdsa-sig-formatter@1.0.11:
-    resolution: {integrity: sha512-nagl3RYrbNv6kQkeJIpt6NJZy8twLB/2vtz6yN9Z4vRKHN4/QZJIEbqohALSgwKdnksuY3k5Addp5lg8sVoVcQ==}
-
-  electron-to-chromium@1.4.811:
-    resolution: {integrity: sha512-CDyzcJ5XW78SHzsIOdn27z8J4ist8eaFLhdto2hSMSJQgsiwvbv2fbizcKUICryw1Wii1TI/FEkvzvJsR3awrA==}
-
-  emoji-regex@8.0.0:
-    resolution: {integrity: sha512-MSjYzcWNOA0ewAHpz0MxpYFvwg6yjy1NG3xteoqz644VCo/RPgnr1/GGt+ic3iJTzQ8Eu3TdM14SawnVUmGE6A==}
-
-  emoji-regex@9.2.2:
-    resolution: {integrity: sha512-L18DaJsXSUk2+42pv8mLs5jJT2hqFkFE4j21wOmgbUqsZ2hL72NsUU785g9RXgo3s0ZNgVl42TiHp3ZtOv/Vyg==}
-
-  entities@2.2.0:
-    resolution: {integrity: sha512-p92if5Nz619I0w+akJrLZH0MX0Pb5DX39XOwQTtXSdQQOaYH03S1uIQp4mhOZtAXrxq4ViO67YTiLBo2638o9A==}
-
-  entities@4.5.0:
-    resolution: {integrity: sha512-V0hjH4dGPh9Ao5p0MoRY6BVqtwCjhz6vI5LT8AJ55H+4g9/4vbHx1I54fS0XuclLhDHArPQCiMjDxjaL8fPxhw==}
-    engines: {node: '>=0.12'}
-
-  escalade@3.1.2:
-    resolution: {integrity: sha512-ErCHMCae19vR8vQGe50xIsVomy19rg6gFu3+r3jkEO46suLMWBksvVyoGgQV+jOfl84ZSOSlmv6Gxa89PmTGmA==}
-    engines: {node: '>=6'}
-
-  escape-string-regexp@4.0.0:
-    resolution: {integrity: sha512-TtpcNJ3XAzx3Gq8sWRzJaVajRs0uVxA2YAkdb1jm2YkPz4G6egUFAyA3n5vtEIZefPk5Wa4UXbKuS5fKkJWdgA==}
-    engines: {node: '>=10'}
-
-  estree-walker@2.0.2:
-    resolution: {integrity: sha512-Rfkk/Mp/DL7JVje3u18FxFujQlTNR2q6QfMSMB7AvCBx91NGj/ba3kCfza0f6dVDbw7YlRf/nDrn7pQrCCyQ/w==}
-
-  estree-walker@3.0.3:
-    resolution: {integrity: sha512-7RUKfXgSMMkzt6ZuXmqapOurLGPPfgj6l9uRZ7lRGolvk0y2yocc35LdcxKC5PQZdn2DMqioAQ2NoWcrTKmm6g==}
-
-  eventemitter3@4.0.7:
-    resolution: {integrity: sha512-8guHBZCwKnFhYdHr2ysuRWErTwhoN2X8XELRlrRwpmfeY2jjuUN4taQMsULKUVo1K4DvZl+0pgfyoysHxvmvEw==}
-
-  eventsource-parser@1.1.2:
-    resolution: {integrity: sha512-v0eOBUbiaFojBu2s2NPBfYUoRR9GjcDNvCXVaqEf5vVfpIAh9f8RCo4vXTP8c63QRKCFwoLpMpTdPwwhEKVgzA==}
-    engines: {node: '>=14.18'}
-
-  exenv@1.2.2:
-    resolution: {integrity: sha512-Z+ktTxTwv9ILfgKCk32OX3n/doe+OcLTRtqK9pcL+JsP3J1/VW8Uvl4ZjLlKqeW4rzK4oesDOGMEMRIZqtP4Iw==}
-
-  extend@3.0.2:
-    resolution: {integrity: sha512-fjquC59cD7CyW6urNXK0FBufkZcoiGG80wTuPujX590cB5Ttln20E2UB4S/WARVqhXffZl2LNgS+gQdPIIim/g==}
-
-  fast-deep-equal@3.1.3:
-    resolution: {integrity: sha512-f3qQ9oQy9j2AhBe/H9VC91wLmKBCCU/gDOnKNAYG5hswO7BLKj09Hc5HYNz9cGI++xlpDCIgDaitVs03ATR84Q==}
-
-  fast-equals@5.0.1:
-    resolution: {integrity: sha512-WF1Wi8PwwSY7/6Kx0vKXtw8RwuSGoM1bvDaJbu7MxDlR1vovZjIAKrnzyrThgAjm6JDTu0fVgWXDlMGspodfoQ==}
-    engines: {node: '>=6.0.0'}
-
-  fast-glob@3.3.2:
-    resolution: {integrity: sha512-oX2ruAFQwf/Orj8m737Y5adxDQO0LAB7/S5MnxCdTNDd4p6BsyIVsv9JQsATbTSq8KHRpLwIHbVlUNatxd+1Ow==}
-    engines: {node: '>=8.6.0'}
-
-  fastq@1.17.1:
-    resolution: {integrity: sha512-sRVD3lWVIXWg6By68ZN7vho9a1pQcN/WBFaAAsDDFzlJjvoGx0P8z7V1t72grFJfJhu3YPZBuu25f7Kaw2jN1w==}
-
-  fflate@0.4.8:
-    resolution: {integrity: sha512-FJqqoDBR00Mdj9ppamLa/Y7vxm+PRmNWA67N846RvsoYVMKB4q3y/de5PA7gUmRMYK/8CMz2GDZQmCRN1wBcWA==}
-
-  fill-range@7.1.1:
-    resolution: {integrity: sha512-YsGpe3WHLK8ZYi4tWDg2Jy3ebRz2rXowDxnld4bkQB00cc/1Zw9AWnC0i9ztDJitivtQvaI9KaLyKrc+hBW0yg==}
-    engines: {node: '>=8'}
-
-  foreground-child@3.2.1:
-    resolution: {integrity: sha512-PXUUyLqrR2XCWICfv6ukppP96sdFwWbNEnfEMt7jNsISjMsvaLNinAHNDYyvkyU+SZG2BTSbT5NjG+vZslfGTA==}
-    engines: {node: '>=14'}
-
-  fraction.js@4.3.7:
-    resolution: {integrity: sha512-ZsDfxO51wGAXREY55a7la9LScWpwv9RxIrYABrlvOFBlH/ShPnrtsXeuUIfXKKOVicNxQ+o8JTbJvjS4M89yew==}
-
-  framework-utils@1.1.0:
-    resolution: {integrity: sha512-KAfqli5PwpFJ8o3psRNs8svpMGyCSAe8nmGcjQ0zZBWN2H6dZDnq+ABp3N3hdUmFeMrLtjOCTXD4yplUJIWceg==}
-
-  fsevents@2.3.3:
-    resolution: {integrity: sha512-5xoDfX+fL7faATnagmWPpbFtwh/R77WmMMqqHGS65C3vvB0YHrgF+B1YmZ3441tMj5n63k0212XNoJwzlhffQw==}
-    engines: {node: ^8.16.0 || ^10.6.0 || >=11.0.0}
-    os: [darwin]
-
-  function-bind@1.1.2:
-    resolution: {integrity: sha512-7XHNxH7qX9xG5mIwxkhumTox/MIRNcOgDrxWsMt2pAr23WHp6MrRlN7FBSFpCpr+oVO0F744iUgR82nJMfG2SA==}
-
-  gesto@1.19.4:
-    resolution: {integrity: sha512-hfr/0dWwh0Bnbb88s3QVJd1ZRJeOWcgHPPwmiH6NnafDYvhTsxg+SLYu+q/oPNh9JS3V+nlr6fNs8kvPAtcRDQ==}
-
-  get-nonce@1.0.1:
-    resolution: {integrity: sha512-FJhYRoDaiatfEkUK8HKlicmu/3SGFD51q3itKDGoSTysQJBnfOcxU5GxnhE1E6soB76MbT0MBtnKJuXyAx+96Q==}
-    engines: {node: '>=6'}
-
-  glob-parent@5.1.2:
-    resolution: {integrity: sha512-AOIgSQCepiJYwP3ARnGx+5VnTu2HBYdzbGP45eLw1vr3zB3vZLeyed1sC9hnbcOc9/SrMyM5RPQrkGz4aS9Zow==}
-    engines: {node: '>= 6'}
-
-  glob-parent@6.0.2:
-    resolution: {integrity: sha512-XxwI8EOhVQgWp6iDL+3b0r86f4d6AX6zSU55HfB4ydCEuXLXc5FcYeOu+nnGftS4TEju/11rt4KJPTMgbfmv4A==}
-    engines: {node: '>=10.13.0'}
-
-  glob@10.4.2:
-    resolution: {integrity: sha512-GwMlUF6PkPo3Gk21UxkCohOv0PLcIXVtKyLlpEI28R/cO/4eNOdmLk3CMW1wROV/WR/EsZOWAfBbBOqYvs88/w==}
-    engines: {node: '>=16 || 14 >=14.18'}
-    hasBin: true
-
-  graceful-fs@4.2.11:
-    resolution: {integrity: sha512-RbJ5/jmFcNNCcDV5o9eTnBLJ/HszWV0P73bc+Ff4nS/rJj+YaS6IGyiOL0VoBYX+l1Wrl3k63h/KrH+nhJ0XvQ==}
-
-  hasown@2.0.2:
-    resolution: {integrity: sha512-0hJU9SCPvmMzIBdZFqNPXWa6dqh7WdH0cII9y+CyS8rG3nL48Bclra9HmKhVVUHyPWNH5Y7xDwAB7bfgSjkUMQ==}
-    engines: {node: '>= 0.4'}
-
-  hast-util-whitespace@2.0.1:
-    resolution: {integrity: sha512-nAxA0v8+vXSBDt3AnRUNjyRIQ0rD+ntpbAp4LnPkumc5M9yUbSMa4XDU9Q6etY4f1Wp4bNgvc1yjiZtsTTrSng==}
-
-  highlight.js@11.9.0:
-    resolution: {integrity: sha512-fJ7cW7fQGCYAkgv4CPfwFHrfd/cLS4Hau96JuJ+ZTOWhjnhoeN1ub1tFmALm/+lW5z4WCAuAV9bm05AP0mS6Gw==}
-    engines: {node: '>=12.0.0'}
-
-  hoist-non-react-statics@3.3.2:
-    resolution: {integrity: sha512-/gGivxi8JPKWNm/W0jSmzcMPpfpPLc3dY/6GxhX2hQ9iGj3aDfklV4ET7NjKpSinLpJ5vafa9iiGIEZg10SfBw==}
-
-  inline-style-parser@0.1.1:
-    resolution: {integrity: sha512-7NXolsK4CAS5+xvdj5OMMbI962hU/wvwoxk+LWR9Ek9bVtyuuYScDN6eS0rUm6TxApFpw7CX1o4uJzcd4AyD3Q==}
-
-  internmap@2.0.3:
-    resolution: {integrity: sha512-5Hh7Y1wQbvY5ooGgPbDaL5iYLAPzMTUrjMulskHLH6wnv/A+1q5rgEaiuqEjB+oxGXIVZs1FF+R/KPN3ZSQYYg==}
-    engines: {node: '>=12'}
-
-  invariant@2.2.4:
-    resolution: {integrity: sha512-phJfQVBuaJM5raOpJjSfkiD6BpbCE4Ns//LaXl6wGYtUBY83nWS6Rf9tXm2e8VaK60JEjYldbPif/A2B1C2gNA==}
-
-  is-binary-path@2.1.0:
-    resolution: {integrity: sha512-ZMERYes6pDydyuGidse7OsHxtbI7WVeUEozgR/g7rd0xUimYNlvZRE/K2MgZTjWy725IfelLeVcEM97mmtRGXw==}
-    engines: {node: '>=8'}
-
-  is-buffer@2.0.5:
-    resolution: {integrity: sha512-i2R6zNFDwgEHJyQUtJEk0XFi1i0dPFn/oqjK3/vPCcDeJvW5NQ83V8QbicfF1SupOaB0h8ntgBC2YiE7dfyctQ==}
-    engines: {node: '>=4'}
-
-  is-core-module@2.14.0:
-    resolution: {integrity: sha512-a5dFJih5ZLYlRtDc0dZWP7RiKr6xIKzmn/oAYCDvdLThadVgyJwlaoQPmRtMSpz+rk0OGAgIu+TcM9HUF0fk1A==}
-    engines: {node: '>= 0.4'}
-
-  is-extglob@2.1.1:
-    resolution: {integrity: sha512-SbKbANkN603Vi4jEZv49LeVJMn4yGwsbzZworEoyEiutsN3nJYdbO36zfhGJ6QEDpOZIFkDtnq5JRxmvl3jsoQ==}
-    engines: {node: '>=0.10.0'}
-
-  is-fullwidth-code-point@3.0.0:
-    resolution: {integrity: sha512-zymm5+u+sCsSWyD9qNaejV3DFvhCKclKdizYaJUuHA83RLjb7nSuGnddCHGv0hk+KY7BMAlsWeK4Ueg6EV6XQg==}
-    engines: {node: '>=8'}
-
-  is-glob@4.0.3:
-    resolution: {integrity: sha512-xelSayHH36ZgE7ZWhli7pW34hNbNl8Ojv5KVmkJD4hBdD3th8Tfk9vYasLM+mXWOZhFkgZfxhLSnrwRr4elSSg==}
-    engines: {node: '>=0.10.0'}
-
-  is-number@7.0.0:
-    resolution: {integrity: sha512-41Cifkg6e8TylSpdtTpeLVMqvSBEVzTttHvERD741+pnZ8ANv0004MRL43QKPDlK9cGvNp6NZWZUBlbGXYxxng==}
-    engines: {node: '>=0.12.0'}
-
-  is-plain-obj@4.1.0:
-    resolution: {integrity: sha512-+Pgi+vMuUNkJyExiMBt5IlFoMyKnr5zhJ4Uspz58WOhBF5QoIZkFyNHIbBAtHwzVAgk5RtndVNsDRN61/mmDqg==}
-    engines: {node: '>=12'}
-
-  is-reference@3.0.2:
-    resolution: {integrity: sha512-v3rht/LgVcsdZa3O2Nqs+NMowLOxeOm7Ay9+/ARQ2F+qEoANRcqrjAZKGN0v8ymUetZGgkp26LTnGT7H0Qo9Pg==}
-
-  isexe@2.0.0:
-    resolution: {integrity: sha512-RHxMLp9lnKHGHRng9QFhRCMbYAcVpn69smSGcq3f36xjgVVWThj4qqLbTLlq7Ssj8B+fIQ1EuCEGI2lKsyQeIw==}
-
-  jackspeak@3.4.0:
-    resolution: {integrity: sha512-JVYhQnN59LVPFCEcVa2C3CrEKYacvjRfqIQl+h8oi91aLYQVWRYbxjPcv1bUiUy/kLmQaANrYfNMCO3kuEDHfw==}
-    engines: {node: '>=14'}
-
-  jiti@1.21.6:
-    resolution: {integrity: sha512-2yTgeWTWzMWkHu6Jp9NKgePDaYHbntiwvYuuJLbbN9vl7DC9DvXKOB2BC3ZZ92D3cvV/aflH0osDfwpHepQ53w==}
-    hasBin: true
-
-  jose@4.15.9:
-    resolution: {integrity: sha512-1vUQX+IdDMVPj4k8kOxgUqlcK518yluMuGZwqlr44FS1ppZB/5GWh4rZG89erpOBOJjU/OBsnCVFfapsRz6nEA==}
-
-  jotai@2.8.3:
-    resolution: {integrity: sha512-pR4plVvdbzB6zyt7VLLHPMAkcRSKhRIvZKd+qkifQLa3CEziEo1uwZjePj4acTmQrboiISBlYSdCz3gWcr1Nkg==}
-    engines: {node: '>=12.20.0'}
-    peerDependencies:
-      '@types/react': '>=17.0.0'
-      react: '>=17.0.0'
-    peerDependenciesMeta:
-      '@types/react':
-        optional: true
-      react:
-        optional: true
-
-  js-tokens@4.0.0:
-    resolution: {integrity: sha512-RdJUflcE3cUzKiMqQgsCu06FPu9UdIJO0beYbPhHN4k6apgJtifcoCtT9bcxOpYBtpD2kCM6Sbzg4CausW/PKQ==}
-
-  json-schema@0.4.0:
-    resolution: {integrity: sha512-es94M3nTIfsEPisRafak+HDLfHXnKBhV3vU5eqPcS3flIWqcxJWgXHXiey3YrpaNsanY5ei1VoYEbOzijuq9BA==}
-
-  jsondiffpatch@0.6.0:
-    resolution: {integrity: sha512-3QItJOXp2AP1uv7waBkao5nCvhEv+QmJAd38Ybq7wNI74Q+BBmnLn4EDKz6yI9xGAIQoUF87qHt+kc1IVxB4zQ==}
-    engines: {node: ^18.0.0 || >=20.0.0}
-    hasBin: true
-
-  jsonwebtoken@9.0.2:
-    resolution: {integrity: sha512-PRp66vJ865SSqOlgqS8hujT5U4AOgMfhrwYIuIhfKaoSCZcirrmASQr8CX7cUg+RMih+hgznrjp99o+W4pJLHQ==}
-    engines: {node: '>=12', npm: '>=6'}
-
-  jwa@1.4.1:
-    resolution: {integrity: sha512-qiLX/xhEEFKUAJ6FiBMbes3w9ATzyk5W7Hvzpa/SLYdxNtng+gcurvrI7TbACjIXlsJyr05/S1oUhZrc63evQA==}
-
-  jws@3.2.2:
-    resolution: {integrity: sha512-YHlZCB6lMTllWDtSPHz/ZXTsi8S00usEV6v1tjq8tOUZzw7DpSDWVXjXDre6ed1w/pd495ODpHZYSdkRTsa0HA==}
-
-  keycode@2.2.1:
-    resolution: {integrity: sha512-Rdgz9Hl9Iv4QKi8b0OlCRQEzp4AgVxyCtz5S/+VIHezDmrDhkp2N2TqBWOLz0/gbeREXOOiI9/4b8BY9uw2vFg==}
-
-  keycon@1.4.0:
-    resolution: {integrity: sha512-p1NAIxiRMH3jYfTeXRs2uWbVJ1WpEjpi8ktzUyBJsX7/wn2qu2VRXktneBLNtKNxJmlUYxRi9gOJt1DuthXR7A==}
-
-  kleur@4.1.5:
-    resolution: {integrity: sha512-o+NO+8WrRiQEE4/7nwRJhN1HWpVmJm511pBHUxPLtp0BUISzlBplORYSmTclCnJvQq2tKu/sgl3xVpkc7ZWuQQ==}
-    engines: {node: '>=6'}
-
-  lilconfig@2.1.0:
-    resolution: {integrity: sha512-utWOt/GHzuUxnLKxB6dk81RoOeoNeHgbrXiuGk4yyF5qlRz+iIVWu56E2fqGHFrXz0QNUhLB/8nKqvRH66JKGQ==}
-    engines: {node: '>=10'}
-
-  lilconfig@3.1.2:
-    resolution: {integrity: sha512-eop+wDAvpItUys0FWkHIKeC9ybYrTGbU41U5K7+bttZZeohvnY7M9dZ5kB21GNWiFT2q1OoPTvncPCgSOVO5ow==}
-    engines: {node: '>=14'}
-
-  lines-and-columns@1.2.4:
-    resolution: {integrity: sha512-7ylylesZQ/PV29jhEDl3Ufjo6ZX7gCqJr5F7PKrqc93v7fzSymt1BpwEU8nAUXs8qzzvqhbjhK5QZg6Mt/HkBg==}
-
-  linkify-it@5.0.0:
-    resolution: {integrity: sha512-5aHCbzQRADcdP+ATqnDuhhJ/MRIqDkZX5pyjFHRRysS8vZ5AbqGEoFIb6pYHPZ+L/OC2Lc+xT8uHVVR5CAK/wQ==}
-
-  linkifyjs@4.1.3:
-    resolution: {integrity: sha512-auMesunaJ8yfkHvK4gfg1K0SaKX/6Wn9g2Aac/NwX+l5VdmFZzo/hdPGxEOETj+ryRa4/fiOPjeeKURSAJx1sg==}
-
-  locate-character@3.0.0:
-    resolution: {integrity: sha512-SW13ws7BjaeJ6p7Q6CO2nchbYEc3X3J6WrmTTDto7yMPqVSZTUyY5Tjbid+Ab8gLnATtygYtiDIJGQRRn2ZOiA==}
-
-  lodash.castarray@4.4.0:
-    resolution: {integrity: sha512-aVx8ztPv7/2ULbArGJ2Y42bG1mEQ5mGjpdvrbJcJFU3TbYybe+QlLS4pst9zV52ymy2in1KpFPiZnAOATxD4+Q==}
-
-  lodash.debounce@4.0.8:
-    resolution: {integrity: sha512-FT1yDzDYEoYWhnSGnpE/4Kj1fLZkDFyqRb7fNt6FdYOSxlUWAtp42Eh6Wb0rGIv/m9Bgo7x4GhQbm5Ys4SG5ow==}
-
-  lodash.includes@4.3.0:
-    resolution: {integrity: sha512-W3Bx6mdkRTGtlJISOvVD/lbqjTlPPUDTMnlXZFnVwi9NKJ6tiAk6LVdlhZMm17VZisqhKcgzpO5Wz91PCt5b0w==}
-
-  lodash.isboolean@3.0.3:
-    resolution: {integrity: sha512-Bz5mupy2SVbPHURB98VAcw+aHh4vRV5IPNhILUCsOzRmsTmSQ17jIuqopAentWoehktxGd9e/hbIXq980/1QJg==}
-
-  lodash.isinteger@4.0.4:
-    resolution: {integrity: sha512-DBwtEWN2caHQ9/imiNeEA5ys1JoRtRfY3d7V9wkqtbycnAmTvRRmbHKDV4a0EYc678/dia0jrte4tjYwVBaZUA==}
-
-  lodash.isnumber@3.0.3:
-    resolution: {integrity: sha512-QYqzpfwO3/CWf3XP+Z+tkQsfaLL/EnUlXWVkIk5FUPc4sBdTehEqZONuyRt2P67PXAk+NXmTBcc97zw9t1FQrw==}
-
-  lodash.isplainobject@4.0.6:
-    resolution: {integrity: sha512-oSXzaWypCMHkPC3NvBEaPHf0KsA5mvPrOPgQWDsbg8n7orZ290M0BmC/jgRZ4vcJ6DTAhjrsSYgdsW/F+MFOBA==}
-
-  lodash.isstring@4.0.1:
-    resolution: {integrity: sha512-0wJxfxH1wgO3GrbuP+dTTk7op+6L41QCXbGINEmD+ny/G/eCqGzxyCsh7159S+mgDDcoarnBw6PC1PS5+wUGgw==}
-
-  lodash.merge@4.6.2:
-    resolution: {integrity: sha512-0KpjqXRVvrYyCsX1swR/XTK0va6VQkQM6MNo7PqW77ByjAhoARA8EfrP1N4+KlKj8YS0ZUCtRT/YUuhyYDujIQ==}
-
-  lodash.once@4.1.1:
-    resolution: {integrity: sha512-Sb487aTOCr9drQVL8pIxOzVhafOjZN9UU54hiN8PU3uAiSV7lx1yYNpbNmex2PK6dSJoNTSJUUswT651yww3Mg==}
-
-  lodash@4.17.21:
-    resolution: {integrity: sha512-v2kDEe57lecTulaDIuNTPy3Ry4gLGJ6Z1O3vE1krgXZNrsQ+LFTGHVxVjcXPs17LhbZVGedAJv8XZ1tvj5FvSg==}
-
-  loose-envify@1.4.0:
-    resolution: {integrity: sha512-lyuxPGr/Wfhrlem2CL/UcnUc1zcqKAImBDzukY7Y5F/yQiNdko6+fRLevlw1HgMySw7f611UIY408EtxRSoK3Q==}
-    hasBin: true
-
-  lowlight@3.1.0:
-    resolution: {integrity: sha512-CEbNVoSikAxwDMDPjXlqlFYiZLkDJHwyGu/MfOsJnF3d7f3tds5J3z8s/l9TMXhzfsJCCJEAsD78842mwmg0PQ==}
-
-  lru-cache@10.2.2:
-    resolution: {integrity: sha512-9hp3Vp2/hFQUiIwKo8XCeFVnrg8Pk3TYNPIR7tJADKi5YfcF7vEaK7avFHTlSy3kOKYaJQaalfEo6YuXdceBOQ==}
-    engines: {node: 14 || >=16.14}
-
-  lru-cache@6.0.0:
-    resolution: {integrity: sha512-Jo6dJ04CmSjuznwJSS3pUeWmd/H0ffTlkXXgwZi+eq1UCmqQwCh+eLsYOYCwY991i2Fah4h1BEMCx4qThGbsiA==}
-    engines: {node: '>=10'}
-
-  lucide-react@0.363.0:
-    resolution: {integrity: sha512-AlsfPCsXQyQx7wwsIgzcKOL9LwC498LIMAo+c0Es5PkHJa33xwmYAkkSoKoJWWWSYQEStqu58/jT4tL2gi32uQ==}
-    peerDependencies:
-      react: ^16.5.1 || ^17.0.0 || ^18.0.0
-
-  magic-string@0.30.10:
-    resolution: {integrity: sha512-iIRwTIf0QKV3UAnYK4PU8uiEc4SRh5jX0mwpIwETPpHdhVM4f53RSwS/vXvN1JhGX+Cs7B8qIq3d6AH49O5fAQ==}
-
-  markdown-it-task-lists@2.1.1:
-    resolution: {integrity: sha512-TxFAc76Jnhb2OUu+n3yz9RMu4CwGfaT788br6HhEDlvWfdeJcLUsxk1Hgw2yJio0OXsxv7pyIPmvECY7bMbluA==}
-
-  markdown-it@14.1.0:
-    resolution: {integrity: sha512-a54IwgWPaeBCAAsv13YgmALOF1elABB08FxO9i+r4VFk5Vl4pKokRPeX8u5TCgSsPi6ec1otfLjdOpVcgbpshg==}
-    hasBin: true
-
-  mdast-util-definitions@5.1.2:
-    resolution: {integrity: sha512-8SVPMuHqlPME/z3gqVwWY4zVXn8lqKv/pAhC57FuJ40ImXyBpmO5ukh98zB2v7Blql2FiHjHv9LVztSIqjY+MA==}
-
-  mdast-util-from-markdown@1.3.1:
-    resolution: {integrity: sha512-4xTO/M8c82qBcnQc1tgpNtubGUW/Y1tBQ1B0i5CtSoelOLKFYlElIr3bvgREYYO5iRqbMY1YuqZng0GVOI8Qww==}
-
-  mdast-util-to-hast@12.3.0:
-    resolution: {integrity: sha512-pits93r8PhnIoU4Vy9bjW39M2jJ6/tdHyja9rrot9uujkN7UTU9SDnE6WNJz/IGyQk3XHX6yNNtrBH6cQzm8Hw==}
-
-  mdast-util-to-string@3.2.0:
-    resolution: {integrity: sha512-V4Zn/ncyN1QNSqSBxTrMOLpjr+IKdHl2v3KVLoWmDPscP4r9GcCi71gjgvUV1SFSKh92AjAG4peFuBl2/YgCJg==}
-
-  mdn-data@2.0.30:
-    resolution: {integrity: sha512-GaqWWShW4kv/G9IEucWScBx9G1/vsFZZJUO+tD26M8J8z3Kw5RDQjaoZe03YAClgeS/SWPOcb4nkFBTEi5DUEA==}
-
-  mdurl@2.0.0:
-    resolution: {integrity: sha512-Lf+9+2r+Tdp5wXDXC4PcIBjTDtq4UKjCPMQhKIuzpJNW0b96kVqSwW0bT7FhRSfmAiFYgP+SCRvdrDozfh0U5w==}
-
-  memoize-one@5.2.1:
-    resolution: {integrity: sha512-zYiwtZUcYyXKo/np96AGZAckk+FWWsUdJ3cHGGmld7+AhvcWmQyGCYUh1hc4Q/pkOhb65dQR/pqCyK0cOaHz4Q==}
-
-  merge2@1.4.1:
-    resolution: {integrity: sha512-8q7VEgMJW4J8tcfVPy8g09NcQwZdbwFEqhe/WZkoIzjn/3TGDwtOCYtXGxA3O8tPzpczCCDgv+P2P5y00ZJOOg==}
-    engines: {node: '>= 8'}
-
-  micromark-core-commonmark@1.1.0:
-    resolution: {integrity: sha512-BgHO1aRbolh2hcrzL2d1La37V0Aoz73ymF8rAcKnohLy93titmv62E0gP8Hrx9PKcKrqCZ1BbLGbP3bEhoXYlw==}
-
-  micromark-factory-destination@1.1.0:
-    resolution: {integrity: sha512-XaNDROBgx9SgSChd69pjiGKbV+nfHGDPVYFs5dOoDd7ZnMAE+Cuu91BCpsY8RT2NP9vo/B8pds2VQNCLiu0zhg==}
-
-  micromark-factory-label@1.1.0:
-    resolution: {integrity: sha512-OLtyez4vZo/1NjxGhcpDSbHQ+m0IIGnT8BoPamh+7jVlzLJBH98zzuCoUeMxvM6WsNeh8wx8cKvqLiPHEACn0w==}
-
-  micromark-factory-space@1.1.0:
-    resolution: {integrity: sha512-cRzEj7c0OL4Mw2v6nwzttyOZe8XY/Z8G0rzmWQZTBi/jjwyw/U4uqKtUORXQrR5bAZZnbTI/feRV/R7hc4jQYQ==}
-
-  micromark-factory-title@1.1.0:
-    resolution: {integrity: sha512-J7n9R3vMmgjDOCY8NPw55jiyaQnH5kBdV2/UXCtZIpnHH3P6nHUKaH7XXEYuWwx/xUJcawa8plLBEjMPU24HzQ==}
-
-  micromark-factory-whitespace@1.1.0:
-    resolution: {integrity: sha512-v2WlmiymVSp5oMg+1Q0N1Lxmt6pMhIHD457whWM7/GUlEks1hI9xj5w3zbc4uuMKXGisksZk8DzP2UyGbGqNsQ==}
-
-  micromark-util-character@1.2.0:
-    resolution: {integrity: sha512-lXraTwcX3yH/vMDaFWCQJP1uIszLVebzUa3ZHdrgxr7KEU/9mL4mVgCpGbyhvNLNlauROiNUq7WN5u7ndbY6xg==}
-
-  micromark-util-chunked@1.1.0:
-    resolution: {integrity: sha512-Ye01HXpkZPNcV6FiyoW2fGZDUw4Yc7vT0E9Sad83+bEDiCJ1uXu0S3mr8WLpsz3HaG3x2q0HM6CTuPdcZcluFQ==}
-
-  micromark-util-classify-character@1.1.0:
-    resolution: {integrity: sha512-SL0wLxtKSnklKSUplok1WQFoGhUdWYKggKUiqhX+Swala+BtptGCu5iPRc+xvzJ4PXE/hwM3FNXsfEVgoZsWbw==}
-
-  micromark-util-combine-extensions@1.1.0:
-    resolution: {integrity: sha512-Q20sp4mfNf9yEqDL50WwuWZHUrCO4fEyeDCnMGmG5Pr0Cz15Uo7KBs6jq+dq0EgX4DPwwrh9m0X+zPV1ypFvUA==}
-
-  micromark-util-decode-numeric-character-reference@1.1.0:
-    resolution: {integrity: sha512-m9V0ExGv0jB1OT21mrWcuf4QhP46pH1KkfWy9ZEezqHKAxkj4mPCy3nIH1rkbdMlChLHX531eOrymlwyZIf2iw==}
-
-  micromark-util-decode-string@1.1.0:
-    resolution: {integrity: sha512-YphLGCK8gM1tG1bd54azwyrQRjCFcmgj2S2GoJDNnh4vYtnL38JS8M4gpxzOPNyHdNEpheyWXCTnnTDY3N+NVQ==}
-
-  micromark-util-encode@1.1.0:
-    resolution: {integrity: sha512-EuEzTWSTAj9PA5GOAs992GzNh2dGQO52UvAbtSOMvXTxv3Criqb6IOzJUBCmEqrrXSblJIJBbFFv6zPxpreiJw==}
-
-  micromark-util-html-tag-name@1.2.0:
-    resolution: {integrity: sha512-VTQzcuQgFUD7yYztuQFKXT49KghjtETQ+Wv/zUjGSGBioZnkA4P1XXZPT1FHeJA6RwRXSF47yvJ1tsJdoxwO+Q==}
-
-  micromark-util-normalize-identifier@1.1.0:
-    resolution: {integrity: sha512-N+w5vhqrBihhjdpM8+5Xsxy71QWqGn7HYNUvch71iV2PM7+E3uWGox1Qp90loa1ephtCxG2ftRV/Conitc6P2Q==}
-
-  micromark-util-resolve-all@1.1.0:
-    resolution: {integrity: sha512-b/G6BTMSg+bX+xVCshPTPyAu2tmA0E4X98NSR7eIbeC6ycCqCeE7wjfDIgzEbkzdEVJXRtOG4FbEm/uGbCRouA==}
-
-  micromark-util-sanitize-uri@1.2.0:
-    resolution: {integrity: sha512-QO4GXv0XZfWey4pYFndLUKEAktKkG5kZTdUNaTAkzbuJxn2tNBOr+QtxR2XpWaMhbImT2dPzyLrPXLlPhph34A==}
-
-  micromark-util-subtokenize@1.1.0:
-    resolution: {integrity: sha512-kUQHyzRoxvZO2PuLzMt2P/dwVsTiivCK8icYTeR+3WgbuPqfHgPPy7nFKbeqRivBvn/3N3GBiNC+JRTMSxEC7A==}
-
-  micromark-util-symbol@1.1.0:
-    resolution: {integrity: sha512-uEjpEYY6KMs1g7QfJ2eX1SQEV+ZT4rUD3UcF6l57acZvLNK7PBZL+ty82Z1qhK1/yXIY4bdx04FKMgR0g4IAag==}
-
-  micromark-util-types@1.1.0:
-    resolution: {integrity: sha512-ukRBgie8TIAcacscVHSiddHjO4k/q3pnedmzMQ4iwDcK0FtFCohKOlFbaOL/mPgfnPsL3C1ZyxJa4sbWrBl3jg==}
-
-  micromark@3.2.0:
-    resolution: {integrity: sha512-uD66tJj54JLYq0De10AhWycZWGQNUvDI55xPgk2sQM5kn1JYlhbCMTtEeT27+vAhW2FBQxLlOmS3pmA7/2z4aA==}
-
-  micromatch@4.0.7:
-    resolution: {integrity: sha512-LPP/3KorzCwBxfeUuZmaR6bG2kdeHSbe0P2tY3FLRU4vYrjYz5hI4QZwV0njUx3jeuKe67YukQ1LSPZBKDqO/Q==}
-    engines: {node: '>=8.6'}
-
-  minimatch@9.0.4:
-    resolution: {integrity: sha512-KqWh+VchfxcMNRAJjj2tnsSJdNbHsVgnkBhTNrW7AjVo6OvLtxw8zfT9oLw1JSohlFzJ8jCoTgaoXvJ+kHt6fw==}
-    engines: {node: '>=16 || 14 >=14.17'}
-
-  minipass@7.1.2:
-    resolution: {integrity: sha512-qOOzS1cBTWYF4BH8fVePDBOO9iptMnGUEZwNc/cMWnTV2nVLZ7VoNWEPHkYczZA0pdoA7dl6e7FL659nX9S2aw==}
-    engines: {node: '>=16 || 14 >=14.17'}
-
-  monaco-editor@0.52.0:
-    resolution: {integrity: sha512-OeWhNpABLCeTqubfqLMXGsqf6OmPU6pHM85kF3dhy6kq5hnhuVS1p3VrEW/XhWHc71P2tHyS5JFySD8mgs1crw==}
-
-  mri@1.2.0:
-    resolution: {integrity: sha512-tzzskb3bG8LvYGFF/mDTpq3jpI6Q9wc3LEmBaghu+DdCssd1FakN7Bc0hVNmEyGq1bq3RgfkCb3cmQLpNPOroA==}
-    engines: {node: '>=4'}
-
-  ms@2.1.2:
-    resolution: {integrity: sha512-sGkPx+VjMtmA6MX27oA4FBFELFCZZ4S4XqeGOXCv68tT+jb3vk/RyaKWP0PTKyWtmLSM0b+adUTEvbs1PEaH2w==}
-
-  ms@2.1.3:
-    resolution: {integrity: sha512-6FlzubTLZG3J2a/NVCAleEhjzq5oxgHyaCU9yYXvcLsvoVaHJq/s5xXI6/XXP6tz7R9xAOtHnSO/tXtF3WRTlA==}
-
-  mz@2.7.0:
-    resolution: {integrity: sha512-z81GNO7nnYMEhrGh9LeymoE4+Yr0Wn5McHIZMK5cfQCl+NDX08sCZgUc9/6MHni9IWuFLm1Z3HTCXu2z9fN62Q==}
-
-  nanoid@3.3.6:
-    resolution: {integrity: sha512-BGcqMMJuToF7i1rt+2PWSNVnWIkGCU78jBG3RxO/bZlnZPK2Cmi2QaffxGO/2RvWi9sL+FAiRiXMgsyxQ1DIDA==}
-    engines: {node: ^10 || ^12 || ^13.7 || ^14 || >=15.0.1}
-    hasBin: true
-
-  nanoid@3.3.7:
-    resolution: {integrity: sha512-eSRppjcPIatRIMC1U6UngP8XFcz8MQWGQdt1MTBQ7NaAmvXDfvNxbvWV3x2y6CdEUciCSsDHDQZbhYaB8QEo2g==}
-    engines: {node: ^10 || ^12 || ^13.7 || ^14 || >=15.0.1}
-    hasBin: true
-
-  next-auth@4.24.7:
-    resolution: {integrity: sha512-iChjE8ov/1K/z98gdKbn2Jw+2vLgJtVV39X+rCP5SGnVQuco7QOr19FRNGMIrD8d3LYhHWV9j9sKLzq1aDWWQQ==}
-    peerDependencies:
-      next: ^12.2.5 || ^13 || ^14
-      nodemailer: ^6.6.5
-      react: ^17.0.2 || ^18
-      react-dom: ^17.0.2 || ^18
-    peerDependenciesMeta:
-      nodemailer:
-        optional: true
-
-  next-themes@0.3.0:
-    resolution: {integrity: sha512-/QHIrsYpd6Kfk7xakK4svpDI5mmXP0gfvCoJdGpZQ2TOrQZmsW0QxjaiLn8wbIKjtm4BTSqLoix4lxYYOnLJ/w==}
-    peerDependencies:
-      react: ^16.8 || ^17 || ^18
-      react-dom: ^16.8 || ^17 || ^18
-
-  next@14.1.4:
-    resolution: {integrity: sha512-1WTaXeSrUwlz/XcnhGTY7+8eiaFvdet5z9u3V2jb+Ek1vFo0VhHKSAIJvDWfQpttWjnyw14kBeq28TPq7bTeEQ==}
-    engines: {node: '>=18.17.0'}
-    hasBin: true
-    peerDependencies:
-      '@opentelemetry/api': ^1.1.0
-      react: ^18.2.0
-      react-dom: ^18.2.0
-      sass: ^1.3.0
-    peerDependenciesMeta:
-      '@opentelemetry/api':
-        optional: true
-      sass:
-        optional: true
-
-  node-releases@2.0.14:
-    resolution: {integrity: sha512-y10wOWt8yZpqXmOgRo77WaHEmhYQYGNA6y421PKsKYWEK8aW+cqAphborZDhqfyKrbZEN92CN1X2KbafY2s7Yw==}
-
-  normalize-path@3.0.0:
-    resolution: {integrity: sha512-6eZs5Ls3WtCisHWp9S2GUy8dqkpGi4BVSz3GaqiE6ezub0512ESztXUwUB6C6IKbQkY2Pnb/mD4WYojCRwcwLA==}
-    engines: {node: '>=0.10.0'}
-
-  normalize-range@0.1.2:
-    resolution: {integrity: sha512-bdok/XvKII3nUpklnV6P2hxtMNrCboOjAcyBuQnWEhO665FwrSNRxU+AqpsyvO6LgGYPspN+lu5CLtw4jPRKNA==}
-    engines: {node: '>=0.10.0'}
-
-  novel@0.4.3:
-    resolution: {integrity: sha512-3a4Zt3GvpklMqpMZJlGJDwNRt188t8p/WYwDNdn3nKmQGM6U8Maq04ZL3MRVNm9K9OgAEIf1Dax0ki5wBWm15w==}
-    peerDependencies:
-      react: ^18.0.0
-      react-dom: ^18.0.0
-
-  oauth@0.9.15:
-    resolution: {integrity: sha512-a5ERWK1kh38ExDEfoO6qUHJb32rd7aYmPHuyCu3Fta/cnICvYmgd2uhuKXvPD+PXB+gCEYYEaQdIRAjCOwAKNA==}
-
-  object-assign@4.1.1:
-    resolution: {integrity: sha512-rJgTQnkUnH1sFw8yT6VSU3zD3sWmu6sZhIseY8VX+GRu3P6F7Fu+JNDoXfklElbLJSnc3FUQHVe4cU5hj+BcUg==}
-    engines: {node: '>=0.10.0'}
-
-  object-hash@2.2.0:
-    resolution: {integrity: sha512-gScRMn0bS5fH+IuwyIFgnh9zBdo4DV+6GhygmWM9HyNJSgS0hScp1f5vjtm7oIIOiT9trXrShAkLFSc2IqKNgw==}
-    engines: {node: '>= 6'}
-
-  object-hash@3.0.0:
-    resolution: {integrity: sha512-RSn9F68PjH9HqtltsSnqYC1XXoWe9Bju5+213R98cNGttag9q9yAOTzdbsqvIa7aNm5WffBZFpWYr2aWrklWAw==}
-    engines: {node: '>= 6'}
-
-  oidc-token-hash@5.0.3:
-    resolution: {integrity: sha512-IF4PcGgzAr6XXSff26Sk/+P4KZFJVuHAJZj3wgO3vX2bMdNVp/QXTP3P7CEm9V1IdG8lDLY3HhiqpsE/nOwpPw==}
-    engines: {node: ^10.13.0 || >=12.0.0}
-
-  openid-client@5.6.5:
-    resolution: {integrity: sha512-5P4qO9nGJzB5PI0LFlhj4Dzg3m4odt0qsJTfyEtZyOlkgpILwEioOhVVJOrS1iVH494S4Ee5OCjjg6Bf5WOj3w==}
-
-  orderedmap@2.1.1:
-    resolution: {integrity: sha512-TvAWxi0nDe1j/rtMcWcIj94+Ffe6n7zhow33h40SKxmsmozs6dz/e+EajymfoFcHd7sxNn8yHM8839uixMOV6g==}
-
-  overlap-area@1.1.0:
-    resolution: {integrity: sha512-3dlJgJCaVeXH0/eZjYVJvQiLVVrPO4U1ZGqlATtx6QGO3b5eNM6+JgUKa7oStBTdYuGTk7gVoABCW6Tp+dhRdw==}
-
-  package-json-from-dist@1.0.0:
-    resolution: {integrity: sha512-dATvCeZN/8wQsGywez1mzHtTlP22H8OEfPrVMLNr4/eGa+ijtLn/6M5f0dY8UKNrC2O9UCU6SSoG3qRKnt7STw==}
-
-  path-key@3.1.1:
-    resolution: {integrity: sha512-ojmeN0qd+y0jszEtoY48r0Peq5dwMEkIlCOu6Q5f41lfkswXuKtYrhgoTpLnyIcHm24Uhqx+5Tqm2InSwLhE6Q==}
-    engines: {node: '>=8'}
-
-  path-parse@1.0.7:
-    resolution: {integrity: sha512-LDJzPVEEEPR+y48z93A0Ed0yXb8pAByGWo/k5YYdYgpY2/2EsOsksJrq7lOHxryrVOn1ejG6oAp8ahvOIQD8sw==}
-
-  path-scurry@1.11.1:
-    resolution: {integrity: sha512-Xa4Nw17FS9ApQFJ9umLiJS4orGjm7ZzwUrwamcGQuHSzDyth9boKDaycYdDcZDuqYATXw4HFXgaqWTctW/v1HA==}
-    engines: {node: '>=16 || 14 >=14.18'}
-
-  periscopic@3.1.0:
-    resolution: {integrity: sha512-vKiQ8RRtkl9P+r/+oefh25C3fhybptkHKCZSPlcXiJux2tJF55GnEj3BVn4A5gKfq9NWWXXrxkHBwVPUfH0opw==}
-
-  picocolors@1.0.1:
-    resolution: {integrity: sha512-anP1Z8qwhkbmu7MFP5iTt+wQKXgwzf7zTyGlcdzabySa9vd0Xt392U0rVmz9poOaBj0uHJKyyo9/upk0HrEQew==}
-
-  picomatch@2.3.1:
-    resolution: {integrity: sha512-JU3teHTNjmE2VCGFzuY8EXzCDVwEqB2a8fsIvwaStHhAWJEeVd1o1QD80CU6+ZdEXXSLbSsuLwJjkCBWqRQUVA==}
-    engines: {node: '>=8.6'}
-
-  pify@2.3.0:
-    resolution: {integrity: sha512-udgsAY+fTnvv7kI7aaxbqwWNb0AHiB0qBO89PZKPkoTmGOgdbrHDKD+0B2X4uTfJ/FT1R09r9gTsjUjNJotuog==}
-    engines: {node: '>=0.10.0'}
-
-  pirates@4.0.6:
-    resolution: {integrity: sha512-saLsH7WeYYPiD25LDuLRRY/i+6HaPYr6G1OUlN39otzkSTxKnubR9RTxS3/Kk50s1g2JTgFwWQDQyplC5/SHZg==}
-    engines: {node: '>= 6'}
-
-  postcss-import@15.1.0:
-    resolution: {integrity: sha512-hpr+J05B2FVYUAXHeK1YyI267J/dDDhMU6B6civm8hSY1jYJnBXxzKDKDswzJmtLHryrjhnDjqqp/49t8FALew==}
-    engines: {node: '>=14.0.0'}
-    peerDependencies:
-      postcss: ^8.0.0
-
-  postcss-js@4.0.1:
-    resolution: {integrity: sha512-dDLF8pEO191hJMtlHFPRa8xsizHaM82MLfNkUHdUtVEV3tgTp5oj+8qbEqYM57SLfc74KSbw//4SeJma2LRVIw==}
-    engines: {node: ^12 || ^14 || >= 16}
-    peerDependencies:
-      postcss: ^8.4.21
-
-  postcss-load-config@4.0.2:
-    resolution: {integrity: sha512-bSVhyJGL00wMVoPUzAVAnbEoWyqRxkjv64tUl427SKnPrENtq6hJwUojroMz2VB+Q1edmi4IfrAPpami5VVgMQ==}
-    engines: {node: '>= 14'}
-    peerDependencies:
-      postcss: '>=8.0.9'
-      ts-node: '>=9.0.0'
-    peerDependenciesMeta:
-      postcss:
-        optional: true
-      ts-node:
-        optional: true
-
-  postcss-nested@6.0.1:
-    resolution: {integrity: sha512-mEp4xPMi5bSWiMbsgoPfcP74lsWLHkQbZc3sY+jWYd65CUwXrUaTp0fmNpa01ZcETKlIgUdFN/MpS2xZtqL9dQ==}
-    engines: {node: '>=12.0'}
-    peerDependencies:
-      postcss: ^8.2.14
-
-  postcss-selector-parser@6.0.10:
-    resolution: {integrity: sha512-IQ7TZdoaqbT+LCpShg46jnZVlhWD2w6iQYAcYXfHARZ7X1t/UGhhceQDs5X0cGqKvYlHNOuv7Oa1xmb0oQuA3w==}
-    engines: {node: '>=4'}
-
-  postcss-selector-parser@6.1.0:
-    resolution: {integrity: sha512-UMz42UD0UY0EApS0ZL9o1XnLhSTtvvvLe5Dc2H2O56fvRZi+KulDyf5ctDhhtYJBGKStV2FL1fy6253cmLgqVQ==}
-    engines: {node: '>=4'}
-
-  postcss-value-parser@4.2.0:
-    resolution: {integrity: sha512-1NNCs6uurfkVbeXG4S8JFT9t19m45ICnif8zWLd5oPSZ50QnwMfK+H3jv408d4jw/7Bttv5axS5IiHoLaVNHeQ==}
-
-  postcss@8.4.31:
-    resolution: {integrity: sha512-PS08Iboia9mts/2ygV3eLpY5ghnUcfLV/EXTOW1E2qYxJKGGBUtNjN76FYHnMs36RmARn41bC0AZmn+rR0OVpQ==}
-    engines: {node: ^10 || ^12 || >=14}
-
-  postcss@8.4.38:
-    resolution: {integrity: sha512-Wglpdk03BSfXkHoQa3b/oulrotAkwrlLDRSOb9D0bN86FdRyE9lppSp33aHNPgBa0JKCoB+drFLZkQoRRYae5A==}
-    engines: {node: ^10 || ^12 || >=14}
-
-  posthog-js@1.160.3:
-    resolution: {integrity: sha512-mGvxOIlWPtdPx8EI0MQ81wNKlnH2K0n4RqwQOl044b34BCKiFVzZ7Hc7geMuZNaRAvCi5/5zyGeWHcAYZQxiMQ==}
-
-  preact-render-to-string@5.2.6:
-    resolution: {integrity: sha512-JyhErpYOvBV1hEPwIxc/fHWXPfnEGdRKxc8gFdAZ7XV4tlzyzG847XAyEZqoDnynP88akM4eaHcSOzNcLWFguw==}
-    peerDependencies:
-      preact: '>=10'
-
-  preact@10.22.0:
-    resolution: {integrity: sha512-RRurnSjJPj4rp5K6XoP45Ui33ncb7e4H7WiOHVpjbkvqvA3U+N8Z6Qbo0AE6leGYBV66n8EhEaFixvIu3SkxFw==}
-
-  pretty-format@3.8.0:
-    resolution: {integrity: sha512-WuxUnVtlWL1OfZFQFuqvnvs6MiAGk9UNsBostyBOB0Is9wb5uRESevA6rnl/rkksXaGX3GzZhPup5d6Vp1nFew==}
-
-  prop-types@15.8.1:
-    resolution: {integrity: sha512-oj87CgZICdulUohogVAR7AjlC0327U4el4L6eAvOqCeudMDVU0NThNaV+b9Df4dXgSP1gXMTnPdhfe/2qDH5cg==}
-
-  property-information@6.5.0:
-    resolution: {integrity: sha512-PgTgs/BlvHxOu8QuEN7wi5A0OmXaBcHpmCSTehcs6Uuu9IkDIEo13Hy7n898RHfrQ49vKCoGeWZSaAK01nwVig==}
-
-  prosemirror-changeset@2.2.1:
-    resolution: {integrity: sha512-J7msc6wbxB4ekDFj+n9gTW/jav/p53kdlivvuppHsrZXCaQdVgRghoZbSS3kwrRyAstRVQ4/+u5k7YfLgkkQvQ==}
-
-  prosemirror-collab@1.3.1:
-    resolution: {integrity: sha512-4SnynYR9TTYaQVXd/ieUvsVV4PDMBzrq2xPUWutHivDuOshZXqQ5rGbZM84HEaXKbLdItse7weMGOUdDVcLKEQ==}
-
-  prosemirror-commands@1.5.2:
-    resolution: {integrity: sha512-hgLcPaakxH8tu6YvVAaILV2tXYsW3rAdDR8WNkeKGcgeMVQg3/TMhPdVoh7iAmfgVjZGtcOSjKiQaoeKjzd2mQ==}
-
-  prosemirror-dropcursor@1.8.1:
-    resolution: {integrity: sha512-M30WJdJZLyXHi3N8vxN6Zh5O8ZBbQCz0gURTfPmTIBNQ5pxrdU7A58QkNqfa98YEjSAL1HUyyU34f6Pm5xBSGw==}
-
-  prosemirror-gapcursor@1.3.2:
-    resolution: {integrity: sha512-wtjswVBd2vaQRrnYZaBCbyDqr232Ed4p2QPtRIUK5FuqHYKGWkEwl08oQM4Tw7DOR0FsasARV5uJFvMZWxdNxQ==}
-
-  prosemirror-history@1.4.0:
-    resolution: {integrity: sha512-UUiGzDVcqo1lovOPdi9YxxUps3oBFWAIYkXLu3Ot+JPv1qzVogRbcizxK3LhHmtaUxclohgiOVesRw5QSlMnbQ==}
-
-  prosemirror-inputrules@1.4.0:
-    resolution: {integrity: sha512-6ygpPRuTJ2lcOXs9JkefieMst63wVJBgHZGl5QOytN7oSZs3Co/BYbc3Yx9zm9H37Bxw8kVzCnDsihsVsL4yEg==}
-
-  prosemirror-keymap@1.2.2:
-    resolution: {integrity: sha512-EAlXoksqC6Vbocqc0GtzCruZEzYgrn+iiGnNjsJsH4mrnIGex4qbLdWWNza3AW5W36ZRrlBID0eM6bdKH4OStQ==}
-
-  prosemirror-markdown@1.13.0:
-    resolution: {integrity: sha512-UziddX3ZYSYibgx8042hfGKmukq5Aljp2qoBiJRejD/8MH70siQNz5RB1TrdTPheqLMy4aCe4GYNF10/3lQS5g==}
-
-  prosemirror-menu@1.2.4:
-    resolution: {integrity: sha512-S/bXlc0ODQup6aiBbWVsX/eM+xJgCTAfMq/nLqaO5ID/am4wS0tTCIkzwytmao7ypEtjj39i7YbJjAgO20mIqA==}
-
-  prosemirror-model@1.21.2:
-    resolution: {integrity: sha512-zT9DBnr/6pzw85+dDfEF11KZmS4mmjgvUIoTxQkm96HxhpF2KGZaq+zWt/xHe32Dh8dn/u/UC77TjGVnYoClGQ==}
-
-  prosemirror-schema-basic@1.2.2:
-    resolution: {integrity: sha512-/dT4JFEGyO7QnNTe9UaKUhjDXbTNkiWTq/N4VpKaF79bBjSExVV2NXmJpcM7z/gD7mbqNjxbmWW5nf1iNSSGnw==}
-
-  prosemirror-schema-list@1.4.0:
-    resolution: {integrity: sha512-nZOIq/AkBSzCENxUyLm5ltWE53e2PLk65ghMN8qLQptOmDVixZlPqtMeQdiNw0odL9vNpalEjl3upgRkuJ/Jyw==}
-
-  prosemirror-state@1.4.3:
-    resolution: {integrity: sha512-goFKORVbvPuAQaXhpbemJFRKJ2aixr+AZMGiquiqKxaucC6hlpHNZHWgz5R7dS4roHiwq9vDctE//CZ++o0W1Q==}
-
-  prosemirror-tables@1.3.7:
-    resolution: {integrity: sha512-oEwX1wrziuxMtwFvdDWSFHVUWrFJWt929kVVfHvtTi8yvw+5ppxjXZkMG/fuTdFo+3DXyIPSKfid+Be1npKXDA==}
-
-  prosemirror-trailing-node@2.0.8:
-    resolution: {integrity: sha512-ujRYhSuhQb1Jsarh1IHqb2KoSnRiD7wAMDGucP35DN7j5af6X7B18PfdPIrbwsPTqIAj0fyOvxbuPsWhNvylmA==}
-    peerDependencies:
-      prosemirror-model: ^1.19.0
-      prosemirror-state: ^1.4.2
-      prosemirror-view: ^1.31.2
-
-  prosemirror-transform@1.9.0:
-    resolution: {integrity: sha512-5UXkr1LIRx3jmpXXNKDhv8OyAOeLTGuXNwdVfg8x27uASna/wQkr9p6fD3eupGOi4PLJfbezxTyi/7fSJypXHg==}
-
-  prosemirror-view@1.33.8:
-    resolution: {integrity: sha512-4PhMr/ufz2cdvFgpUAnZfs+0xij3RsFysreeG9V/utpwX7AJtYCDVyuRxzWoMJIEf4C7wVihuBNMPpFLPCiLQw==}
-
-  punycode.js@2.3.1:
-    resolution: {integrity: sha512-uxFIHU0YlHYhDQtV4R9J6a52SLx28BCjT+4ieh7IGbgwVJWO+km431c4yRlREUAsAmt/uMjQUyQHNEPf0M39CA==}
-    engines: {node: '>=6'}
-
-  queue-microtask@1.2.3:
-    resolution: {integrity: sha512-NuaNSa6flKT5JaSYQzJok04JzTL1CA6aGhv5rfLW3PgqA+M2ChpZQnAC8h8i4ZFkBS8X5RqkDBHA7r4hej3K9A==}
-
-  react-arborist@3.4.0:
-    resolution: {integrity: sha512-QI46oRGXJr0oaQfqqVobIiIoqPp5Y5gM69D2A2P7uHVif+X75XWnScR5drC7YDKgJ4CXVaDeFwnYKOWRRfncMg==}
-    peerDependencies:
-      react: '>= 16.14'
-      react-dom: '>= 16.14'
-
-  react-css-styled@1.1.9:
-    resolution: {integrity: sha512-M7fJZ3IWFaIHcZEkoFOnkjdiUFmwd8d+gTh2bpqMOcnxy/0Gsykw4dsL4QBiKsxcGow6tETUa4NAUcmJF+/nfw==}
-
-  react-dnd-html5-backend@14.1.0:
-    resolution: {integrity: sha512-6ONeqEC3XKVf4eVmMTe0oPds+c5B9Foyj8p/ZKLb7kL2qh9COYxiBHv3szd6gztqi/efkmriywLUVlPotqoJyw==}
-
-  react-dnd@14.0.5:
-    resolution: {integrity: sha512-9i1jSgbyVw0ELlEVt/NkCUkxy1hmhJOkePoCH713u75vzHGyXhPDm28oLfc2NMSBjZRM1Y+wRjHXJT3sPrTy+A==}
-    peerDependencies:
-      '@types/hoist-non-react-statics': '>= 3.3.1'
-      '@types/node': '>= 12'
-      '@types/react': '>= 16'
-      react: '>= 16.14'
-    peerDependenciesMeta:
-      '@types/hoist-non-react-statics':
-        optional: true
-      '@types/node':
-        optional: true
-      '@types/react':
-        optional: true
-
-  react-dom@18.3.1:
-    resolution: {integrity: sha512-5m4nQKp+rZRb09LNH59GM4BxTh9251/ylbKIbpe7TpGxfJ+9kv6BLkLBXIjjspbgbnIBNqlI23tRnTWT0snUIw==}
-    peerDependencies:
-      react: ^18.3.1
-
-  react-error-boundary@4.0.13:
-    resolution: {integrity: sha512-b6PwbdSv8XeOSYvjt8LpgpKrZ0yGdtZokYwkwV2wlcZbxgopHX/hgPl5VgpnoVOWd868n1hktM8Qm4b+02MiLQ==}
-    peerDependencies:
-      react: '>=16.13.1'
-
-  react-hook-form@7.52.0:
-    resolution: {integrity: sha512-mJX506Xc6mirzLsmXUJyqlAI3Kj9Ph2RhplYhUVffeOQSnubK2uVqBFOBJmvKikvbFV91pxVXmDiR+QMF19x6A==}
-    engines: {node: '>=12.22.0'}
-    peerDependencies:
-      react: ^16.8.0 || ^17 || ^18 || ^19
-
-  react-hotkeys-hook@4.5.0:
-    resolution: {integrity: sha512-Samb85GSgAWFQNvVt3PS90LPPGSf9mkH/r4au81ZP1yOIFayLC3QAvqTgGtJ8YEDMXtPmaVBs6NgipHO6h4Mug==}
-    peerDependencies:
-      react: '>=16.8.1'
-      react-dom: '>=16.8.1'
-
-  react-is@16.13.1:
-    resolution: {integrity: sha512-24e6ynE2H+OKt4kqsOvNd8kBpV65zoxbA4BVsEOB3ARVWQki/DHzaUoC5KuON/BiccDaCCTZBuOcfZs70kR8bQ==}
-
-  react-is@18.3.1:
-    resolution: {integrity: sha512-/LLMVyas0ljjAtoYiPqYiL8VWXzUUdThrmU5+n20DZv+a+ClRoevUzw5JxU+Ieh5/c87ytoTBV9G1FiKfNJdmg==}
-
-  react-lifecycles-compat@3.0.4:
-    resolution: {integrity: sha512-fBASbA6LnOU9dOU2eW7aQ8xmYBSXUIWr+UmF9b1efZBazGNO+rcXT/icdKnYm2pTwcRylVUYwW7H1PHfLekVzA==}
-
-  react-markdown@8.0.7:
-    resolution: {integrity: sha512-bvWbzG4MtOU62XqBx3Xx+zB2raaFFsq4mYiAzfjXJMEz2sixgeAfraA3tvzULF02ZdOMUOKTBFFaZJDDrq+BJQ==}
-    peerDependencies:
-      '@types/react': '>=16'
-      react: '>=16'
-
-  react-modal@3.16.1:
-    resolution: {integrity: sha512-VStHgI3BVcGo7OXczvnJN7yT2TWHJPDXZWyI/a0ssFNhGZWsPmB8cF0z33ewDXq4VfYMO1vXgiv/g8Nj9NDyWg==}
-    engines: {node: '>=8'}
-    peerDependencies:
-      react: ^0.14.0 || ^15.0.0 || ^16 || ^17 || ^18
-      react-dom: ^0.14.0 || ^15.0.0 || ^16 || ^17 || ^18
-
-  react-moveable@0.56.0:
-    resolution: {integrity: sha512-FmJNmIOsOA36mdxbrc/huiE4wuXSRlmon/o+/OrfNhSiYYYL0AV5oObtPluEhb2Yr/7EfYWBHTxF5aWAvjg1SA==}
-
-  react-remove-scroll-bar@2.3.6:
-    resolution: {integrity: sha512-DtSYaao4mBmX+HDo5YWYdBWQwYIQQshUV/dVxFxK+KM26Wjwp1gZ6rv6OC3oujI6Bfu6Xyg3TwK533AQutsn/g==}
-    engines: {node: '>=10'}
-    peerDependencies:
-      '@types/react': ^16.8.0 || ^17.0.0 || ^18.0.0
-      react: ^16.8.0 || ^17.0.0 || ^18.0.0
-    peerDependenciesMeta:
-      '@types/react':
-        optional: true
-
-  react-remove-scroll@2.5.4:
-    resolution: {integrity: sha512-xGVKJJr0SJGQVirVFAUZ2k1QLyO6m+2fy0l8Qawbp5Jgrv3DeLalrfMNBFSlmz5kriGGzsVBtGVnf4pTKIhhWA==}
-    engines: {node: '>=10'}
-    peerDependencies:
-      '@types/react': ^16.8.0 || ^17.0.0 || ^18.0.0
-      react: ^16.8.0 || ^17.0.0 || ^18.0.0
-    peerDependenciesMeta:
-      '@types/react':
-        optional: true
-
-  react-remove-scroll@2.5.5:
-    resolution: {integrity: sha512-ImKhrzJJsyXJfBZ4bzu8Bwpka14c/fQt0k+cyFp/PBhTfyDnU5hjOtM4AG/0AMyy8oKzOTR0lDgJIM7pYXI0kw==}
-    engines: {node: '>=10'}
-    peerDependencies:
-      '@types/react': ^16.8.0 || ^17.0.0 || ^18.0.0
-      react: ^16.8.0 || ^17.0.0 || ^18.0.0
-    peerDependenciesMeta:
-      '@types/react':
-        optional: true
-
-  react-remove-scroll@2.5.7:
-    resolution: {integrity: sha512-FnrTWO4L7/Bhhf3CYBNArEG/yROV0tKmTv7/3h9QCFvH6sndeFf1wPqOcbFVu5VAulS5dV1wGT3GZZ/1GawqiA==}
-    engines: {node: '>=10'}
-    peerDependencies:
-      '@types/react': ^16.8.0 || ^17.0.0 || ^18.0.0
-      react: ^16.8.0 || ^17.0.0 || ^18.0.0
-    peerDependenciesMeta:
-      '@types/react':
-        optional: true
-
-  react-remove-scroll@2.6.0:
-    resolution: {integrity: sha512-I2U4JVEsQenxDAKaVa3VZ/JeJZe0/2DxPWL8Tj8yLKctQJQiZM52pn/GWFpSp8dftjM3pSAHVJZscAnC/y+ySQ==}
-    engines: {node: '>=10'}
-    peerDependencies:
-      '@types/react': ^16.8.0 || ^17.0.0 || ^18.0.0
-      react: ^16.8.0 || ^17.0.0 || ^18.0.0
-    peerDependenciesMeta:
-      '@types/react':
-        optional: true
-
-  react-resizable-panels@2.0.19:
-    resolution: {integrity: sha512-v3E41kfKSuCPIvJVb4nL4mIZjjKIn/gh6YqZF/gDfQDolv/8XnhJBek4EiV2gOr3hhc5A3kOGOayk3DhanpaQw==}
-    peerDependencies:
-      react: ^16.14.0 || ^17.0.0 || ^18.0.0
-      react-dom: ^16.14.0 || ^17.0.0 || ^18.0.0
-
-  react-selecto@1.26.3:
-    resolution: {integrity: sha512-Ubik7kWSnZyQEBNro+1k38hZaI1tJarE+5aD/qsqCOA1uUBSjgKVBy3EWRzGIbdmVex7DcxznFZLec/6KZNvwQ==}
-
-  react-smooth@4.0.1:
-    resolution: {integrity: sha512-OE4hm7XqR0jNOq3Qmk9mFLyd6p2+j6bvbPJ7qlB7+oo0eNcL2l7WQzG6MBnT3EXY6xzkLMUBec3AfewJdA0J8w==}
-    peerDependencies:
-      react: ^16.8.0 || ^17.0.0 || ^18.0.0
-      react-dom: ^16.8.0 || ^17.0.0 || ^18.0.0
-
-  react-style-singleton@2.2.1:
-    resolution: {integrity: sha512-ZWj0fHEMyWkHzKYUr2Bs/4zU6XLmq9HsgBURm7g5pAVfyn49DgUiNgY2d4lXRlYSiCif9YBGpQleewkcqddc7g==}
-    engines: {node: '>=10'}
-    peerDependencies:
-      '@types/react': ^16.8.0 || ^17.0.0 || ^18.0.0
-      react: ^16.8.0 || ^17.0.0 || ^18.0.0
-    peerDependenciesMeta:
-      '@types/react':
-        optional: true
-
-  react-transition-group@4.4.5:
-    resolution: {integrity: sha512-pZcd1MCJoiKiBR2NRxeCRg13uCXbydPnmB4EOeRrY7480qNWO8IIgQG6zlDkm6uRMsURXPuKq0GWtiM59a5Q6g==}
-    peerDependencies:
-      react: '>=16.6.0'
-      react-dom: '>=16.6.0'
-
-  react-tweet@3.2.1:
-    resolution: {integrity: sha512-dktP3RMuwRB4pnSDocKpSsW5Hq1IXRW6fONkHhxT5EBIXsKZzdQuI70qtub1XN2dtZdkJWWxfBm/Q+kN+vRYFA==}
-    peerDependencies:
-      react: '>= 18.0.0'
-      react-dom: '>= 18.0.0'
-
-  react-window@1.8.10:
-    resolution: {integrity: sha512-Y0Cx+dnU6NLa5/EvoHukUD0BklJ8qITCtVEPY1C/nL8wwoZ0b5aEw8Ff1dOVHw7fCzMt55XfJDd8S8W8LCaUCg==}
-    engines: {node: '>8.0.0'}
-    peerDependencies:
-      react: ^15.0.0 || ^16.0.0 || ^17.0.0 || ^18.0.0
-      react-dom: ^15.0.0 || ^16.0.0 || ^17.0.0 || ^18.0.0
-
-  react@18.3.1:
-    resolution: {integrity: sha512-wS+hAgJShR0KhEvPJArfuPVN1+Hz1t0Y6n5jLrGQbkb4urgPE/0Rve+1kMB1v/oWgHgm4WIcV+i7F2pTVj+2iQ==}
-    engines: {node: '>=0.10.0'}
-
-  read-cache@1.0.0:
-    resolution: {integrity: sha512-Owdv/Ft7IjOgm/i0xvNDZ1LrRANRfew4b2prF3OWMQLxLfu3bS8FVhCsrSCMK4lR56Y9ya+AThoTpDCTxCmpRA==}
-
-  readdirp@3.6.0:
-    resolution: {integrity: sha512-hOS089on8RduqdbhvQ5Z37A0ESjsqz6qnRcffsMU3495FuTdqSm+7bhJ29JvIOsBDEEnan5DPu9t3To9VRlMzA==}
-    engines: {node: '>=8.10.0'}
-
-  recharts-scale@0.4.5:
-    resolution: {integrity: sha512-kivNFO+0OcUNu7jQquLXAxz1FIwZj8nrj+YkOKc5694NbjCvcT6aSZiIzNzd2Kul4o4rTto8QVR9lMNtxD4G1w==}
-
-  recharts@2.12.7:
-    resolution: {integrity: sha512-hlLJMhPQfv4/3NBSAyq3gzGg4h2v69RJh6KU7b3pXYNNAELs9kEoXOjbkxdXpALqKBoVmVptGfLpxdaVYqjmXQ==}
-    engines: {node: '>=14'}
-    peerDependencies:
-      react: ^16.0.0 || ^17.0.0 || ^18.0.0
-      react-dom: ^16.0.0 || ^17.0.0 || ^18.0.0
-
-  redux@4.2.1:
-    resolution: {integrity: sha512-LAUYz4lc+Do8/g7aeRa8JkyDErK6ekstQaqWQrNRW//MY1TvCEpMtpTWvlQ+FPbWCx+Xixu/6SHt5N0HR+SB4w==}
-
-  redux@5.0.1:
-    resolution: {integrity: sha512-M9/ELqF6fy8FwmkpnF0S3YKOqMyoWJ4+CS5Efg2ct3oY9daQvd/Pc71FpGZsVsbl3Cpb+IIcjBDUnnyBdQbq4w==}
-
-  regenerator-runtime@0.14.1:
-    resolution: {integrity: sha512-dYnhHh0nJoMfnkZs6GmmhFknAGRrLznOu5nc9ML+EJxGvrx6H7teuevqVqCuPcPK//3eDrrjQhehXVx9cnkGdw==}
-
-  remark-parse@10.0.2:
-    resolution: {integrity: sha512-3ydxgHa/ZQzG8LvC7jTXccARYDcRld3VfcgIIFs7bI6vbRSxJJmzgLEIIoYKyrfhaY+ujuWaf/PJiMZXoiCXgw==}
-
-  remark-rehype@10.1.0:
-    resolution: {integrity: sha512-EFmR5zppdBp0WQeDVZ/b66CWJipB2q2VLNFMabzDSGR66Z2fQii83G5gTBbgGEnEEA0QRussvrFHxk1HWGJskw==}
-
-  resolve@1.22.8:
-    resolution: {integrity: sha512-oKWePCxqpd6FlLvGV1VU0x7bkPmmCNolxzjMf4NczoDnQcIWrAF+cPtZn5i6n+RfD2d9i0tzpKnG6Yk168yIyw==}
-    hasBin: true
-
-  reusify@1.0.4:
-    resolution: {integrity: sha512-U9nH88a3fc/ekCF1l0/UP1IosiuIjyTh7hBvXVMHYgVcfGvt897Xguj2UOLDeI5BG2m7/uwyaLVT6fbtCwTyzw==}
-    engines: {iojs: '>=1.0.0', node: '>=0.10.0'}
-
-  rope-sequence@1.3.4:
-    resolution: {integrity: sha512-UT5EDe2cu2E/6O4igUr5PSFs23nvvukicWHx6GnOPlHAiiYbzNuCRQCuiUdHJQcqKalLKlrYJnjY0ySGsXNQXQ==}
-
-  run-parallel@1.2.0:
-    resolution: {integrity: sha512-5l4VyZR86LZ/lDxZTR6jqL8AFE2S0IFLMP26AbjsLVADxHdhB/c0GUsH+y39UfCi3dzz8OlQuPmnaJOMoDHQBA==}
-
-  sade@1.8.1:
-    resolution: {integrity: sha512-xal3CZX1Xlo/k4ApwCFrHVACi9fBqJ7V+mwhBsuf/1IOKbBy098Fex+Wa/5QMubw09pSZ/u8EY8PWgevJsXp1A==}
-    engines: {node: '>=6'}
-
-  safe-buffer@5.2.1:
-    resolution: {integrity: sha512-rp3So07KcdmmKbGvgaNxQSJr7bGVSVk5S9Eq1F+ppbRo70+YeaDxkw5Dd8NPN+GD6bjnYm2VuPuCXmpuYvmCXQ==}
-
-  scheduler@0.23.2:
-    resolution: {integrity: sha512-UOShsPwz7NrMUqhR6t0hWjFduvOzbtv7toDH1/hIrfRNIDBnnBWd0CwJTGvTpngVlmwGCdP9/Zl/tVrDqcuYzQ==}
-
-  secure-json-parse@2.7.0:
-    resolution: {integrity: sha512-6aU+Rwsezw7VR8/nyvKTx8QpWH9FrcYiXXlqC4z5d5XQBDRqtbfsRjnwGyqbi3gddNtWHuEk9OANUotL26qKUw==}
-
-  selecto@1.26.3:
-    resolution: {integrity: sha512-gZHgqMy5uyB6/2YDjv3Qqaf7bd2hTDOpPdxXlrez4R3/L0GiEWDCFaUfrflomgqdb3SxHF2IXY0Jw0EamZi7cw==}
-
-  semver@7.6.2:
-    resolution: {integrity: sha512-FNAIBWCx9qcRhoHcgcJ0gvU7SN1lYU2ZXuSfl04bSC5OpvDHFyJCjdNHomPXxjQlCBU67YW64PzY7/VIEH7F2w==}
-    engines: {node: '>=10'}
-    hasBin: true
-
-  seroval-plugins@1.0.7:
-    resolution: {integrity: sha512-GO7TkWvodGp6buMEX9p7tNyIkbwlyuAWbI6G9Ec5bhcm7mQdu3JOK1IXbEUwb3FVzSc363GraG/wLW23NSavIw==}
-    engines: {node: '>=10'}
-    peerDependencies:
-      seroval: ^1.0
-
-  seroval@1.0.7:
-    resolution: {integrity: sha512-n6ZMQX5q0Vn19Zq7CIKNIo7E75gPkGCFUEqDpa8jgwpYr/vScjqnQ6H09t1uIiZ0ZSK0ypEGvrYK2bhBGWsGdw==}
-    engines: {node: '>=10'}
-
-  shebang-command@2.0.0:
-    resolution: {integrity: sha512-kHxr2zZpYtdmrN1qDjrrX/Z1rR1kG8Dx+gkpK1G4eXmvXswmcE1hTWBWYUzlraYw1/yZp6YuDY77YtvbN0dmDA==}
-    engines: {node: '>=8'}
-
-  shebang-regex@3.0.0:
-    resolution: {integrity: sha512-7++dFhtcx3353uBaq8DDR4NuxBetBzC7ZQOhmTQInHEd6bSrXdiEyzCvG07Z44UYdLShWUyXt5M/yhz8ekcb1A==}
-    engines: {node: '>=8'}
-
-  signal-exit@4.1.0:
-    resolution: {integrity: sha512-bzyZ1e88w9O1iNJbKnOlvYTrWPDl46O1bG0D3XInv+9tkPrxrN8jUUTiFlDkkmKWgn1M6CfIA13SuGqOa9Korw==}
-    engines: {node: '>=14'}
-
-  solid-js@1.8.17:
-    resolution: {integrity: sha512-E0FkUgv9sG/gEBWkHr/2XkBluHb1fkrHywUgA6o6XolPDCJ4g1HaLmQufcBBhiF36ee40q+HpG/vCZu7fLpI3Q==}
-
-  solid-swr-store@0.10.7:
-    resolution: {integrity: sha512-A6d68aJmRP471aWqKKPE2tpgOiR5fH4qXQNfKIec+Vap+MGQm3tvXlT8n0I8UgJSlNAsSAUuw2VTviH2h3Vv5g==}
-    engines: {node: '>=10'}
-    peerDependencies:
-      solid-js: ^1.2
-      swr-store: ^0.10
-
-  sonner@1.5.0:
-    resolution: {integrity: sha512-FBjhG/gnnbN6FY0jaNnqZOMmB73R+5IiyYAw8yBj7L54ER7HB3fOSE5OFiQiE2iXWxeXKvg6fIP4LtVppHEdJA==}
-    peerDependencies:
-      react: ^18.0.0
-      react-dom: ^18.0.0
-
-  source-map-js@1.2.0:
-    resolution: {integrity: sha512-itJW8lvSA0TXEphiRoawsCksnlf8SyvmFzIhltqAHluXd88pkCd+cXJVHTDwdCr0IzwptSm035IHQktUu1QUMg==}
-    engines: {node: '>=0.10.0'}
-
-  space-separated-tokens@2.0.2:
-    resolution: {integrity: sha512-PEGlAwrG8yXGXRjW32fGbg66JAlOAwbObuqVoJpv/mRgoWDQfgH1wDPvtzWyUSNAXBGSk8h755YDbbcEy3SH2Q==}
-
-  sswr@2.1.0:
-    resolution: {integrity: sha512-Cqc355SYlTAaUt8iDPaC/4DPPXK925PePLMxyBKuWd5kKc5mwsG3nT9+Mq2tyguL5s7b4Jg+IRMpTRsNTAfpSQ==}
-    peerDependencies:
-      svelte: ^4.0.0 || ^5.0.0-next.0
-
-  state-local@1.0.7:
-    resolution: {integrity: sha512-HTEHMNieakEnoe33shBYcZ7NX83ACUjCu8c40iOGEZsngj9zRnkqS9j1pqQPXwobB0ZcVTk27REb7COQ0UR59w==}
-
-  streamsearch@1.1.0:
-    resolution: {integrity: sha512-Mcc5wHehp9aXz1ax6bZUyY5afg9u2rv5cqQI3mRrYkGC8rW2hM02jWuwjtL++LS5qinSyhj2QfLyNsuc+VsExg==}
-    engines: {node: '>=10.0.0'}
-
-  string-width@4.2.3:
-    resolution: {integrity: sha512-wKyQRQpjJ0sIp62ErSZdGsjMJWsap5oRNihHhu6G7JVO/9jIB6UyevL+tXuOqrng8j/cxKTWyWUwvSTriiZz/g==}
-    engines: {node: '>=8'}
-
-  string-width@5.1.2:
-    resolution: {integrity: sha512-HnLOCR3vjcY8beoNLtcjZ5/nxn2afmME6lhrDrebokqMap+XbeW8n9TXpPDOqdGK5qcI3oT0GKTW6wC7EMiVqA==}
-    engines: {node: '>=12'}
-
-  strip-ansi@6.0.1:
-    resolution: {integrity: sha512-Y38VPSHcqkFrCpFnQ9vuSXmquuv5oXOKpGeT6aGrr3o3Gc9AlVa6JBfUSOCnbxGGZF+/0ooI7KrPuUSztUdU5A==}
-    engines: {node: '>=8'}
-
-  strip-ansi@7.1.0:
-    resolution: {integrity: sha512-iq6eVVI64nQQTRYq2KtEg2d2uU7LElhTJwsH4YzIHZshxlgZms/wIc4VoDQTlG/IvVIrBKG06CrZnp0qv7hkcQ==}
-    engines: {node: '>=12'}
-
-  style-mod@4.1.2:
-    resolution: {integrity: sha512-wnD1HyVqpJUI2+eKZ+eo1UwghftP6yuFheBqqe+bWCotBjC2K1YnteJILRMs3SM4V/0dLEW1SC27MWP5y+mwmw==}
-
-  style-to-object@0.4.4:
-    resolution: {integrity: sha512-HYNoHZa2GorYNyqiCaBgsxvcJIn7OHq6inEga+E6Ke3m5JkoqpQbnFssk4jwe+K7AhGa2fcha4wSOf1Kn01dMg==}
-
-  styled-jsx@5.1.1:
-    resolution: {integrity: sha512-pW7uC1l4mBZ8ugbiZrcIsiIvVx1UmTfw7UkC3Um2tmfUq9Bhk8IiyEIPl6F8agHgjzku6j0xQEZbfA5uSgSaCw==}
-    engines: {node: '>= 12.0.0'}
-    peerDependencies:
-      '@babel/core': '*'
-      babel-plugin-macros: '*'
-      react: '>= 16.8.0 || 17.x.x || ^18.0.0-0'
-    peerDependenciesMeta:
-      '@babel/core':
-        optional: true
-      babel-plugin-macros:
-        optional: true
-
-  sucrase@3.35.0:
-    resolution: {integrity: sha512-8EbVDiu9iN/nESwxeSxDKe0dunta1GOlHufmSSXxMD2z2/tMZpDMpvXQGsc+ajGo8y2uYUmixaSRUc/QPoQ0GA==}
-    engines: {node: '>=16 || 14 >=14.17'}
-    hasBin: true
-
-  supports-preserve-symlinks-flag@1.0.0:
-    resolution: {integrity: sha512-ot0WnXS9fgdkgIcePe6RHNk1WA8+muPa6cSjeR3V8K27q9BB1rTE3R1p7Hv0z1ZyAc8s6Vvv8DIyWf681MAt0w==}
-    engines: {node: '>= 0.4'}
-
-  svelte@4.2.18:
-    resolution: {integrity: sha512-d0FdzYIiAePqRJEb90WlJDkjUEx42xhivxN8muUBmfZnP+tzUgz12DJ2hRJi8sIHCME7jeK1PTMgKPSfTd8JrA==}
-    engines: {node: '>=16'}
-
-  swr-store@0.10.6:
-    resolution: {integrity: sha512-xPjB1hARSiRaNNlUQvWSVrG5SirCjk2TmaUyzzvk69SZQan9hCJqw/5rG9iL7xElHU784GxRPISClq4488/XVw==}
-    engines: {node: '>=10'}
-
-  swr@2.2.0:
-    resolution: {integrity: sha512-AjqHOv2lAhkuUdIiBu9xbuettzAzWXmCEcLONNKJRba87WAefz8Ca9d6ds/SzrPc235n1IxWYdhJ2zF3MNUaoQ==}
-    peerDependencies:
-      react: ^16.11.0 || ^17.0.0 || ^18.0.0
-
-  swr@2.2.5:
-    resolution: {integrity: sha512-QtxqyclFeAsxEUeZIYmsaQ0UjimSq1RZ9Un7I68/0ClKK/U3LoyQunwkQfJZr2fc22DfIXLNDc2wFyTEikCUpg==}
-    peerDependencies:
-      react: ^16.11.0 || ^17.0.0 || ^18.0.0
-
-  swrev@4.0.0:
-    resolution: {integrity: sha512-LqVcOHSB4cPGgitD1riJ1Hh4vdmITOp+BkmfmXRh4hSF/t7EnS4iD+SOTmq7w5pPm/SiPeto4ADbKS6dHUDWFA==}
-
-  swrv@1.0.4:
-    resolution: {integrity: sha512-zjEkcP8Ywmj+xOJW3lIT65ciY/4AL4e/Or7Gj0MzU3zBJNMdJiT8geVZhINavnlHRMMCcJLHhraLTAiDOTmQ9g==}
-    peerDependencies:
-      vue: '>=3.2.26 < 4'
-
-  tailwind-merge@2.3.0:
-    resolution: {integrity: sha512-vkYrLpIP+lgR0tQCG6AP7zZXCTLc1Lnv/CCRT3BqJ9CZ3ui2++GPaGb1x/ILsINIMSYqqvrpqjUFsMNLlW99EA==}
-
-  tailwindcss-animate@1.0.7:
-    resolution: {integrity: sha512-bl6mpH3T7I3UFxuvDEXLxy/VuFxBk5bbzplh7tXI68mwMokNYd1t9qPBHlnyTwfa4JGC4zP516I1hYYtQ/vspA==}
-    peerDependencies:
-      tailwindcss: '>=3.0.0 || insiders'
-
-  tailwindcss@3.4.4:
-    resolution: {integrity: sha512-ZoyXOdJjISB7/BcLTR6SEsLgKtDStYyYZVLsUtWChO4Ps20CBad7lfJKVDiejocV4ME1hLmyY0WJE3hSDcmQ2A==}
-    engines: {node: '>=14.0.0'}
-    hasBin: true
-
-  thenify-all@1.6.0:
-    resolution: {integrity: sha512-RNxQH/qI8/t3thXJDwcstUO4zeqo64+Uy/+sNVRBx4Xn2OX+OZ9oP+iJnNFqplFra2ZUVeKCSa2oVWi3T4uVmA==}
-    engines: {node: '>=0.8'}
-
-  thenify@3.3.1:
-    resolution: {integrity: sha512-RVZSIV5IG10Hk3enotrhvz0T9em6cyHBLkH/YAZuKqd8hRkKhSfCGIcP2KUY0EPxndzANBmNllzWPwak+bheSw==}
-
-  tiny-invariant@1.3.3:
-    resolution: {integrity: sha512-+FbBPE1o9QAYvviau/qC5SE3caw21q3xkvWKBtja5vgqOWIHHJ3ioaq1VPfn/Szqctz2bU/oYeKd9/z5BL+PVg==}
-
-  tippy.js@6.3.7:
-    resolution: {integrity: sha512-E1d3oP2emgJ9dRQZdf3Kkn0qJgI6ZLpyS5z6ZkY1DF3kaQaBsGZsndEpHwx+eC+tYM41HaSNvNtLx8tU57FzTQ==}
-
-  tiptap-extension-auto-joiner@0.1.3:
-    resolution: {integrity: sha512-nY3aKeCpVb2WjjVEZkLtEqxsK3KU1zGioyglMhK1sUFNjKDccOfRyz/YDKrHRAVsKJPGnk2A8VA1827iGEAXWQ==}
-
-  tiptap-extension-global-drag-handle@0.1.8:
-    resolution: {integrity: sha512-alLZm385Ot9USqmO5s4HAPHgQnIScuuMxAXgxqVEBhKPkN/Zl8ICEW5caPx+b7kFUOGVDcgbRFDR+My4A91iXw==}
-
-  tiptap-markdown@0.8.10:
-    resolution: {integrity: sha512-iDVkR2BjAqkTDtFX0h94yVvE2AihCXlF0Q7RIXSJPRSR5I0PA1TMuAg6FHFpmqTn4tPxJ0by0CK7PUMlnFLGEQ==}
-    peerDependencies:
-      '@tiptap/core': ^2.0.3
-
-  to-fast-properties@2.0.0:
-    resolution: {integrity: sha512-/OaKK0xYrs3DmxRYqL/yDc+FxFUVYhDlXMhRmv3z915w2HF1tnN1omB354j8VUGO/hbRzyD6Y3sA7v7GS/ceog==}
-    engines: {node: '>=4'}
-
-  to-regex-range@5.0.1:
-    resolution: {integrity: sha512-65P7iz6X5yEr1cwcgvQxbbIw7Uk3gOy5dIdtZ4rDveLqhrdJP+Li/Hx6tyK0NEb+2GCyneCMJiGqrADCSNk8sQ==}
-    engines: {node: '>=8.0'}
-
-  trim-lines@3.0.1:
-    resolution: {integrity: sha512-kRj8B+YHZCc9kQYdWfJB2/oUl9rA99qbowYYBtr4ui4mZyAQ2JpvVBd/6U2YloATfqBhBTSMhTpgBHtU0Mf3Rg==}
-
-  trough@2.2.0:
-    resolution: {integrity: sha512-tmMpK00BjZiUyVyvrBK7knerNgmgvcV/KLVyuma/SC+TQN167GrMRciANTz09+k3zW8L8t60jWO1GpfkZdjTaw==}
-
-  ts-interface-checker@0.1.13:
-    resolution: {integrity: sha512-Y/arvbn+rrz3JCKl9C4kVNfTfSm2/mEp5FSz5EsZSANGPSlQrpRI5M4PKF+mJnE52jOO90PnPSc3Ur3bTQw0gA==}
-
-  tslib@2.6.3:
-    resolution: {integrity: sha512-xNvxJEOUiWPGhUuUdQgAJPKOOJfGnIyKySOc09XkKsgdUV/3E2zvwZYdejjmRgPCgcym1juLH3226yA7sEFJKQ==}
-
-  tunnel-rat@0.1.2:
-    resolution: {integrity: sha512-lR5VHmkPhzdhrM092lI2nACsLO4QubF0/yoOhzX7c+wIpbN1GjHNzCc91QlpxBi+cnx8vVJ+Ur6vL5cEoQPFpQ==}
-
-  typescript@5.5.2:
-    resolution: {integrity: sha512-NcRtPEOsPFFWjobJEtfihkLCZCXZt/os3zf8nTxjVH3RvTSxjrCamJpbExGvYOF+tFHc3pA65qpdwPbzjohhew==}
-    engines: {node: '>=14.17'}
-    hasBin: true
-
-  uc.micro@2.1.0:
-    resolution: {integrity: sha512-ARDJmphmdvUk6Glw7y9DQ2bFkKBHwQHLi2lsaH6PPmz/Ka9sFOBsBluozhDltWmnv9u/cF6Rt87znRTPV+yp/A==}
-
-  undici-types@5.26.5:
-    resolution: {integrity: sha512-JlCMO+ehdEIKqlFxk6IfVoAUVmgz7cU7zD/h9XZ0qzeosSHmUJVOzSQvvYSYWXkFXC+IfLKSIffhv0sVZup6pA==}
-
-  unified@10.1.2:
-    resolution: {integrity: sha512-pUSWAi/RAnVy1Pif2kAoeWNBa3JVrx0MId2LASj8G+7AiHWoKZNTomq6LG326T68U7/e263X6fTdcXIy7XnF7Q==}
-
-  unist-util-generated@2.0.1:
-    resolution: {integrity: sha512-qF72kLmPxAw0oN2fwpWIqbXAVyEqUzDHMsbtPvOudIlUzXYFIeQIuxXQCRCFh22B7cixvU0MG7m3MW8FTq/S+A==}
-
-  unist-util-is@5.2.1:
-    resolution: {integrity: sha512-u9njyyfEh43npf1M+yGKDGVPbY/JWEemg5nH05ncKPfi+kBbKBJoTdsogMu33uhytuLlv9y0O7GH7fEdwLdLQw==}
-
-  unist-util-position@4.0.4:
-    resolution: {integrity: sha512-kUBE91efOWfIVBo8xzh/uZQ7p9ffYRtUbMRZBNFYwf0RK8koUMx6dGUfwylLOKmaT2cs4wSW96QoYUSXAyEtpg==}
-
-  unist-util-stringify-position@3.0.3:
-    resolution: {integrity: sha512-k5GzIBZ/QatR8N5X2y+drfpWG8IDBzdnVj6OInRNWm1oXrzydiaAT2OQiA8DPRRZyAKb9b6I2a6PxYklZD0gKg==}
-
-  unist-util-visit-parents@5.1.3:
-    resolution: {integrity: sha512-x6+y8g7wWMyQhL1iZfhIPhDAs7Xwbn9nRosDXl7qoPTSCy0yNxnKc+hWokFifWQIDGi154rdUqKvbCa4+1kLhg==}
-
-  unist-util-visit@4.1.2:
-    resolution: {integrity: sha512-MSd8OUGISqHdVvfY9TPhyK2VdUrPgxkUtWSuMHF6XAAFuL4LokseigBnZtPnJMu+FbynTkFNnFlyjxpVKujMRg==}
-
-  update-browserslist-db@1.0.16:
-    resolution: {integrity: sha512-KVbTxlBYlckhF5wgfyZXTWnMn7MMZjMu9XG8bPlliUOP9ThaF4QnhP8qrjrH7DRzHfSk0oQv1wToW+iA5GajEQ==}
-    hasBin: true
-    peerDependencies:
-      browserslist: '>= 4.21.0'
-
-  use-callback-ref@1.3.2:
-    resolution: {integrity: sha512-elOQwe6Q8gqZgDA8mrh44qRTQqpIHDcZ3hXTLjBe1i4ph8XpNJnO+aQf3NaG+lriLopI4HMx9VjQLfPQ6vhnoA==}
-    engines: {node: '>=10'}
-    peerDependencies:
-      '@types/react': ^16.8.0 || ^17.0.0 || ^18.0.0
-      react: ^16.8.0 || ^17.0.0 || ^18.0.0
-    peerDependenciesMeta:
-      '@types/react':
-        optional: true
-
-  use-debounce@10.0.1:
-    resolution: {integrity: sha512-0uUXjOfm44e6z4LZ/woZvkM8FwV1wiuoB6xnrrOmeAEjRDDzTLQNRFtYHvqUsJdrz1X37j0rVGIVp144GLHGKg==}
-    engines: {node: '>= 16.0.0'}
-    peerDependencies:
-      react: '>=16.8.0'
-
-  use-resize-observer@9.1.0:
-    resolution: {integrity: sha512-R25VqO9Wb3asSD4eqtcxk8sJalvIOYBqS8MNZlpDSQ4l4xMQxC/J7Id9HoTqPq8FwULIn0PVW+OAqF2dyYbjow==}
-    peerDependencies:
-      react: 16.8.0 - 18
-      react-dom: 16.8.0 - 18
-
-  use-sidecar@1.1.2:
-    resolution: {integrity: sha512-epTbsLuzZ7lPClpz2TyryBfztm7m+28DlEv2ZCQ3MDr5ssiwyOwGH/e5F9CkfWjJ1t4clvI58yF822/GUkjjhw==}
-    engines: {node: '>=10'}
-    peerDependencies:
-      '@types/react': ^16.9.0 || ^17.0.0 || ^18.0.0
-      react: ^16.8.0 || ^17.0.0 || ^18.0.0
-    peerDependenciesMeta:
-      '@types/react':
-        optional: true
-
-  use-sync-external-store@1.2.0:
-    resolution: {integrity: sha512-eEgnFxGQ1Ife9bzYs6VLi8/4X6CObHMw9Qr9tPY43iKwsPw8xE8+EFsf/2cFZ5S3esXgpWgtSCtLNS41F+sKPA==}
-    peerDependencies:
-      react: ^16.8.0 || ^17.0.0 || ^18.0.0
-
-  use-sync-external-store@1.2.2:
-    resolution: {integrity: sha512-PElTlVMwpblvbNqQ82d2n6RjStvdSoNe9FG28kNfz3WiXilJm4DdNkEzRhCZuIDwY8U08WVihhGR5iRqAwfDiw==}
-    peerDependencies:
-      react: ^16.8.0 || ^17.0.0 || ^18.0.0
-
-  usehooks-ts@3.1.0:
-    resolution: {integrity: sha512-bBIa7yUyPhE1BCc0GmR96VU/15l/9gP1Ch5mYdLcFBaFGQsdmXkvjV0TtOqW1yUd6VjIwDunm+flSciCQXujiw==}
-    engines: {node: '>=16.15.0'}
-    peerDependencies:
-      react: ^16.8.0  || ^17 || ^18
-
-  util-deprecate@1.0.2:
-    resolution: {integrity: sha512-EPD5q1uXyFxJpCrLnCc1nHnq3gOa6DZBocAIiI2TaSCA7VCJ1UJDMagCzIkXNsUYfD1daK//LTEQ8xiIbrHtcw==}
-
-  uuid@8.3.2:
-    resolution: {integrity: sha512-+NYs2QeMWy+GWFOEm9xnn6HCDp0l7QBD7ml8zLUmJ+93Q5NF0NocErnwkTkXVFNiX3/fpC6afS8Dhb/gz7R7eg==}
-    hasBin: true
-
-  uuid@9.0.1:
-    resolution: {integrity: sha512-b+1eJOlsR9K8HJpow9Ok3fiWOWSIcIzXodvv0rQjVoOVNpWMpxf1wZNpt4y9h10odCNrqnYp1OBzRktckBe3sA==}
-    hasBin: true
-
-  uvu@0.5.6:
-    resolution: {integrity: sha512-+g8ENReyr8YsOc6fv/NVJs2vFdHBnBNdfE49rshrTzDWOlUx4Gq7KOS2GD8eqhy2j+Ejq29+SbKH8yjkAqXqoA==}
-    engines: {node: '>=8'}
-    hasBin: true
-
-  vaul@0.9.1:
-    resolution: {integrity: sha512-fAhd7i4RNMinx+WEm6pF3nOl78DFkAazcN04ElLPFF9BMCNGbY/kou8UMhIcicm0rJCNePJP0Yyza60gGOD0Jw==}
-    peerDependencies:
-      react: ^16.8 || ^17.0 || ^18.0
-      react-dom: ^16.8 || ^17.0 || ^18.0
-
-  vfile-message@3.1.4:
-    resolution: {integrity: sha512-fa0Z6P8HUrQN4BZaX05SIVXic+7kE3b05PWAtPuYP9QLHsLKYR7/AlLW3NtOrpXRLeawpDLMsVkmk5DG0NXgWw==}
-
-  vfile@5.3.7:
-    resolution: {integrity: sha512-r7qlzkgErKjobAmyNIkkSpizsFPYiUPuJb5pNW1RB4JcYVZhs4lIbVqk8XPk033CV/1z8ss5pkax8SuhGpcG8g==}
-
-  victory-vendor@36.9.2:
-    resolution: {integrity: sha512-PnpQQMuxlwYdocC8fIJqVXvkeViHYzotI+NJrCuav0ZYFoq912ZHBk3mCeuj+5/VpodOjPe1z0Fk2ihgzlXqjQ==}
-
-  vue@3.4.30:
-    resolution: {integrity: sha512-NcxtKCwkdf1zPsr7Y8+QlDBCGqxvjLXF2EX+yi76rV5rrz90Y6gK1cq0olIhdWGgrlhs9ElHuhi9t3+W5sG5Xw==}
-    peerDependencies:
-      typescript: '*'
-    peerDependenciesMeta:
-      typescript:
-        optional: true
-
-  w3c-keyname@2.2.8:
-    resolution: {integrity: sha512-dpojBhNsCNN7T82Tm7k26A6G9ML3NkhDsnw9n/eoxSRlVBB4CEtIQ/KTCLI2Fwf3ataSXRhYFkQi3SlnFwPvPQ==}
-
-  warning@4.0.3:
-    resolution: {integrity: sha512-rpJyN222KWIvHJ/F53XSZv0Zl/accqHR8et1kpaMTD/fLCRxtV8iX8czMzY7sVZupTI3zcUTg8eycS2kNF9l6w==}
-
-  web-vitals@4.2.0:
-    resolution: {integrity: sha512-ohj72kbtVWCpKYMxcbJ+xaOBV3En76hW47j52dG+tEGG36LZQgfFw5yHl9xyjmosy3XUMn8d/GBUAy4YPM839w==}
-
-  which@2.0.2:
-    resolution: {integrity: sha512-BLI3Tl1TW3Pvl70l3yq3Y64i+awpwXqsGBYWkkqMtnbXgrMD+yj7rhW0kuEDxzJaYXGjEW5ogapKNMEKNMjibA==}
-    engines: {node: '>= 8'}
-    hasBin: true
-
-  wrap-ansi@7.0.0:
-    resolution: {integrity: sha512-YVGIj2kamLSTxw6NsZjoBxfSwsn0ycdesmc4p+Q21c5zPuZ1pl+NfxVdxPtdHvmNVOQ6XSYG4AUtyt/Fi7D16Q==}
-    engines: {node: '>=10'}
-
-  wrap-ansi@8.1.0:
-    resolution: {integrity: sha512-si7QWI6zUMq56bESFvagtmzMdGOtoxfR+Sez11Mobfc7tm+VkUckk9bW2UeffTGVUbOksxmSw0AA2gs8g71NCQ==}
-    engines: {node: '>=12'}
-
-  wretch@2.9.0:
-    resolution: {integrity: sha512-kKp1xWQO+Vh9I6RJq7Yers2KKrmF7LXB00c9knMDn3IdB7etcQOarrsHArpj1sZ1Dlav8ss6R1DuUpDSTqmQew==}
-    engines: {node: '>=14'}
-
-  yallist@4.0.0:
-    resolution: {integrity: sha512-3wdGidZyq5PB084XLES5TpOSRA3wjXAlIWMhum2kRcv/41Sn2emQ0dycQW4uZXLejwKvg6EsvbdlVL+FYEct7A==}
-
-  yaml@2.4.5:
-    resolution: {integrity: sha512-aBx2bnqDzVOyNKfsysjA2ms5ZlnjSAW2eG3/L5G/CSujfjLJTJsEw1bGw8kCf04KodQWk1pxlGnZ56CRxiawmg==}
-    engines: {node: '>= 14'}
-    hasBin: true
-
-  zod-to-json-schema@3.22.5:
-    resolution: {integrity: sha512-+akaPo6a0zpVCCseDed504KBJUQpEW5QZw7RMneNmKw+fGaML1Z9tUNLnHHAC8x6dzVRO1eB2oEMyZRnuBZg7Q==}
-    peerDependencies:
-      zod: ^3.22.4
-
-  zod@3.23.8:
-    resolution: {integrity: sha512-XBx9AXhXktjUqnepgTiE5flcKIYWi/rme0Eaj+5Y0lftuGBq+jyRu/md4WnuxqgP1ubdpNCsYEYPxrzVHD8d6g==}
-
-  zustand@4.5.2:
-    resolution: {integrity: sha512-2cN1tPkDVkwCy5ickKrI7vijSjPksFRfqS6237NzT0vqSsztTNnQdHw9mmN7uBdk3gceVXU0a+21jFzFzAc9+g==}
-    engines: {node: '>=12.7.0'}
-    peerDependencies:
-      '@types/react': '>=16.8'
-      immer: '>=9.0.6'
-      react: '>=16.8'
-    peerDependenciesMeta:
-      '@types/react':
-        optional: true
-      immer:
-        optional: true
-      react:
-        optional: true
-
-snapshots:
-
-  '@ag-grid-community/styles@31.3.2': {}
-
-  '@ai-sdk/provider-utils@0.0.16(zod@3.23.8)':
-    dependencies:
-      '@ai-sdk/provider': 0.0.10
-      eventsource-parser: 1.1.2
-      nanoid: 3.3.6
-      secure-json-parse: 2.7.0
-    optionalDependencies:
-      zod: 3.23.8
-
-  '@ai-sdk/provider@0.0.10':
-    dependencies:
-      json-schema: 0.4.0
-
-  '@ai-sdk/react@0.0.10(react@18.3.1)(zod@3.23.8)':
-    dependencies:
-      '@ai-sdk/provider-utils': 0.0.16(zod@3.23.8)
-      '@ai-sdk/ui-utils': 0.0.6(zod@3.23.8)
-      swr: 2.2.0(react@18.3.1)
-    optionalDependencies:
-      react: 18.3.1
-      zod: 3.23.8
-
-  '@ai-sdk/solid@0.0.7(solid-js@1.8.17)(zod@3.23.8)':
-    dependencies:
-      '@ai-sdk/ui-utils': 0.0.6(zod@3.23.8)
-      solid-swr-store: 0.10.7(solid-js@1.8.17)(swr-store@0.10.6)
-      swr-store: 0.10.6
-    optionalDependencies:
-      solid-js: 1.8.17
-    transitivePeerDependencies:
-      - zod
-
-  '@ai-sdk/svelte@0.0.8(svelte@4.2.18)(zod@3.23.8)':
-    dependencies:
-      '@ai-sdk/provider-utils': 0.0.16(zod@3.23.8)
-      '@ai-sdk/ui-utils': 0.0.6(zod@3.23.8)
-      sswr: 2.1.0(svelte@4.2.18)
-    optionalDependencies:
-      svelte: 4.2.18
-    transitivePeerDependencies:
-      - zod
-
-  '@ai-sdk/ui-utils@0.0.6(zod@3.23.8)':
-    dependencies:
-      '@ai-sdk/provider-utils': 0.0.16(zod@3.23.8)
-      secure-json-parse: 2.7.0
-    optionalDependencies:
-      zod: 3.23.8
-
-  '@ai-sdk/vue@0.0.8(vue@3.4.30(typescript@5.5.2))(zod@3.23.8)':
-    dependencies:
-      '@ai-sdk/ui-utils': 0.0.6(zod@3.23.8)
-      swrv: 1.0.4(vue@3.4.30(typescript@5.5.2))
-    optionalDependencies:
-      vue: 3.4.30(typescript@5.5.2)
-    transitivePeerDependencies:
-      - zod
-
-  '@alloc/quick-lru@5.2.0': {}
-
-  '@ampproject/remapping@2.3.0':
-    dependencies:
-      '@jridgewell/gen-mapping': 0.3.5
-      '@jridgewell/trace-mapping': 0.3.25
-
-  '@babel/helper-string-parser@7.24.7': {}
-
-  '@babel/helper-validator-identifier@7.24.7': {}
-
-  '@babel/parser@7.24.7':
-    dependencies:
-      '@babel/types': 7.24.7
-
-  '@babel/runtime@7.24.7':
-    dependencies:
-      regenerator-runtime: 0.14.1
-
-  '@babel/types@7.24.7':
-    dependencies:
-      '@babel/helper-string-parser': 7.24.7
-      '@babel/helper-validator-identifier': 7.24.7
-      to-fast-properties: 2.0.0
-
-  '@biomejs/biome@1.9.4':
-    optionalDependencies:
-      '@biomejs/cli-darwin-arm64': 1.9.4
-      '@biomejs/cli-darwin-x64': 1.9.4
-      '@biomejs/cli-linux-arm64': 1.9.4
-      '@biomejs/cli-linux-arm64-musl': 1.9.4
-      '@biomejs/cli-linux-x64': 1.9.4
-      '@biomejs/cli-linux-x64-musl': 1.9.4
-      '@biomejs/cli-win32-arm64': 1.9.4
-      '@biomejs/cli-win32-x64': 1.9.4
-
-  '@biomejs/cli-darwin-arm64@1.9.4':
-    optional: true
-
-  '@biomejs/cli-darwin-x64@1.9.4':
-    optional: true
-
-  '@biomejs/cli-linux-arm64-musl@1.9.4':
-    optional: true
-
-  '@biomejs/cli-linux-arm64@1.9.4':
-    optional: true
-
-  '@biomejs/cli-linux-x64-musl@1.9.4':
-    optional: true
-
-  '@biomejs/cli-linux-x64@1.9.4':
-    optional: true
-
-  '@biomejs/cli-win32-arm64@1.9.4':
-    optional: true
-
-  '@biomejs/cli-win32-x64@1.9.4':
-    optional: true
-
-  '@cfcs/core@0.0.6':
-    dependencies:
-      '@egjs/component': 3.0.5
-
-  '@codemirror/autocomplete@6.16.3(@codemirror/language@6.10.2)(@codemirror/state@6.4.1)(@codemirror/view@6.28.2)(@lezer/common@1.2.1)':
-    dependencies:
-      '@codemirror/language': 6.10.2
-      '@codemirror/state': 6.4.1
-      '@codemirror/view': 6.28.2
-      '@lezer/common': 1.2.1
-
-  '@codemirror/commands@6.6.0':
-    dependencies:
-      '@codemirror/language': 6.10.2
-      '@codemirror/state': 6.4.1
-      '@codemirror/view': 6.28.2
-      '@lezer/common': 1.2.1
-
-  '@codemirror/lang-sql@6.7.0(@codemirror/view@6.28.2)':
-    dependencies:
-      '@codemirror/autocomplete': 6.16.3(@codemirror/language@6.10.2)(@codemirror/state@6.4.1)(@codemirror/view@6.28.2)(@lezer/common@1.2.1)
-      '@codemirror/language': 6.10.2
-      '@codemirror/state': 6.4.1
-      '@lezer/common': 1.2.1
-      '@lezer/highlight': 1.2.0
-      '@lezer/lr': 1.4.1
-    transitivePeerDependencies:
-      - '@codemirror/view'
-
-  '@codemirror/language@6.10.2':
-    dependencies:
-      '@codemirror/state': 6.4.1
-      '@codemirror/view': 6.28.2
-      '@lezer/common': 1.2.1
-      '@lezer/highlight': 1.2.0
-      '@lezer/lr': 1.4.1
-      style-mod: 4.1.2
-
-  '@codemirror/lint@6.8.1':
-    dependencies:
-      '@codemirror/state': 6.4.1
-      '@codemirror/view': 6.28.2
-      crelt: 1.0.6
-
-  '@codemirror/search@6.5.6':
-    dependencies:
-      '@codemirror/state': 6.4.1
-      '@codemirror/view': 6.28.2
-      crelt: 1.0.6
-
-  '@codemirror/state@6.4.1': {}
-
-  '@codemirror/theme-one-dark@6.1.2':
-    dependencies:
-      '@codemirror/language': 6.10.2
-      '@codemirror/state': 6.4.1
-      '@codemirror/view': 6.28.2
-      '@lezer/highlight': 1.2.0
-
-  '@codemirror/view@6.28.2':
-    dependencies:
-      '@codemirror/state': 6.4.1
-      style-mod: 4.1.2
-      w3c-keyname: 2.2.8
-
-  '@dagrejs/dagre@1.1.2':
-    dependencies:
-      '@dagrejs/graphlib': 2.2.2
-
-  '@dagrejs/graphlib@2.2.2': {}
-
-  '@daybrush/utils@1.13.0': {}
-
-  '@egjs/agent@2.4.3': {}
-
-  '@egjs/children-differ@1.0.1':
-    dependencies:
-      '@egjs/list-differ': 1.0.1
-
-  '@egjs/component@3.0.5': {}
-
-  '@egjs/list-differ@1.0.1': {}
-
-  '@floating-ui/core@1.6.3':
-    dependencies:
-      '@floating-ui/utils': 0.2.3
-
-  '@floating-ui/dom@1.6.6':
-    dependencies:
-      '@floating-ui/core': 1.6.3
-      '@floating-ui/utils': 0.2.3
-
-  '@floating-ui/react-dom@2.1.1(react-dom@18.3.1(react@18.3.1))(react@18.3.1)':
-    dependencies:
-      '@floating-ui/dom': 1.6.6
-      react: 18.3.1
-      react-dom: 18.3.1(react@18.3.1)
-
-  '@floating-ui/utils@0.2.3': {}
-
-  '@hookform/resolvers@3.6.0(react-hook-form@7.52.0(react@18.3.1))':
-    dependencies:
-      react-hook-form: 7.52.0(react@18.3.1)
-
-  '@isaacs/cliui@8.0.2':
-    dependencies:
-      string-width: 5.1.2
-      string-width-cjs: string-width@4.2.3
-      strip-ansi: 7.1.0
-      strip-ansi-cjs: strip-ansi@6.0.1
-      wrap-ansi: 8.1.0
-      wrap-ansi-cjs: wrap-ansi@7.0.0
-
-  '@jridgewell/gen-mapping@0.3.5':
-    dependencies:
-      '@jridgewell/set-array': 1.2.1
-      '@jridgewell/sourcemap-codec': 1.4.15
-      '@jridgewell/trace-mapping': 0.3.25
-
-  '@jridgewell/resolve-uri@3.1.2': {}
-
-  '@jridgewell/set-array@1.2.1': {}
-
-  '@jridgewell/sourcemap-codec@1.4.15': {}
-
-  '@jridgewell/trace-mapping@0.3.25':
-    dependencies:
-      '@jridgewell/resolve-uri': 3.1.2
-      '@jridgewell/sourcemap-codec': 1.4.15
-
-  '@juggle/resize-observer@3.4.0': {}
-
-  '@lezer/common@1.2.1': {}
-
-  '@lezer/highlight@1.2.0':
-    dependencies:
-      '@lezer/common': 1.2.1
-
-  '@lezer/lr@1.4.1':
-    dependencies:
-      '@lezer/common': 1.2.1
-
-  '@monaco-editor/loader@1.4.0(monaco-editor@0.52.0)':
-    dependencies:
-      monaco-editor: 0.52.0
-      state-local: 1.0.7
-
-  '@monaco-editor/react@4.6.0(monaco-editor@0.52.0)(react-dom@18.3.1(react@18.3.1))(react@18.3.1)':
-    dependencies:
-      '@monaco-editor/loader': 1.4.0(monaco-editor@0.52.0)
-      monaco-editor: 0.52.0
-      react: 18.3.1
-      react-dom: 18.3.1(react@18.3.1)
-
-  '@next/env@14.1.4': {}
-
-  '@next/swc-darwin-arm64@14.1.4':
-    optional: true
-
-  '@next/swc-darwin-x64@14.1.4':
-    optional: true
-
-  '@next/swc-linux-arm64-gnu@14.1.4':
-    optional: true
-
-  '@next/swc-linux-arm64-musl@14.1.4':
-    optional: true
-
-  '@next/swc-linux-x64-gnu@14.1.4':
-    optional: true
-
-  '@next/swc-linux-x64-musl@14.1.4':
-    optional: true
-
-  '@next/swc-win32-arm64-msvc@14.1.4':
-    optional: true
-
-  '@next/swc-win32-ia32-msvc@14.1.4':
-    optional: true
-
-  '@next/swc-win32-x64-msvc@14.1.4':
-    optional: true
-
-  '@nodelib/fs.scandir@2.1.5':
-    dependencies:
-      '@nodelib/fs.stat': 2.0.5
-      run-parallel: 1.2.0
-
-  '@nodelib/fs.stat@2.0.5': {}
-
-  '@nodelib/fs.walk@1.2.8':
-    dependencies:
-      '@nodelib/fs.scandir': 2.1.5
-      fastq: 1.17.1
-
-  '@panva/hkdf@1.2.1': {}
-
-  '@pkgjs/parseargs@0.11.0':
-    optional: true
-
-  '@popperjs/core@2.11.8': {}
-
-  '@radix-ui/number@1.1.0': {}
-
-  '@radix-ui/primitive@1.0.0':
-    dependencies:
-      '@babel/runtime': 7.24.7
-
-  '@radix-ui/primitive@1.0.1':
-    dependencies:
-      '@babel/runtime': 7.24.7
-
-  '@radix-ui/primitive@1.1.0': {}
-
-  '@radix-ui/react-accordion@1.2.0(@types/react-dom@18.3.0)(@types/react@18.3.3)(react-dom@18.3.1(react@18.3.1))(react@18.3.1)':
-    dependencies:
-      '@radix-ui/primitive': 1.1.0
-      '@radix-ui/react-collapsible': 1.1.0(@types/react-dom@18.3.0)(@types/react@18.3.3)(react-dom@18.3.1(react@18.3.1))(react@18.3.1)
-      '@radix-ui/react-collection': 1.1.0(@types/react-dom@18.3.0)(@types/react@18.3.3)(react-dom@18.3.1(react@18.3.1))(react@18.3.1)
-      '@radix-ui/react-compose-refs': 1.1.0(@types/react@18.3.3)(react@18.3.1)
-      '@radix-ui/react-context': 1.1.0(@types/react@18.3.3)(react@18.3.1)
-      '@radix-ui/react-direction': 1.1.0(@types/react@18.3.3)(react@18.3.1)
-      '@radix-ui/react-id': 1.1.0(@types/react@18.3.3)(react@18.3.1)
-      '@radix-ui/react-primitive': 2.0.0(@types/react-dom@18.3.0)(@types/react@18.3.3)(react-dom@18.3.1(react@18.3.1))(react@18.3.1)
-      '@radix-ui/react-use-controllable-state': 1.1.0(@types/react@18.3.3)(react@18.3.1)
-      react: 18.3.1
-      react-dom: 18.3.1(react@18.3.1)
-    optionalDependencies:
-      '@types/react': 18.3.3
-      '@types/react-dom': 18.3.0
-
-  '@radix-ui/react-alert-dialog@1.1.1(@types/react-dom@18.3.0)(@types/react@18.3.3)(react-dom@18.3.1(react@18.3.1))(react@18.3.1)':
-    dependencies:
-      '@radix-ui/primitive': 1.1.0
-      '@radix-ui/react-compose-refs': 1.1.0(@types/react@18.3.3)(react@18.3.1)
-      '@radix-ui/react-context': 1.1.0(@types/react@18.3.3)(react@18.3.1)
-      '@radix-ui/react-dialog': 1.1.1(@types/react-dom@18.3.0)(@types/react@18.3.3)(react-dom@18.3.1(react@18.3.1))(react@18.3.1)
-      '@radix-ui/react-primitive': 2.0.0(@types/react-dom@18.3.0)(@types/react@18.3.3)(react-dom@18.3.1(react@18.3.1))(react@18.3.1)
-      '@radix-ui/react-slot': 1.1.0(@types/react@18.3.3)(react@18.3.1)
-      react: 18.3.1
-      react-dom: 18.3.1(react@18.3.1)
-    optionalDependencies:
-      '@types/react': 18.3.3
-      '@types/react-dom': 18.3.0
-
-  '@radix-ui/react-arrow@1.1.0(@types/react-dom@18.3.0)(@types/react@18.3.3)(react-dom@18.3.1(react@18.3.1))(react@18.3.1)':
-    dependencies:
-      '@radix-ui/react-primitive': 2.0.0(@types/react-dom@18.3.0)(@types/react@18.3.3)(react-dom@18.3.1(react@18.3.1))(react@18.3.1)
-      react: 18.3.1
-      react-dom: 18.3.1(react@18.3.1)
-    optionalDependencies:
-      '@types/react': 18.3.3
-      '@types/react-dom': 18.3.0
-
-  '@radix-ui/react-avatar@1.1.0(@types/react-dom@18.3.0)(@types/react@18.3.3)(react-dom@18.3.1(react@18.3.1))(react@18.3.1)':
-    dependencies:
-      '@radix-ui/react-context': 1.1.0(@types/react@18.3.3)(react@18.3.1)
-      '@radix-ui/react-primitive': 2.0.0(@types/react-dom@18.3.0)(@types/react@18.3.3)(react-dom@18.3.1(react@18.3.1))(react@18.3.1)
-      '@radix-ui/react-use-callback-ref': 1.1.0(@types/react@18.3.3)(react@18.3.1)
-      '@radix-ui/react-use-layout-effect': 1.1.0(@types/react@18.3.3)(react@18.3.1)
-      react: 18.3.1
-      react-dom: 18.3.1(react@18.3.1)
-    optionalDependencies:
-      '@types/react': 18.3.3
-      '@types/react-dom': 18.3.0
-
-  '@radix-ui/react-checkbox@1.1.0(@types/react-dom@18.3.0)(@types/react@18.3.3)(react-dom@18.3.1(react@18.3.1))(react@18.3.1)':
-    dependencies:
-      '@radix-ui/primitive': 1.1.0
-      '@radix-ui/react-compose-refs': 1.1.0(@types/react@18.3.3)(react@18.3.1)
-      '@radix-ui/react-context': 1.1.0(@types/react@18.3.3)(react@18.3.1)
-      '@radix-ui/react-presence': 1.1.0(@types/react-dom@18.3.0)(@types/react@18.3.3)(react-dom@18.3.1(react@18.3.1))(react@18.3.1)
-      '@radix-ui/react-primitive': 2.0.0(@types/react-dom@18.3.0)(@types/react@18.3.3)(react-dom@18.3.1(react@18.3.1))(react@18.3.1)
-      '@radix-ui/react-use-controllable-state': 1.1.0(@types/react@18.3.3)(react@18.3.1)
-      '@radix-ui/react-use-previous': 1.1.0(@types/react@18.3.3)(react@18.3.1)
-      '@radix-ui/react-use-size': 1.1.0(@types/react@18.3.3)(react@18.3.1)
-      react: 18.3.1
-      react-dom: 18.3.1(react@18.3.1)
-    optionalDependencies:
-      '@types/react': 18.3.3
-      '@types/react-dom': 18.3.0
-
-  '@radix-ui/react-collapsible@1.1.0(@types/react-dom@18.3.0)(@types/react@18.3.3)(react-dom@18.3.1(react@18.3.1))(react@18.3.1)':
-    dependencies:
-      '@radix-ui/primitive': 1.1.0
-      '@radix-ui/react-compose-refs': 1.1.0(@types/react@18.3.3)(react@18.3.1)
-      '@radix-ui/react-context': 1.1.0(@types/react@18.3.3)(react@18.3.1)
-      '@radix-ui/react-id': 1.1.0(@types/react@18.3.3)(react@18.3.1)
-      '@radix-ui/react-presence': 1.1.0(@types/react-dom@18.3.0)(@types/react@18.3.3)(react-dom@18.3.1(react@18.3.1))(react@18.3.1)
-      '@radix-ui/react-primitive': 2.0.0(@types/react-dom@18.3.0)(@types/react@18.3.3)(react-dom@18.3.1(react@18.3.1))(react@18.3.1)
-      '@radix-ui/react-use-controllable-state': 1.1.0(@types/react@18.3.3)(react@18.3.1)
-      '@radix-ui/react-use-layout-effect': 1.1.0(@types/react@18.3.3)(react@18.3.1)
-      react: 18.3.1
-      react-dom: 18.3.1(react@18.3.1)
-    optionalDependencies:
-      '@types/react': 18.3.3
-      '@types/react-dom': 18.3.0
-
-  '@radix-ui/react-collection@1.1.0(@types/react-dom@18.3.0)(@types/react@18.3.3)(react-dom@18.3.1(react@18.3.1))(react@18.3.1)':
-    dependencies:
-      '@radix-ui/react-compose-refs': 1.1.0(@types/react@18.3.3)(react@18.3.1)
-      '@radix-ui/react-context': 1.1.0(@types/react@18.3.3)(react@18.3.1)
-      '@radix-ui/react-primitive': 2.0.0(@types/react-dom@18.3.0)(@types/react@18.3.3)(react-dom@18.3.1(react@18.3.1))(react@18.3.1)
-      '@radix-ui/react-slot': 1.1.0(@types/react@18.3.3)(react@18.3.1)
-      react: 18.3.1
-      react-dom: 18.3.1(react@18.3.1)
-    optionalDependencies:
-      '@types/react': 18.3.3
-      '@types/react-dom': 18.3.0
-
-  '@radix-ui/react-compose-refs@1.0.0(react@18.3.1)':
-    dependencies:
-      '@babel/runtime': 7.24.7
-      react: 18.3.1
-
-  '@radix-ui/react-compose-refs@1.0.1(@types/react@18.3.3)(react@18.3.1)':
-    dependencies:
-      '@babel/runtime': 7.24.7
-      react: 18.3.1
-    optionalDependencies:
-      '@types/react': 18.3.3
-
-  '@radix-ui/react-compose-refs@1.1.0(@types/react@18.3.3)(react@18.3.1)':
-    dependencies:
-      react: 18.3.1
-    optionalDependencies:
-      '@types/react': 18.3.3
-
-  '@radix-ui/react-context-menu@2.2.2(@types/react-dom@18.3.0)(@types/react@18.3.3)(react-dom@18.3.1(react@18.3.1))(react@18.3.1)':
-    dependencies:
-      '@radix-ui/primitive': 1.1.0
-      '@radix-ui/react-context': 1.1.1(@types/react@18.3.3)(react@18.3.1)
-      '@radix-ui/react-menu': 2.1.2(@types/react-dom@18.3.0)(@types/react@18.3.3)(react-dom@18.3.1(react@18.3.1))(react@18.3.1)
-      '@radix-ui/react-primitive': 2.0.0(@types/react-dom@18.3.0)(@types/react@18.3.3)(react-dom@18.3.1(react@18.3.1))(react@18.3.1)
-      '@radix-ui/react-use-callback-ref': 1.1.0(@types/react@18.3.3)(react@18.3.1)
-      '@radix-ui/react-use-controllable-state': 1.1.0(@types/react@18.3.3)(react@18.3.1)
-      react: 18.3.1
-      react-dom: 18.3.1(react@18.3.1)
-    optionalDependencies:
-      '@types/react': 18.3.3
-      '@types/react-dom': 18.3.0
-
-  '@radix-ui/react-context@1.0.0(react@18.3.1)':
-    dependencies:
-      '@babel/runtime': 7.24.7
-      react: 18.3.1
-
-  '@radix-ui/react-context@1.0.1(@types/react@18.3.3)(react@18.3.1)':
-    dependencies:
-      '@babel/runtime': 7.24.7
-      react: 18.3.1
-    optionalDependencies:
-      '@types/react': 18.3.3
-
-  '@radix-ui/react-context@1.1.0(@types/react@18.3.3)(react@18.3.1)':
-    dependencies:
-      react: 18.3.1
-    optionalDependencies:
-      '@types/react': 18.3.3
-
-  '@radix-ui/react-context@1.1.1(@types/react@18.3.3)(react@18.3.1)':
-    dependencies:
-      react: 18.3.1
-    optionalDependencies:
-      '@types/react': 18.3.3
-
-  '@radix-ui/react-dialog@1.0.0(@types/react@18.3.3)(react-dom@18.3.1(react@18.3.1))(react@18.3.1)':
-    dependencies:
-      '@babel/runtime': 7.24.7
-      '@radix-ui/primitive': 1.0.0
-      '@radix-ui/react-compose-refs': 1.0.0(react@18.3.1)
-      '@radix-ui/react-context': 1.0.0(react@18.3.1)
-      '@radix-ui/react-dismissable-layer': 1.0.0(react-dom@18.3.1(react@18.3.1))(react@18.3.1)
-      '@radix-ui/react-focus-guards': 1.0.0(react@18.3.1)
-      '@radix-ui/react-focus-scope': 1.0.0(react-dom@18.3.1(react@18.3.1))(react@18.3.1)
-      '@radix-ui/react-id': 1.0.0(react@18.3.1)
-      '@radix-ui/react-portal': 1.0.0(react-dom@18.3.1(react@18.3.1))(react@18.3.1)
-      '@radix-ui/react-presence': 1.0.0(react-dom@18.3.1(react@18.3.1))(react@18.3.1)
-      '@radix-ui/react-primitive': 1.0.0(react-dom@18.3.1(react@18.3.1))(react@18.3.1)
-      '@radix-ui/react-slot': 1.0.0(react@18.3.1)
-      '@radix-ui/react-use-controllable-state': 1.0.0(react@18.3.1)
-      aria-hidden: 1.2.4
-      react: 18.3.1
-      react-dom: 18.3.1(react@18.3.1)
-      react-remove-scroll: 2.5.4(@types/react@18.3.3)(react@18.3.1)
-    transitivePeerDependencies:
-      - '@types/react'
-
-  '@radix-ui/react-dialog@1.0.5(@types/react-dom@18.3.0)(@types/react@18.3.3)(react-dom@18.3.1(react@18.3.1))(react@18.3.1)':
-    dependencies:
-      '@babel/runtime': 7.24.7
-      '@radix-ui/primitive': 1.0.1
-      '@radix-ui/react-compose-refs': 1.0.1(@types/react@18.3.3)(react@18.3.1)
-      '@radix-ui/react-context': 1.0.1(@types/react@18.3.3)(react@18.3.1)
-      '@radix-ui/react-dismissable-layer': 1.0.5(@types/react-dom@18.3.0)(@types/react@18.3.3)(react-dom@18.3.1(react@18.3.1))(react@18.3.1)
-      '@radix-ui/react-focus-guards': 1.0.1(@types/react@18.3.3)(react@18.3.1)
-      '@radix-ui/react-focus-scope': 1.0.4(@types/react-dom@18.3.0)(@types/react@18.3.3)(react-dom@18.3.1(react@18.3.1))(react@18.3.1)
-      '@radix-ui/react-id': 1.0.1(@types/react@18.3.3)(react@18.3.1)
-      '@radix-ui/react-portal': 1.0.4(@types/react-dom@18.3.0)(@types/react@18.3.3)(react-dom@18.3.1(react@18.3.1))(react@18.3.1)
-      '@radix-ui/react-presence': 1.0.1(@types/react-dom@18.3.0)(@types/react@18.3.3)(react-dom@18.3.1(react@18.3.1))(react@18.3.1)
-      '@radix-ui/react-primitive': 1.0.3(@types/react-dom@18.3.0)(@types/react@18.3.3)(react-dom@18.3.1(react@18.3.1))(react@18.3.1)
-      '@radix-ui/react-slot': 1.0.2(@types/react@18.3.3)(react@18.3.1)
-      '@radix-ui/react-use-controllable-state': 1.0.1(@types/react@18.3.3)(react@18.3.1)
-      aria-hidden: 1.2.4
-      react: 18.3.1
-      react-dom: 18.3.1(react@18.3.1)
-      react-remove-scroll: 2.5.5(@types/react@18.3.3)(react@18.3.1)
-    optionalDependencies:
-      '@types/react': 18.3.3
-      '@types/react-dom': 18.3.0
-
-  '@radix-ui/react-dialog@1.1.1(@types/react-dom@18.3.0)(@types/react@18.3.3)(react-dom@18.3.1(react@18.3.1))(react@18.3.1)':
-    dependencies:
-      '@radix-ui/primitive': 1.1.0
-      '@radix-ui/react-compose-refs': 1.1.0(@types/react@18.3.3)(react@18.3.1)
-      '@radix-ui/react-context': 1.1.0(@types/react@18.3.3)(react@18.3.1)
-      '@radix-ui/react-dismissable-layer': 1.1.0(@types/react-dom@18.3.0)(@types/react@18.3.3)(react-dom@18.3.1(react@18.3.1))(react@18.3.1)
-      '@radix-ui/react-focus-guards': 1.1.0(@types/react@18.3.3)(react@18.3.1)
-      '@radix-ui/react-focus-scope': 1.1.0(@types/react-dom@18.3.0)(@types/react@18.3.3)(react-dom@18.3.1(react@18.3.1))(react@18.3.1)
-      '@radix-ui/react-id': 1.1.0(@types/react@18.3.3)(react@18.3.1)
-      '@radix-ui/react-portal': 1.1.1(@types/react-dom@18.3.0)(@types/react@18.3.3)(react-dom@18.3.1(react@18.3.1))(react@18.3.1)
-      '@radix-ui/react-presence': 1.1.0(@types/react-dom@18.3.0)(@types/react@18.3.3)(react-dom@18.3.1(react@18.3.1))(react@18.3.1)
-      '@radix-ui/react-primitive': 2.0.0(@types/react-dom@18.3.0)(@types/react@18.3.3)(react-dom@18.3.1(react@18.3.1))(react@18.3.1)
-      '@radix-ui/react-slot': 1.1.0(@types/react@18.3.3)(react@18.3.1)
-      '@radix-ui/react-use-controllable-state': 1.1.0(@types/react@18.3.3)(react@18.3.1)
-      aria-hidden: 1.2.4
-      react: 18.3.1
-      react-dom: 18.3.1(react@18.3.1)
-      react-remove-scroll: 2.5.7(@types/react@18.3.3)(react@18.3.1)
-    optionalDependencies:
-      '@types/react': 18.3.3
-      '@types/react-dom': 18.3.0
-
-  '@radix-ui/react-direction@1.1.0(@types/react@18.3.3)(react@18.3.1)':
-    dependencies:
-      react: 18.3.1
-    optionalDependencies:
-      '@types/react': 18.3.3
-
-  '@radix-ui/react-dismissable-layer@1.0.0(react-dom@18.3.1(react@18.3.1))(react@18.3.1)':
-    dependencies:
-      '@babel/runtime': 7.24.7
-      '@radix-ui/primitive': 1.0.0
-      '@radix-ui/react-compose-refs': 1.0.0(react@18.3.1)
-      '@radix-ui/react-primitive': 1.0.0(react-dom@18.3.1(react@18.3.1))(react@18.3.1)
-      '@radix-ui/react-use-callback-ref': 1.0.0(react@18.3.1)
-      '@radix-ui/react-use-escape-keydown': 1.0.0(react@18.3.1)
-      react: 18.3.1
-      react-dom: 18.3.1(react@18.3.1)
-
-  '@radix-ui/react-dismissable-layer@1.0.5(@types/react-dom@18.3.0)(@types/react@18.3.3)(react-dom@18.3.1(react@18.3.1))(react@18.3.1)':
-    dependencies:
-      '@babel/runtime': 7.24.7
-      '@radix-ui/primitive': 1.0.1
-      '@radix-ui/react-compose-refs': 1.0.1(@types/react@18.3.3)(react@18.3.1)
-      '@radix-ui/react-primitive': 1.0.3(@types/react-dom@18.3.0)(@types/react@18.3.3)(react-dom@18.3.1(react@18.3.1))(react@18.3.1)
-      '@radix-ui/react-use-callback-ref': 1.0.1(@types/react@18.3.3)(react@18.3.1)
-      '@radix-ui/react-use-escape-keydown': 1.0.3(@types/react@18.3.3)(react@18.3.1)
-      react: 18.3.1
-      react-dom: 18.3.1(react@18.3.1)
-    optionalDependencies:
-      '@types/react': 18.3.3
-      '@types/react-dom': 18.3.0
-
-  '@radix-ui/react-dismissable-layer@1.1.0(@types/react-dom@18.3.0)(@types/react@18.3.3)(react-dom@18.3.1(react@18.3.1))(react@18.3.1)':
-    dependencies:
-      '@radix-ui/primitive': 1.1.0
-      '@radix-ui/react-compose-refs': 1.1.0(@types/react@18.3.3)(react@18.3.1)
-      '@radix-ui/react-primitive': 2.0.0(@types/react-dom@18.3.0)(@types/react@18.3.3)(react-dom@18.3.1(react@18.3.1))(react@18.3.1)
-      '@radix-ui/react-use-callback-ref': 1.1.0(@types/react@18.3.3)(react@18.3.1)
-      '@radix-ui/react-use-escape-keydown': 1.1.0(@types/react@18.3.3)(react@18.3.1)
-      react: 18.3.1
-      react-dom: 18.3.1(react@18.3.1)
-    optionalDependencies:
-      '@types/react': 18.3.3
-      '@types/react-dom': 18.3.0
-
-  '@radix-ui/react-dismissable-layer@1.1.1(@types/react-dom@18.3.0)(@types/react@18.3.3)(react-dom@18.3.1(react@18.3.1))(react@18.3.1)':
-    dependencies:
-      '@radix-ui/primitive': 1.1.0
-      '@radix-ui/react-compose-refs': 1.1.0(@types/react@18.3.3)(react@18.3.1)
-      '@radix-ui/react-primitive': 2.0.0(@types/react-dom@18.3.0)(@types/react@18.3.3)(react-dom@18.3.1(react@18.3.1))(react@18.3.1)
-      '@radix-ui/react-use-callback-ref': 1.1.0(@types/react@18.3.3)(react@18.3.1)
-      '@radix-ui/react-use-escape-keydown': 1.1.0(@types/react@18.3.3)(react@18.3.1)
-      react: 18.3.1
-      react-dom: 18.3.1(react@18.3.1)
-    optionalDependencies:
-      '@types/react': 18.3.3
-      '@types/react-dom': 18.3.0
-
-  '@radix-ui/react-dropdown-menu@2.1.1(@types/react-dom@18.3.0)(@types/react@18.3.3)(react-dom@18.3.1(react@18.3.1))(react@18.3.1)':
-    dependencies:
-      '@radix-ui/primitive': 1.1.0
-      '@radix-ui/react-compose-refs': 1.1.0(@types/react@18.3.3)(react@18.3.1)
-      '@radix-ui/react-context': 1.1.0(@types/react@18.3.3)(react@18.3.1)
-      '@radix-ui/react-id': 1.1.0(@types/react@18.3.3)(react@18.3.1)
-      '@radix-ui/react-menu': 2.1.1(@types/react-dom@18.3.0)(@types/react@18.3.3)(react-dom@18.3.1(react@18.3.1))(react@18.3.1)
-      '@radix-ui/react-primitive': 2.0.0(@types/react-dom@18.3.0)(@types/react@18.3.3)(react-dom@18.3.1(react@18.3.1))(react@18.3.1)
-      '@radix-ui/react-use-controllable-state': 1.1.0(@types/react@18.3.3)(react@18.3.1)
-      react: 18.3.1
-      react-dom: 18.3.1(react@18.3.1)
-    optionalDependencies:
-      '@types/react': 18.3.3
-      '@types/react-dom': 18.3.0
-
-  '@radix-ui/react-focus-guards@1.0.0(react@18.3.1)':
-    dependencies:
-      '@babel/runtime': 7.24.7
-      react: 18.3.1
-
-  '@radix-ui/react-focus-guards@1.0.1(@types/react@18.3.3)(react@18.3.1)':
-    dependencies:
-      '@babel/runtime': 7.24.7
-      react: 18.3.1
-    optionalDependencies:
-      '@types/react': 18.3.3
-
-  '@radix-ui/react-focus-guards@1.1.0(@types/react@18.3.3)(react@18.3.1)':
-    dependencies:
-      react: 18.3.1
-    optionalDependencies:
-      '@types/react': 18.3.3
-
-  '@radix-ui/react-focus-guards@1.1.1(@types/react@18.3.3)(react@18.3.1)':
-    dependencies:
-      react: 18.3.1
-    optionalDependencies:
-      '@types/react': 18.3.3
-
-  '@radix-ui/react-focus-scope@1.0.0(react-dom@18.3.1(react@18.3.1))(react@18.3.1)':
-    dependencies:
-      '@babel/runtime': 7.24.7
-      '@radix-ui/react-compose-refs': 1.0.0(react@18.3.1)
-      '@radix-ui/react-primitive': 1.0.0(react-dom@18.3.1(react@18.3.1))(react@18.3.1)
-      '@radix-ui/react-use-callback-ref': 1.0.0(react@18.3.1)
-      react: 18.3.1
-      react-dom: 18.3.1(react@18.3.1)
-
-  '@radix-ui/react-focus-scope@1.0.4(@types/react-dom@18.3.0)(@types/react@18.3.3)(react-dom@18.3.1(react@18.3.1))(react@18.3.1)':
-    dependencies:
-      '@babel/runtime': 7.24.7
-      '@radix-ui/react-compose-refs': 1.0.1(@types/react@18.3.3)(react@18.3.1)
-      '@radix-ui/react-primitive': 1.0.3(@types/react-dom@18.3.0)(@types/react@18.3.3)(react-dom@18.3.1(react@18.3.1))(react@18.3.1)
-      '@radix-ui/react-use-callback-ref': 1.0.1(@types/react@18.3.3)(react@18.3.1)
-      react: 18.3.1
-      react-dom: 18.3.1(react@18.3.1)
-    optionalDependencies:
-      '@types/react': 18.3.3
-      '@types/react-dom': 18.3.0
-
-  '@radix-ui/react-focus-scope@1.1.0(@types/react-dom@18.3.0)(@types/react@18.3.3)(react-dom@18.3.1(react@18.3.1))(react@18.3.1)':
-    dependencies:
-      '@radix-ui/react-compose-refs': 1.1.0(@types/react@18.3.3)(react@18.3.1)
-      '@radix-ui/react-primitive': 2.0.0(@types/react-dom@18.3.0)(@types/react@18.3.3)(react-dom@18.3.1(react@18.3.1))(react@18.3.1)
-      '@radix-ui/react-use-callback-ref': 1.1.0(@types/react@18.3.3)(react@18.3.1)
-      react: 18.3.1
-      react-dom: 18.3.1(react@18.3.1)
-    optionalDependencies:
-      '@types/react': 18.3.3
-      '@types/react-dom': 18.3.0
-
-  '@radix-ui/react-icons@1.3.0(react@18.3.1)':
-    dependencies:
-      react: 18.3.1
-
-  '@radix-ui/react-id@1.0.0(react@18.3.1)':
-    dependencies:
-      '@babel/runtime': 7.24.7
-      '@radix-ui/react-use-layout-effect': 1.0.0(react@18.3.1)
-      react: 18.3.1
-
-  '@radix-ui/react-id@1.0.1(@types/react@18.3.3)(react@18.3.1)':
-    dependencies:
-      '@babel/runtime': 7.24.7
-      '@radix-ui/react-use-layout-effect': 1.0.1(@types/react@18.3.3)(react@18.3.1)
-      react: 18.3.1
-    optionalDependencies:
-      '@types/react': 18.3.3
-
-  '@radix-ui/react-id@1.1.0(@types/react@18.3.3)(react@18.3.1)':
-    dependencies:
-      '@radix-ui/react-use-layout-effect': 1.1.0(@types/react@18.3.3)(react@18.3.1)
-      react: 18.3.1
-    optionalDependencies:
-      '@types/react': 18.3.3
-
-  '@radix-ui/react-label@2.1.0(@types/react-dom@18.3.0)(@types/react@18.3.3)(react-dom@18.3.1(react@18.3.1))(react@18.3.1)':
-    dependencies:
-      '@radix-ui/react-primitive': 2.0.0(@types/react-dom@18.3.0)(@types/react@18.3.3)(react-dom@18.3.1(react@18.3.1))(react@18.3.1)
-      react: 18.3.1
-      react-dom: 18.3.1(react@18.3.1)
-    optionalDependencies:
-      '@types/react': 18.3.3
-      '@types/react-dom': 18.3.0
-
-  '@radix-ui/react-menu@2.1.1(@types/react-dom@18.3.0)(@types/react@18.3.3)(react-dom@18.3.1(react@18.3.1))(react@18.3.1)':
-    dependencies:
-      '@radix-ui/primitive': 1.1.0
-      '@radix-ui/react-collection': 1.1.0(@types/react-dom@18.3.0)(@types/react@18.3.3)(react-dom@18.3.1(react@18.3.1))(react@18.3.1)
-      '@radix-ui/react-compose-refs': 1.1.0(@types/react@18.3.3)(react@18.3.1)
-      '@radix-ui/react-context': 1.1.0(@types/react@18.3.3)(react@18.3.1)
-      '@radix-ui/react-direction': 1.1.0(@types/react@18.3.3)(react@18.3.1)
-      '@radix-ui/react-dismissable-layer': 1.1.0(@types/react-dom@18.3.0)(@types/react@18.3.3)(react-dom@18.3.1(react@18.3.1))(react@18.3.1)
-      '@radix-ui/react-focus-guards': 1.1.0(@types/react@18.3.3)(react@18.3.1)
-      '@radix-ui/react-focus-scope': 1.1.0(@types/react-dom@18.3.0)(@types/react@18.3.3)(react-dom@18.3.1(react@18.3.1))(react@18.3.1)
-      '@radix-ui/react-id': 1.1.0(@types/react@18.3.3)(react@18.3.1)
-      '@radix-ui/react-popper': 1.2.0(@types/react-dom@18.3.0)(@types/react@18.3.3)(react-dom@18.3.1(react@18.3.1))(react@18.3.1)
-      '@radix-ui/react-portal': 1.1.1(@types/react-dom@18.3.0)(@types/react@18.3.3)(react-dom@18.3.1(react@18.3.1))(react@18.3.1)
-      '@radix-ui/react-presence': 1.1.0(@types/react-dom@18.3.0)(@types/react@18.3.3)(react-dom@18.3.1(react@18.3.1))(react@18.3.1)
-      '@radix-ui/react-primitive': 2.0.0(@types/react-dom@18.3.0)(@types/react@18.3.3)(react-dom@18.3.1(react@18.3.1))(react@18.3.1)
-      '@radix-ui/react-roving-focus': 1.1.0(@types/react-dom@18.3.0)(@types/react@18.3.3)(react-dom@18.3.1(react@18.3.1))(react@18.3.1)
-      '@radix-ui/react-slot': 1.1.0(@types/react@18.3.3)(react@18.3.1)
-      '@radix-ui/react-use-callback-ref': 1.1.0(@types/react@18.3.3)(react@18.3.1)
-      aria-hidden: 1.2.4
-      react: 18.3.1
-      react-dom: 18.3.1(react@18.3.1)
-      react-remove-scroll: 2.5.7(@types/react@18.3.3)(react@18.3.1)
-    optionalDependencies:
-      '@types/react': 18.3.3
-      '@types/react-dom': 18.3.0
-
-  '@radix-ui/react-menu@2.1.2(@types/react-dom@18.3.0)(@types/react@18.3.3)(react-dom@18.3.1(react@18.3.1))(react@18.3.1)':
-    dependencies:
-      '@radix-ui/primitive': 1.1.0
-      '@radix-ui/react-collection': 1.1.0(@types/react-dom@18.3.0)(@types/react@18.3.3)(react-dom@18.3.1(react@18.3.1))(react@18.3.1)
-      '@radix-ui/react-compose-refs': 1.1.0(@types/react@18.3.3)(react@18.3.1)
-      '@radix-ui/react-context': 1.1.1(@types/react@18.3.3)(react@18.3.1)
-      '@radix-ui/react-direction': 1.1.0(@types/react@18.3.3)(react@18.3.1)
-      '@radix-ui/react-dismissable-layer': 1.1.1(@types/react-dom@18.3.0)(@types/react@18.3.3)(react-dom@18.3.1(react@18.3.1))(react@18.3.1)
-      '@radix-ui/react-focus-guards': 1.1.1(@types/react@18.3.3)(react@18.3.1)
-      '@radix-ui/react-focus-scope': 1.1.0(@types/react-dom@18.3.0)(@types/react@18.3.3)(react-dom@18.3.1(react@18.3.1))(react@18.3.1)
-      '@radix-ui/react-id': 1.1.0(@types/react@18.3.3)(react@18.3.1)
-      '@radix-ui/react-popper': 1.2.0(@types/react-dom@18.3.0)(@types/react@18.3.3)(react-dom@18.3.1(react@18.3.1))(react@18.3.1)
-      '@radix-ui/react-portal': 1.1.2(@types/react-dom@18.3.0)(@types/react@18.3.3)(react-dom@18.3.1(react@18.3.1))(react@18.3.1)
-      '@radix-ui/react-presence': 1.1.1(@types/react-dom@18.3.0)(@types/react@18.3.3)(react-dom@18.3.1(react@18.3.1))(react@18.3.1)
-      '@radix-ui/react-primitive': 2.0.0(@types/react-dom@18.3.0)(@types/react@18.3.3)(react-dom@18.3.1(react@18.3.1))(react@18.3.1)
-      '@radix-ui/react-roving-focus': 1.1.0(@types/react-dom@18.3.0)(@types/react@18.3.3)(react-dom@18.3.1(react@18.3.1))(react@18.3.1)
-      '@radix-ui/react-slot': 1.1.0(@types/react@18.3.3)(react@18.3.1)
-      '@radix-ui/react-use-callback-ref': 1.1.0(@types/react@18.3.3)(react@18.3.1)
-      aria-hidden: 1.2.4
-      react: 18.3.1
-      react-dom: 18.3.1(react@18.3.1)
-      react-remove-scroll: 2.6.0(@types/react@18.3.3)(react@18.3.1)
-    optionalDependencies:
-      '@types/react': 18.3.3
-      '@types/react-dom': 18.3.0
-
-  '@radix-ui/react-menubar@1.1.1(@types/react-dom@18.3.0)(@types/react@18.3.3)(react-dom@18.3.1(react@18.3.1))(react@18.3.1)':
-    dependencies:
-      '@radix-ui/primitive': 1.1.0
-      '@radix-ui/react-collection': 1.1.0(@types/react-dom@18.3.0)(@types/react@18.3.3)(react-dom@18.3.1(react@18.3.1))(react@18.3.1)
-      '@radix-ui/react-compose-refs': 1.1.0(@types/react@18.3.3)(react@18.3.1)
-      '@radix-ui/react-context': 1.1.0(@types/react@18.3.3)(react@18.3.1)
-      '@radix-ui/react-direction': 1.1.0(@types/react@18.3.3)(react@18.3.1)
-      '@radix-ui/react-id': 1.1.0(@types/react@18.3.3)(react@18.3.1)
-      '@radix-ui/react-menu': 2.1.1(@types/react-dom@18.3.0)(@types/react@18.3.3)(react-dom@18.3.1(react@18.3.1))(react@18.3.1)
-      '@radix-ui/react-primitive': 2.0.0(@types/react-dom@18.3.0)(@types/react@18.3.3)(react-dom@18.3.1(react@18.3.1))(react@18.3.1)
-      '@radix-ui/react-roving-focus': 1.1.0(@types/react-dom@18.3.0)(@types/react@18.3.3)(react-dom@18.3.1(react@18.3.1))(react@18.3.1)
-      '@radix-ui/react-use-controllable-state': 1.1.0(@types/react@18.3.3)(react@18.3.1)
-      react: 18.3.1
-      react-dom: 18.3.1(react@18.3.1)
-    optionalDependencies:
-      '@types/react': 18.3.3
-      '@types/react-dom': 18.3.0
-
-  '@radix-ui/react-popover@1.1.1(@types/react-dom@18.3.0)(@types/react@18.3.3)(react-dom@18.3.1(react@18.3.1))(react@18.3.1)':
-    dependencies:
-      '@radix-ui/primitive': 1.1.0
-      '@radix-ui/react-compose-refs': 1.1.0(@types/react@18.3.3)(react@18.3.1)
-      '@radix-ui/react-context': 1.1.0(@types/react@18.3.3)(react@18.3.1)
-      '@radix-ui/react-dismissable-layer': 1.1.0(@types/react-dom@18.3.0)(@types/react@18.3.3)(react-dom@18.3.1(react@18.3.1))(react@18.3.1)
-      '@radix-ui/react-focus-guards': 1.1.0(@types/react@18.3.3)(react@18.3.1)
-      '@radix-ui/react-focus-scope': 1.1.0(@types/react-dom@18.3.0)(@types/react@18.3.3)(react-dom@18.3.1(react@18.3.1))(react@18.3.1)
-      '@radix-ui/react-id': 1.1.0(@types/react@18.3.3)(react@18.3.1)
-      '@radix-ui/react-popper': 1.2.0(@types/react-dom@18.3.0)(@types/react@18.3.3)(react-dom@18.3.1(react@18.3.1))(react@18.3.1)
-      '@radix-ui/react-portal': 1.1.1(@types/react-dom@18.3.0)(@types/react@18.3.3)(react-dom@18.3.1(react@18.3.1))(react@18.3.1)
-      '@radix-ui/react-presence': 1.1.0(@types/react-dom@18.3.0)(@types/react@18.3.3)(react-dom@18.3.1(react@18.3.1))(react@18.3.1)
-      '@radix-ui/react-primitive': 2.0.0(@types/react-dom@18.3.0)(@types/react@18.3.3)(react-dom@18.3.1(react@18.3.1))(react@18.3.1)
-      '@radix-ui/react-slot': 1.1.0(@types/react@18.3.3)(react@18.3.1)
-      '@radix-ui/react-use-controllable-state': 1.1.0(@types/react@18.3.3)(react@18.3.1)
-      aria-hidden: 1.2.4
-      react: 18.3.1
-      react-dom: 18.3.1(react@18.3.1)
-      react-remove-scroll: 2.5.7(@types/react@18.3.3)(react@18.3.1)
-    optionalDependencies:
-      '@types/react': 18.3.3
-      '@types/react-dom': 18.3.0
-
-  '@radix-ui/react-popper@1.2.0(@types/react-dom@18.3.0)(@types/react@18.3.3)(react-dom@18.3.1(react@18.3.1))(react@18.3.1)':
-    dependencies:
-      '@floating-ui/react-dom': 2.1.1(react-dom@18.3.1(react@18.3.1))(react@18.3.1)
-      '@radix-ui/react-arrow': 1.1.0(@types/react-dom@18.3.0)(@types/react@18.3.3)(react-dom@18.3.1(react@18.3.1))(react@18.3.1)
-      '@radix-ui/react-compose-refs': 1.1.0(@types/react@18.3.3)(react@18.3.1)
-      '@radix-ui/react-context': 1.1.0(@types/react@18.3.3)(react@18.3.1)
-      '@radix-ui/react-primitive': 2.0.0(@types/react-dom@18.3.0)(@types/react@18.3.3)(react-dom@18.3.1(react@18.3.1))(react@18.3.1)
-      '@radix-ui/react-use-callback-ref': 1.1.0(@types/react@18.3.3)(react@18.3.1)
-      '@radix-ui/react-use-layout-effect': 1.1.0(@types/react@18.3.3)(react@18.3.1)
-      '@radix-ui/react-use-rect': 1.1.0(@types/react@18.3.3)(react@18.3.1)
-      '@radix-ui/react-use-size': 1.1.0(@types/react@18.3.3)(react@18.3.1)
-      '@radix-ui/rect': 1.1.0
-      react: 18.3.1
-      react-dom: 18.3.1(react@18.3.1)
-    optionalDependencies:
-      '@types/react': 18.3.3
-      '@types/react-dom': 18.3.0
-
-  '@radix-ui/react-portal@1.0.0(react-dom@18.3.1(react@18.3.1))(react@18.3.1)':
-    dependencies:
-      '@babel/runtime': 7.24.7
-      '@radix-ui/react-primitive': 1.0.0(react-dom@18.3.1(react@18.3.1))(react@18.3.1)
-      react: 18.3.1
-      react-dom: 18.3.1(react@18.3.1)
-
-  '@radix-ui/react-portal@1.0.4(@types/react-dom@18.3.0)(@types/react@18.3.3)(react-dom@18.3.1(react@18.3.1))(react@18.3.1)':
-    dependencies:
-      '@babel/runtime': 7.24.7
-      '@radix-ui/react-primitive': 1.0.3(@types/react-dom@18.3.0)(@types/react@18.3.3)(react-dom@18.3.1(react@18.3.1))(react@18.3.1)
-      react: 18.3.1
-      react-dom: 18.3.1(react@18.3.1)
-    optionalDependencies:
-      '@types/react': 18.3.3
-      '@types/react-dom': 18.3.0
-
-  '@radix-ui/react-portal@1.1.1(@types/react-dom@18.3.0)(@types/react@18.3.3)(react-dom@18.3.1(react@18.3.1))(react@18.3.1)':
-    dependencies:
-      '@radix-ui/react-primitive': 2.0.0(@types/react-dom@18.3.0)(@types/react@18.3.3)(react-dom@18.3.1(react@18.3.1))(react@18.3.1)
-      '@radix-ui/react-use-layout-effect': 1.1.0(@types/react@18.3.3)(react@18.3.1)
-      react: 18.3.1
-      react-dom: 18.3.1(react@18.3.1)
-    optionalDependencies:
-      '@types/react': 18.3.3
-      '@types/react-dom': 18.3.0
-
-  '@radix-ui/react-portal@1.1.2(@types/react-dom@18.3.0)(@types/react@18.3.3)(react-dom@18.3.1(react@18.3.1))(react@18.3.1)':
-    dependencies:
-      '@radix-ui/react-primitive': 2.0.0(@types/react-dom@18.3.0)(@types/react@18.3.3)(react-dom@18.3.1(react@18.3.1))(react@18.3.1)
-      '@radix-ui/react-use-layout-effect': 1.1.0(@types/react@18.3.3)(react@18.3.1)
-      react: 18.3.1
-      react-dom: 18.3.1(react@18.3.1)
-    optionalDependencies:
-      '@types/react': 18.3.3
-      '@types/react-dom': 18.3.0
-
-  '@radix-ui/react-presence@1.0.0(react-dom@18.3.1(react@18.3.1))(react@18.3.1)':
-    dependencies:
-      '@babel/runtime': 7.24.7
-      '@radix-ui/react-compose-refs': 1.0.0(react@18.3.1)
-      '@radix-ui/react-use-layout-effect': 1.0.0(react@18.3.1)
-      react: 18.3.1
-      react-dom: 18.3.1(react@18.3.1)
-
-  '@radix-ui/react-presence@1.0.1(@types/react-dom@18.3.0)(@types/react@18.3.3)(react-dom@18.3.1(react@18.3.1))(react@18.3.1)':
-    dependencies:
-      '@babel/runtime': 7.24.7
-      '@radix-ui/react-compose-refs': 1.0.1(@types/react@18.3.3)(react@18.3.1)
-      '@radix-ui/react-use-layout-effect': 1.0.1(@types/react@18.3.3)(react@18.3.1)
-      react: 18.3.1
-      react-dom: 18.3.1(react@18.3.1)
-    optionalDependencies:
-      '@types/react': 18.3.3
-      '@types/react-dom': 18.3.0
-
-  '@radix-ui/react-presence@1.1.0(@types/react-dom@18.3.0)(@types/react@18.3.3)(react-dom@18.3.1(react@18.3.1))(react@18.3.1)':
-    dependencies:
-      '@radix-ui/react-compose-refs': 1.1.0(@types/react@18.3.3)(react@18.3.1)
-      '@radix-ui/react-use-layout-effect': 1.1.0(@types/react@18.3.3)(react@18.3.1)
-      react: 18.3.1
-      react-dom: 18.3.1(react@18.3.1)
-    optionalDependencies:
-      '@types/react': 18.3.3
-      '@types/react-dom': 18.3.0
-
-  '@radix-ui/react-presence@1.1.1(@types/react-dom@18.3.0)(@types/react@18.3.3)(react-dom@18.3.1(react@18.3.1))(react@18.3.1)':
-    dependencies:
-      '@radix-ui/react-compose-refs': 1.1.0(@types/react@18.3.3)(react@18.3.1)
-      '@radix-ui/react-use-layout-effect': 1.1.0(@types/react@18.3.3)(react@18.3.1)
-      react: 18.3.1
-      react-dom: 18.3.1(react@18.3.1)
-    optionalDependencies:
-      '@types/react': 18.3.3
-      '@types/react-dom': 18.3.0
-
-  '@radix-ui/react-primitive@1.0.0(react-dom@18.3.1(react@18.3.1))(react@18.3.1)':
-    dependencies:
-      '@babel/runtime': 7.24.7
-      '@radix-ui/react-slot': 1.0.0(react@18.3.1)
-      react: 18.3.1
-      react-dom: 18.3.1(react@18.3.1)
-
-  '@radix-ui/react-primitive@1.0.3(@types/react-dom@18.3.0)(@types/react@18.3.3)(react-dom@18.3.1(react@18.3.1))(react@18.3.1)':
-    dependencies:
-      '@babel/runtime': 7.24.7
-      '@radix-ui/react-slot': 1.0.2(@types/react@18.3.3)(react@18.3.1)
-      react: 18.3.1
-      react-dom: 18.3.1(react@18.3.1)
-    optionalDependencies:
-      '@types/react': 18.3.3
-      '@types/react-dom': 18.3.0
-
-  '@radix-ui/react-primitive@2.0.0(@types/react-dom@18.3.0)(@types/react@18.3.3)(react-dom@18.3.1(react@18.3.1))(react@18.3.1)':
-    dependencies:
-      '@radix-ui/react-slot': 1.1.0(@types/react@18.3.3)(react@18.3.1)
-      react: 18.3.1
-      react-dom: 18.3.1(react@18.3.1)
-    optionalDependencies:
-      '@types/react': 18.3.3
-      '@types/react-dom': 18.3.0
-
-  '@radix-ui/react-radio-group@1.2.0(@types/react-dom@18.3.0)(@types/react@18.3.3)(react-dom@18.3.1(react@18.3.1))(react@18.3.1)':
-    dependencies:
-      '@radix-ui/primitive': 1.1.0
-      '@radix-ui/react-compose-refs': 1.1.0(@types/react@18.3.3)(react@18.3.1)
-      '@radix-ui/react-context': 1.1.0(@types/react@18.3.3)(react@18.3.1)
-      '@radix-ui/react-direction': 1.1.0(@types/react@18.3.3)(react@18.3.1)
-      '@radix-ui/react-presence': 1.1.0(@types/react-dom@18.3.0)(@types/react@18.3.3)(react-dom@18.3.1(react@18.3.1))(react@18.3.1)
-      '@radix-ui/react-primitive': 2.0.0(@types/react-dom@18.3.0)(@types/react@18.3.3)(react-dom@18.3.1(react@18.3.1))(react@18.3.1)
-      '@radix-ui/react-roving-focus': 1.1.0(@types/react-dom@18.3.0)(@types/react@18.3.3)(react-dom@18.3.1(react@18.3.1))(react@18.3.1)
-      '@radix-ui/react-use-controllable-state': 1.1.0(@types/react@18.3.3)(react@18.3.1)
-      '@radix-ui/react-use-previous': 1.1.0(@types/react@18.3.3)(react@18.3.1)
-      '@radix-ui/react-use-size': 1.1.0(@types/react@18.3.3)(react@18.3.1)
-      react: 18.3.1
-      react-dom: 18.3.1(react@18.3.1)
-    optionalDependencies:
-      '@types/react': 18.3.3
-      '@types/react-dom': 18.3.0
-
-  '@radix-ui/react-roving-focus@1.1.0(@types/react-dom@18.3.0)(@types/react@18.3.3)(react-dom@18.3.1(react@18.3.1))(react@18.3.1)':
-    dependencies:
-      '@radix-ui/primitive': 1.1.0
-      '@radix-ui/react-collection': 1.1.0(@types/react-dom@18.3.0)(@types/react@18.3.3)(react-dom@18.3.1(react@18.3.1))(react@18.3.1)
-      '@radix-ui/react-compose-refs': 1.1.0(@types/react@18.3.3)(react@18.3.1)
-      '@radix-ui/react-context': 1.1.0(@types/react@18.3.3)(react@18.3.1)
-      '@radix-ui/react-direction': 1.1.0(@types/react@18.3.3)(react@18.3.1)
-      '@radix-ui/react-id': 1.1.0(@types/react@18.3.3)(react@18.3.1)
-      '@radix-ui/react-primitive': 2.0.0(@types/react-dom@18.3.0)(@types/react@18.3.3)(react-dom@18.3.1(react@18.3.1))(react@18.3.1)
-      '@radix-ui/react-use-callback-ref': 1.1.0(@types/react@18.3.3)(react@18.3.1)
-      '@radix-ui/react-use-controllable-state': 1.1.0(@types/react@18.3.3)(react@18.3.1)
-      react: 18.3.1
-      react-dom: 18.3.1(react@18.3.1)
-    optionalDependencies:
-      '@types/react': 18.3.3
-      '@types/react-dom': 18.3.0
-
-  '@radix-ui/react-scroll-area@1.1.0(@types/react-dom@18.3.0)(@types/react@18.3.3)(react-dom@18.3.1(react@18.3.1))(react@18.3.1)':
-    dependencies:
-      '@radix-ui/number': 1.1.0
-      '@radix-ui/primitive': 1.1.0
-      '@radix-ui/react-compose-refs': 1.1.0(@types/react@18.3.3)(react@18.3.1)
-      '@radix-ui/react-context': 1.1.0(@types/react@18.3.3)(react@18.3.1)
-      '@radix-ui/react-direction': 1.1.0(@types/react@18.3.3)(react@18.3.1)
-      '@radix-ui/react-presence': 1.1.0(@types/react-dom@18.3.0)(@types/react@18.3.3)(react-dom@18.3.1(react@18.3.1))(react@18.3.1)
-      '@radix-ui/react-primitive': 2.0.0(@types/react-dom@18.3.0)(@types/react@18.3.3)(react-dom@18.3.1(react@18.3.1))(react@18.3.1)
-      '@radix-ui/react-use-callback-ref': 1.1.0(@types/react@18.3.3)(react@18.3.1)
-      '@radix-ui/react-use-layout-effect': 1.1.0(@types/react@18.3.3)(react@18.3.1)
-      react: 18.3.1
-      react-dom: 18.3.1(react@18.3.1)
-    optionalDependencies:
-      '@types/react': 18.3.3
-      '@types/react-dom': 18.3.0
-
-  '@radix-ui/react-select@2.1.1(@types/react-dom@18.3.0)(@types/react@18.3.3)(react-dom@18.3.1(react@18.3.1))(react@18.3.1)':
-    dependencies:
-      '@radix-ui/number': 1.1.0
-      '@radix-ui/primitive': 1.1.0
-      '@radix-ui/react-collection': 1.1.0(@types/react-dom@18.3.0)(@types/react@18.3.3)(react-dom@18.3.1(react@18.3.1))(react@18.3.1)
-      '@radix-ui/react-compose-refs': 1.1.0(@types/react@18.3.3)(react@18.3.1)
-      '@radix-ui/react-context': 1.1.0(@types/react@18.3.3)(react@18.3.1)
-      '@radix-ui/react-direction': 1.1.0(@types/react@18.3.3)(react@18.3.1)
-      '@radix-ui/react-dismissable-layer': 1.1.0(@types/react-dom@18.3.0)(@types/react@18.3.3)(react-dom@18.3.1(react@18.3.1))(react@18.3.1)
-      '@radix-ui/react-focus-guards': 1.1.0(@types/react@18.3.3)(react@18.3.1)
-      '@radix-ui/react-focus-scope': 1.1.0(@types/react-dom@18.3.0)(@types/react@18.3.3)(react-dom@18.3.1(react@18.3.1))(react@18.3.1)
-      '@radix-ui/react-id': 1.1.0(@types/react@18.3.3)(react@18.3.1)
-      '@radix-ui/react-popper': 1.2.0(@types/react-dom@18.3.0)(@types/react@18.3.3)(react-dom@18.3.1(react@18.3.1))(react@18.3.1)
-      '@radix-ui/react-portal': 1.1.1(@types/react-dom@18.3.0)(@types/react@18.3.3)(react-dom@18.3.1(react@18.3.1))(react@18.3.1)
-      '@radix-ui/react-primitive': 2.0.0(@types/react-dom@18.3.0)(@types/react@18.3.3)(react-dom@18.3.1(react@18.3.1))(react@18.3.1)
-      '@radix-ui/react-slot': 1.1.0(@types/react@18.3.3)(react@18.3.1)
-      '@radix-ui/react-use-callback-ref': 1.1.0(@types/react@18.3.3)(react@18.3.1)
-      '@radix-ui/react-use-controllable-state': 1.1.0(@types/react@18.3.3)(react@18.3.1)
-      '@radix-ui/react-use-layout-effect': 1.1.0(@types/react@18.3.3)(react@18.3.1)
-      '@radix-ui/react-use-previous': 1.1.0(@types/react@18.3.3)(react@18.3.1)
-      '@radix-ui/react-visually-hidden': 1.1.0(@types/react-dom@18.3.0)(@types/react@18.3.3)(react-dom@18.3.1(react@18.3.1))(react@18.3.1)
-      aria-hidden: 1.2.4
-      react: 18.3.1
-      react-dom: 18.3.1(react@18.3.1)
-      react-remove-scroll: 2.5.7(@types/react@18.3.3)(react@18.3.1)
-    optionalDependencies:
-      '@types/react': 18.3.3
-      '@types/react-dom': 18.3.0
-
-  '@radix-ui/react-separator@1.1.0(@types/react-dom@18.3.0)(@types/react@18.3.3)(react-dom@18.3.1(react@18.3.1))(react@18.3.1)':
-    dependencies:
-      '@radix-ui/react-primitive': 2.0.0(@types/react-dom@18.3.0)(@types/react@18.3.3)(react-dom@18.3.1(react@18.3.1))(react@18.3.1)
-      react: 18.3.1
-      react-dom: 18.3.1(react@18.3.1)
-    optionalDependencies:
-      '@types/react': 18.3.3
-      '@types/react-dom': 18.3.0
-
-  '@radix-ui/react-slot@1.0.0(react@18.3.1)':
-    dependencies:
-      '@babel/runtime': 7.24.7
-      '@radix-ui/react-compose-refs': 1.0.0(react@18.3.1)
-      react: 18.3.1
-
-  '@radix-ui/react-slot@1.0.2(@types/react@18.3.3)(react@18.3.1)':
-    dependencies:
-      '@babel/runtime': 7.24.7
-      '@radix-ui/react-compose-refs': 1.0.1(@types/react@18.3.3)(react@18.3.1)
-      react: 18.3.1
-    optionalDependencies:
-      '@types/react': 18.3.3
-
-  '@radix-ui/react-slot@1.1.0(@types/react@18.3.3)(react@18.3.1)':
-    dependencies:
-      '@radix-ui/react-compose-refs': 1.1.0(@types/react@18.3.3)(react@18.3.1)
-      react: 18.3.1
-    optionalDependencies:
-      '@types/react': 18.3.3
-
-  '@radix-ui/react-switch@1.1.0(@types/react-dom@18.3.0)(@types/react@18.3.3)(react-dom@18.3.1(react@18.3.1))(react@18.3.1)':
-    dependencies:
-      '@radix-ui/primitive': 1.1.0
-      '@radix-ui/react-compose-refs': 1.1.0(@types/react@18.3.3)(react@18.3.1)
-      '@radix-ui/react-context': 1.1.0(@types/react@18.3.3)(react@18.3.1)
-      '@radix-ui/react-primitive': 2.0.0(@types/react-dom@18.3.0)(@types/react@18.3.3)(react-dom@18.3.1(react@18.3.1))(react@18.3.1)
-      '@radix-ui/react-use-controllable-state': 1.1.0(@types/react@18.3.3)(react@18.3.1)
-      '@radix-ui/react-use-previous': 1.1.0(@types/react@18.3.3)(react@18.3.1)
-      '@radix-ui/react-use-size': 1.1.0(@types/react@18.3.3)(react@18.3.1)
-      react: 18.3.1
-      react-dom: 18.3.1(react@18.3.1)
-    optionalDependencies:
-      '@types/react': 18.3.3
-      '@types/react-dom': 18.3.0
-
-  '@radix-ui/react-tabs@1.1.0(@types/react-dom@18.3.0)(@types/react@18.3.3)(react-dom@18.3.1(react@18.3.1))(react@18.3.1)':
-    dependencies:
-      '@radix-ui/primitive': 1.1.0
-      '@radix-ui/react-context': 1.1.0(@types/react@18.3.3)(react@18.3.1)
-      '@radix-ui/react-direction': 1.1.0(@types/react@18.3.3)(react@18.3.1)
-      '@radix-ui/react-id': 1.1.0(@types/react@18.3.3)(react@18.3.1)
-      '@radix-ui/react-presence': 1.1.0(@types/react-dom@18.3.0)(@types/react@18.3.3)(react-dom@18.3.1(react@18.3.1))(react@18.3.1)
-      '@radix-ui/react-primitive': 2.0.0(@types/react-dom@18.3.0)(@types/react@18.3.3)(react-dom@18.3.1(react@18.3.1))(react@18.3.1)
-      '@radix-ui/react-roving-focus': 1.1.0(@types/react-dom@18.3.0)(@types/react@18.3.3)(react-dom@18.3.1(react@18.3.1))(react@18.3.1)
-      '@radix-ui/react-use-controllable-state': 1.1.0(@types/react@18.3.3)(react@18.3.1)
-      react: 18.3.1
-      react-dom: 18.3.1(react@18.3.1)
-    optionalDependencies:
-      '@types/react': 18.3.3
-      '@types/react-dom': 18.3.0
-
-  '@radix-ui/react-tooltip@1.1.1(@types/react-dom@18.3.0)(@types/react@18.3.3)(react-dom@18.3.1(react@18.3.1))(react@18.3.1)':
-    dependencies:
-      '@radix-ui/primitive': 1.1.0
-      '@radix-ui/react-compose-refs': 1.1.0(@types/react@18.3.3)(react@18.3.1)
-      '@radix-ui/react-context': 1.1.0(@types/react@18.3.3)(react@18.3.1)
-      '@radix-ui/react-dismissable-layer': 1.1.0(@types/react-dom@18.3.0)(@types/react@18.3.3)(react-dom@18.3.1(react@18.3.1))(react@18.3.1)
-      '@radix-ui/react-id': 1.1.0(@types/react@18.3.3)(react@18.3.1)
-      '@radix-ui/react-popper': 1.2.0(@types/react-dom@18.3.0)(@types/react@18.3.3)(react-dom@18.3.1(react@18.3.1))(react@18.3.1)
-      '@radix-ui/react-portal': 1.1.1(@types/react-dom@18.3.0)(@types/react@18.3.3)(react-dom@18.3.1(react@18.3.1))(react@18.3.1)
-      '@radix-ui/react-presence': 1.1.0(@types/react-dom@18.3.0)(@types/react@18.3.3)(react-dom@18.3.1(react@18.3.1))(react@18.3.1)
-      '@radix-ui/react-primitive': 2.0.0(@types/react-dom@18.3.0)(@types/react@18.3.3)(react-dom@18.3.1(react@18.3.1))(react@18.3.1)
-      '@radix-ui/react-slot': 1.1.0(@types/react@18.3.3)(react@18.3.1)
-      '@radix-ui/react-use-controllable-state': 1.1.0(@types/react@18.3.3)(react@18.3.1)
-      '@radix-ui/react-visually-hidden': 1.1.0(@types/react-dom@18.3.0)(@types/react@18.3.3)(react-dom@18.3.1(react@18.3.1))(react@18.3.1)
-      react: 18.3.1
-      react-dom: 18.3.1(react@18.3.1)
-    optionalDependencies:
-      '@types/react': 18.3.3
-      '@types/react-dom': 18.3.0
-
-  '@radix-ui/react-use-callback-ref@1.0.0(react@18.3.1)':
-    dependencies:
-      '@babel/runtime': 7.24.7
-      react: 18.3.1
-
-  '@radix-ui/react-use-callback-ref@1.0.1(@types/react@18.3.3)(react@18.3.1)':
-    dependencies:
-      '@babel/runtime': 7.24.7
-      react: 18.3.1
-    optionalDependencies:
-      '@types/react': 18.3.3
-
-  '@radix-ui/react-use-callback-ref@1.1.0(@types/react@18.3.3)(react@18.3.1)':
-    dependencies:
-      react: 18.3.1
-    optionalDependencies:
-      '@types/react': 18.3.3
-
-  '@radix-ui/react-use-controllable-state@1.0.0(react@18.3.1)':
-    dependencies:
-      '@babel/runtime': 7.24.7
-      '@radix-ui/react-use-callback-ref': 1.0.0(react@18.3.1)
-      react: 18.3.1
-
-  '@radix-ui/react-use-controllable-state@1.0.1(@types/react@18.3.3)(react@18.3.1)':
-    dependencies:
-      '@babel/runtime': 7.24.7
-      '@radix-ui/react-use-callback-ref': 1.0.1(@types/react@18.3.3)(react@18.3.1)
-      react: 18.3.1
-    optionalDependencies:
-      '@types/react': 18.3.3
-
-  '@radix-ui/react-use-controllable-state@1.1.0(@types/react@18.3.3)(react@18.3.1)':
-    dependencies:
-      '@radix-ui/react-use-callback-ref': 1.1.0(@types/react@18.3.3)(react@18.3.1)
-      react: 18.3.1
-    optionalDependencies:
-      '@types/react': 18.3.3
-
-  '@radix-ui/react-use-escape-keydown@1.0.0(react@18.3.1)':
-    dependencies:
-      '@babel/runtime': 7.24.7
-      '@radix-ui/react-use-callback-ref': 1.0.0(react@18.3.1)
-      react: 18.3.1
-
-  '@radix-ui/react-use-escape-keydown@1.0.3(@types/react@18.3.3)(react@18.3.1)':
-    dependencies:
-      '@babel/runtime': 7.24.7
-      '@radix-ui/react-use-callback-ref': 1.0.1(@types/react@18.3.3)(react@18.3.1)
-      react: 18.3.1
-    optionalDependencies:
-      '@types/react': 18.3.3
-
-  '@radix-ui/react-use-escape-keydown@1.1.0(@types/react@18.3.3)(react@18.3.1)':
-    dependencies:
-      '@radix-ui/react-use-callback-ref': 1.1.0(@types/react@18.3.3)(react@18.3.1)
-      react: 18.3.1
-    optionalDependencies:
-      '@types/react': 18.3.3
-
-  '@radix-ui/react-use-layout-effect@1.0.0(react@18.3.1)':
-    dependencies:
-      '@babel/runtime': 7.24.7
-      react: 18.3.1
-
-  '@radix-ui/react-use-layout-effect@1.0.1(@types/react@18.3.3)(react@18.3.1)':
-    dependencies:
-      '@babel/runtime': 7.24.7
-      react: 18.3.1
-    optionalDependencies:
-      '@types/react': 18.3.3
-
-  '@radix-ui/react-use-layout-effect@1.1.0(@types/react@18.3.3)(react@18.3.1)':
-    dependencies:
-      react: 18.3.1
-    optionalDependencies:
-      '@types/react': 18.3.3
-
-  '@radix-ui/react-use-previous@1.1.0(@types/react@18.3.3)(react@18.3.1)':
-    dependencies:
-      react: 18.3.1
-    optionalDependencies:
-      '@types/react': 18.3.3
-
-  '@radix-ui/react-use-rect@1.1.0(@types/react@18.3.3)(react@18.3.1)':
-    dependencies:
-      '@radix-ui/rect': 1.1.0
-      react: 18.3.1
-    optionalDependencies:
-      '@types/react': 18.3.3
-
-  '@radix-ui/react-use-size@1.1.0(@types/react@18.3.3)(react@18.3.1)':
-    dependencies:
-      '@radix-ui/react-use-layout-effect': 1.1.0(@types/react@18.3.3)(react@18.3.1)
-      react: 18.3.1
-    optionalDependencies:
-      '@types/react': 18.3.3
-
-  '@radix-ui/react-visually-hidden@1.1.0(@types/react-dom@18.3.0)(@types/react@18.3.3)(react-dom@18.3.1(react@18.3.1))(react@18.3.1)':
-    dependencies:
-      '@radix-ui/react-primitive': 2.0.0(@types/react-dom@18.3.0)(@types/react@18.3.3)(react-dom@18.3.1(react@18.3.1))(react@18.3.1)
-      react: 18.3.1
-      react-dom: 18.3.1(react@18.3.1)
-    optionalDependencies:
-      '@types/react': 18.3.3
-      '@types/react-dom': 18.3.0
-
-  '@radix-ui/rect@1.1.0': {}
-
-  '@react-dnd/asap@4.0.1': {}
-
-  '@react-dnd/invariant@2.0.0': {}
-
-  '@react-dnd/shallowequal@2.0.0': {}
-
-  '@remirror/core-constants@2.0.2': {}
-
-  '@scena/dragscroll@1.4.0':
-    dependencies:
-      '@daybrush/utils': 1.13.0
-      '@scena/event-emitter': 1.0.5
-
-  '@scena/event-emitter@1.0.5':
-    dependencies:
-      '@daybrush/utils': 1.13.0
-
-  '@scena/matrix@1.1.1':
-    dependencies:
-      '@daybrush/utils': 1.13.0
-
-  '@swc/helpers@0.5.11':
-    dependencies:
-      tslib: 2.6.3
-
-  '@swc/helpers@0.5.2':
-    dependencies:
-      tslib: 2.6.3
-
-  '@tailwindcss/typography@0.5.13(tailwindcss@3.4.4)':
-    dependencies:
-      lodash.castarray: 4.4.0
-      lodash.isplainobject: 4.0.6
-      lodash.merge: 4.6.2
-      postcss-selector-parser: 6.0.10
-      tailwindcss: 3.4.4
-
-  '@tanstack/react-table@8.17.3(react-dom@18.3.1(react@18.3.1))(react@18.3.1)':
-    dependencies:
-      '@tanstack/table-core': 8.17.3
-      react: 18.3.1
-      react-dom: 18.3.1(react@18.3.1)
-
-  '@tanstack/table-core@8.17.3': {}
-
-  '@tiptap/core@2.4.0(@tiptap/pm@2.4.0)':
-    dependencies:
-      '@tiptap/pm': 2.4.0
-
-  '@tiptap/extension-blockquote@2.4.0(@tiptap/core@2.4.0(@tiptap/pm@2.4.0))':
-    dependencies:
-      '@tiptap/core': 2.4.0(@tiptap/pm@2.4.0)
-
-  '@tiptap/extension-bold@2.4.0(@tiptap/core@2.4.0(@tiptap/pm@2.4.0))':
-    dependencies:
-      '@tiptap/core': 2.4.0(@tiptap/pm@2.4.0)
-
-  '@tiptap/extension-bubble-menu@2.4.0(@tiptap/core@2.4.0(@tiptap/pm@2.4.0))(@tiptap/pm@2.4.0)':
-    dependencies:
-      '@tiptap/core': 2.4.0(@tiptap/pm@2.4.0)
-      '@tiptap/pm': 2.4.0
-      tippy.js: 6.3.7
-
-  '@tiptap/extension-bullet-list@2.4.0(@tiptap/core@2.4.0(@tiptap/pm@2.4.0))':
-    dependencies:
-      '@tiptap/core': 2.4.0(@tiptap/pm@2.4.0)
-
-  '@tiptap/extension-character-count@2.4.0(@tiptap/core@2.4.0(@tiptap/pm@2.4.0))(@tiptap/pm@2.4.0)':
-    dependencies:
-      '@tiptap/core': 2.4.0(@tiptap/pm@2.4.0)
-      '@tiptap/pm': 2.4.0
-
-  '@tiptap/extension-code-block-lowlight@2.4.0(@tiptap/core@2.4.0(@tiptap/pm@2.4.0))(@tiptap/extension-code-block@2.4.0(@tiptap/core@2.4.0(@tiptap/pm@2.4.0))(@tiptap/pm@2.4.0))(@tiptap/pm@2.4.0)':
-    dependencies:
-      '@tiptap/core': 2.4.0(@tiptap/pm@2.4.0)
-      '@tiptap/extension-code-block': 2.4.0(@tiptap/core@2.4.0(@tiptap/pm@2.4.0))(@tiptap/pm@2.4.0)
-      '@tiptap/pm': 2.4.0
-
-  '@tiptap/extension-code-block@2.4.0(@tiptap/core@2.4.0(@tiptap/pm@2.4.0))(@tiptap/pm@2.4.0)':
-    dependencies:
-      '@tiptap/core': 2.4.0(@tiptap/pm@2.4.0)
-      '@tiptap/pm': 2.4.0
-
-  '@tiptap/extension-code@2.4.0(@tiptap/core@2.4.0(@tiptap/pm@2.4.0))':
-    dependencies:
-      '@tiptap/core': 2.4.0(@tiptap/pm@2.4.0)
-
-  '@tiptap/extension-color@2.4.0(@tiptap/core@2.4.0(@tiptap/pm@2.4.0))(@tiptap/extension-text-style@2.4.0(@tiptap/core@2.4.0(@tiptap/pm@2.4.0)))':
-    dependencies:
-      '@tiptap/core': 2.4.0(@tiptap/pm@2.4.0)
-      '@tiptap/extension-text-style': 2.4.0(@tiptap/core@2.4.0(@tiptap/pm@2.4.0))
-
-  '@tiptap/extension-document@2.4.0(@tiptap/core@2.4.0(@tiptap/pm@2.4.0))':
-    dependencies:
-      '@tiptap/core': 2.4.0(@tiptap/pm@2.4.0)
-
-  '@tiptap/extension-dropcursor@2.4.0(@tiptap/core@2.4.0(@tiptap/pm@2.4.0))(@tiptap/pm@2.4.0)':
-    dependencies:
-      '@tiptap/core': 2.4.0(@tiptap/pm@2.4.0)
-      '@tiptap/pm': 2.4.0
-
-  '@tiptap/extension-floating-menu@2.4.0(@tiptap/core@2.4.0(@tiptap/pm@2.4.0))(@tiptap/pm@2.4.0)':
-    dependencies:
-      '@tiptap/core': 2.4.0(@tiptap/pm@2.4.0)
-      '@tiptap/pm': 2.4.0
-      tippy.js: 6.3.7
-
-  '@tiptap/extension-gapcursor@2.4.0(@tiptap/core@2.4.0(@tiptap/pm@2.4.0))(@tiptap/pm@2.4.0)':
-    dependencies:
-      '@tiptap/core': 2.4.0(@tiptap/pm@2.4.0)
-      '@tiptap/pm': 2.4.0
-
-  '@tiptap/extension-hard-break@2.4.0(@tiptap/core@2.4.0(@tiptap/pm@2.4.0))':
-    dependencies:
-      '@tiptap/core': 2.4.0(@tiptap/pm@2.4.0)
-
-  '@tiptap/extension-heading@2.4.0(@tiptap/core@2.4.0(@tiptap/pm@2.4.0))':
-    dependencies:
-      '@tiptap/core': 2.4.0(@tiptap/pm@2.4.0)
-
-  '@tiptap/extension-highlight@2.4.0(@tiptap/core@2.4.0(@tiptap/pm@2.4.0))':
-    dependencies:
-      '@tiptap/core': 2.4.0(@tiptap/pm@2.4.0)
-
-  '@tiptap/extension-history@2.4.0(@tiptap/core@2.4.0(@tiptap/pm@2.4.0))(@tiptap/pm@2.4.0)':
-    dependencies:
-      '@tiptap/core': 2.4.0(@tiptap/pm@2.4.0)
-      '@tiptap/pm': 2.4.0
-
-  '@tiptap/extension-horizontal-rule@2.4.0(@tiptap/core@2.4.0(@tiptap/pm@2.4.0))(@tiptap/pm@2.4.0)':
-    dependencies:
-      '@tiptap/core': 2.4.0(@tiptap/pm@2.4.0)
-      '@tiptap/pm': 2.4.0
-
-  '@tiptap/extension-image@2.4.0(@tiptap/core@2.4.0(@tiptap/pm@2.4.0))':
-    dependencies:
-      '@tiptap/core': 2.4.0(@tiptap/pm@2.4.0)
-
-  '@tiptap/extension-italic@2.4.0(@tiptap/core@2.4.0(@tiptap/pm@2.4.0))':
-    dependencies:
-      '@tiptap/core': 2.4.0(@tiptap/pm@2.4.0)
-
->>>>>>> 1ba3242d
   '@tiptap/extension-link@2.4.0(@tiptap/core@2.4.0(@tiptap/pm@2.4.0))(@tiptap/pm@2.4.0)':
     dependencies:
       '@tiptap/core': 2.4.0(@tiptap/pm@2.4.0)
@@ -8483,7 +4913,6 @@
       prosemirror-trailing-node: 2.0.8(prosemirror-model@1.21.2)(prosemirror-state@1.4.3)(prosemirror-view@1.33.8)
       prosemirror-transform: 1.9.0
       prosemirror-view: 1.33.8
-<<<<<<< HEAD
 
   '@tiptap/react@2.4.0(@tiptap/core@2.4.0(@tiptap/pm@2.4.0))(@tiptap/pm@2.4.0)(react-dom@18.3.1(react@18.3.1))(react@18.3.1)':
     dependencies:
@@ -8527,199 +4956,50 @@
 
   '@types/d3-array@3.2.1': {}
 
-  '@types/d3-axis@3.0.6':
-    dependencies:
-      '@types/d3-selection': 3.0.10
-
-  '@types/d3-brush@3.0.6':
-    dependencies:
-      '@types/d3-selection': 3.0.10
-
-  '@types/d3-chord@3.0.6': {}
-
   '@types/d3-color@3.1.3': {}
 
-  '@types/d3-contour@3.0.6':
-    dependencies:
-      '@types/d3-array': 3.2.1
-      '@types/geojson': 7946.0.14
-
-  '@types/d3-delaunay@6.0.4': {}
-
-  '@types/d3-dispatch@3.0.6': {}
-
   '@types/d3-drag@3.0.7':
     dependencies:
-      '@types/d3-selection': 3.0.10
-
-  '@types/d3-dsv@3.0.7': {}
+      '@types/d3-selection': 3.0.11
 
   '@types/d3-ease@3.0.2': {}
 
-  '@types/d3-fetch@3.0.7':
-    dependencies:
-      '@types/d3-dsv': 3.0.7
-
-  '@types/d3-force@3.0.10': {}
-
-  '@types/d3-format@3.0.4': {}
-
-  '@types/d3-geo@3.1.0':
-    dependencies:
-      '@types/geojson': 7946.0.14
-
-  '@types/d3-hierarchy@3.1.7': {}
-=======
-
-  '@tiptap/react@2.4.0(@tiptap/core@2.4.0(@tiptap/pm@2.4.0))(@tiptap/pm@2.4.0)(react-dom@18.3.1(react@18.3.1))(react@18.3.1)':
-    dependencies:
-      '@tiptap/core': 2.4.0(@tiptap/pm@2.4.0)
-      '@tiptap/extension-bubble-menu': 2.4.0(@tiptap/core@2.4.0(@tiptap/pm@2.4.0))(@tiptap/pm@2.4.0)
-      '@tiptap/extension-floating-menu': 2.4.0(@tiptap/core@2.4.0(@tiptap/pm@2.4.0))(@tiptap/pm@2.4.0)
-      '@tiptap/pm': 2.4.0
-      react: 18.3.1
-      react-dom: 18.3.1(react@18.3.1)
-
-  '@tiptap/starter-kit@2.4.0(@tiptap/pm@2.4.0)':
-    dependencies:
-      '@tiptap/core': 2.4.0(@tiptap/pm@2.4.0)
-      '@tiptap/extension-blockquote': 2.4.0(@tiptap/core@2.4.0(@tiptap/pm@2.4.0))
-      '@tiptap/extension-bold': 2.4.0(@tiptap/core@2.4.0(@tiptap/pm@2.4.0))
-      '@tiptap/extension-bullet-list': 2.4.0(@tiptap/core@2.4.0(@tiptap/pm@2.4.0))
-      '@tiptap/extension-code': 2.4.0(@tiptap/core@2.4.0(@tiptap/pm@2.4.0))
-      '@tiptap/extension-code-block': 2.4.0(@tiptap/core@2.4.0(@tiptap/pm@2.4.0))(@tiptap/pm@2.4.0)
-      '@tiptap/extension-document': 2.4.0(@tiptap/core@2.4.0(@tiptap/pm@2.4.0))
-      '@tiptap/extension-dropcursor': 2.4.0(@tiptap/core@2.4.0(@tiptap/pm@2.4.0))(@tiptap/pm@2.4.0)
-      '@tiptap/extension-gapcursor': 2.4.0(@tiptap/core@2.4.0(@tiptap/pm@2.4.0))(@tiptap/pm@2.4.0)
-      '@tiptap/extension-hard-break': 2.4.0(@tiptap/core@2.4.0(@tiptap/pm@2.4.0))
-      '@tiptap/extension-heading': 2.4.0(@tiptap/core@2.4.0(@tiptap/pm@2.4.0))
-      '@tiptap/extension-history': 2.4.0(@tiptap/core@2.4.0(@tiptap/pm@2.4.0))(@tiptap/pm@2.4.0)
-      '@tiptap/extension-horizontal-rule': 2.4.0(@tiptap/core@2.4.0(@tiptap/pm@2.4.0))(@tiptap/pm@2.4.0)
-      '@tiptap/extension-italic': 2.4.0(@tiptap/core@2.4.0(@tiptap/pm@2.4.0))
-      '@tiptap/extension-list-item': 2.4.0(@tiptap/core@2.4.0(@tiptap/pm@2.4.0))
-      '@tiptap/extension-ordered-list': 2.4.0(@tiptap/core@2.4.0(@tiptap/pm@2.4.0))
-      '@tiptap/extension-paragraph': 2.4.0(@tiptap/core@2.4.0(@tiptap/pm@2.4.0))
-      '@tiptap/extension-strike': 2.4.0(@tiptap/core@2.4.0(@tiptap/pm@2.4.0))
-      '@tiptap/extension-text': 2.4.0(@tiptap/core@2.4.0(@tiptap/pm@2.4.0))
-    transitivePeerDependencies:
-      - '@tiptap/pm'
-
-  '@tiptap/suggestion@2.4.0(@tiptap/core@2.4.0(@tiptap/pm@2.4.0))(@tiptap/pm@2.4.0)':
-    dependencies:
-      '@tiptap/core': 2.4.0(@tiptap/pm@2.4.0)
-      '@tiptap/pm': 2.4.0
-
-  '@types/cookie@0.6.0': {}
-
-  '@types/d3-array@3.2.1': {}
-
-  '@types/d3-color@3.1.3': {}
-
-  '@types/d3-drag@3.0.7':
+  '@types/d3-interpolate@3.0.4':
+    dependencies:
+      '@types/d3-color': 3.1.3
+
+  '@types/d3-path@3.1.0': {}
+
+  '@types/d3-scale@4.0.8':
+    dependencies:
+      '@types/d3-time': 3.0.3
+
+  '@types/d3-selection@3.0.11': {}
+
+  '@types/d3-shape@3.1.6':
+    dependencies:
+      '@types/d3-path': 3.1.0
+
+  '@types/d3-time@3.0.3': {}
+
+  '@types/d3-timer@3.0.2': {}
+
+  '@types/d3-transition@3.0.9':
     dependencies:
       '@types/d3-selection': 3.0.11
 
-  '@types/d3-ease@3.0.2': {}
->>>>>>> 1ba3242d
-
-  '@types/d3-interpolate@3.0.4':
-    dependencies:
-      '@types/d3-color': 3.1.3
-<<<<<<< HEAD
-
-  '@types/d3-path@3.1.0': {}
-
-  '@types/d3-polygon@3.0.2': {}
-
-  '@types/d3-quadtree@3.0.6': {}
-
-  '@types/d3-random@3.0.3': {}
-
-  '@types/d3-scale-chromatic@3.0.3': {}
-
-=======
-
-  '@types/d3-path@3.1.0': {}
-
->>>>>>> 1ba3242d
-  '@types/d3-scale@4.0.8':
-    dependencies:
-      '@types/d3-time': 3.0.3
-
-<<<<<<< HEAD
-  '@types/d3-selection@3.0.10': {}
-=======
-  '@types/d3-selection@3.0.11': {}
->>>>>>> 1ba3242d
-
-  '@types/d3-shape@3.1.6':
-    dependencies:
-      '@types/d3-path': 3.1.0
-
-<<<<<<< HEAD
-  '@types/d3-time-format@4.0.3': {}
-
-  '@types/d3-time@3.0.3': {}
-
-  '@types/d3-timer@3.0.2': {}
-
-  '@types/d3-transition@3.0.8':
-    dependencies:
-      '@types/d3-selection': 3.0.10
-
   '@types/d3-zoom@3.0.8':
     dependencies:
       '@types/d3-interpolate': 3.0.4
-      '@types/d3-selection': 3.0.10
-
-  '@types/d3@7.4.3':
-=======
-  '@types/d3-time@3.0.3': {}
-
-  '@types/d3-timer@3.0.2': {}
-
-  '@types/d3-transition@3.0.9':
-    dependencies:
       '@types/d3-selection': 3.0.11
 
-  '@types/d3-zoom@3.0.8':
->>>>>>> 1ba3242d
-    dependencies:
-      '@types/d3-interpolate': 3.0.4
-<<<<<<< HEAD
-      '@types/d3-path': 3.1.0
-      '@types/d3-polygon': 3.0.2
-      '@types/d3-quadtree': 3.0.6
-      '@types/d3-random': 3.0.3
-      '@types/d3-scale': 4.0.8
-      '@types/d3-scale-chromatic': 3.0.3
-      '@types/d3-selection': 3.0.10
-      '@types/d3-shape': 3.1.6
-      '@types/d3-time': 3.0.3
-      '@types/d3-time-format': 4.0.3
-      '@types/d3-timer': 3.0.2
-      '@types/d3-transition': 3.0.8
-      '@types/d3-zoom': 3.0.8
-=======
-      '@types/d3-selection': 3.0.11
->>>>>>> 1ba3242d
-
   '@types/debug@4.1.12':
     dependencies:
       '@types/ms': 0.7.34
-<<<<<<< HEAD
 
   '@types/diff-match-patch@1.0.36': {}
 
   '@types/estree@1.0.5': {}
-
-  '@types/geojson@7946.0.14': {}
-=======
-
-  '@types/diff-match-patch@1.0.36': {}
-
-  '@types/estree@1.0.5': {}
->>>>>>> 1ba3242d
 
   '@types/hast@2.3.10':
     dependencies:
@@ -8866,14 +5146,6 @@
 
   '@vue/shared@3.4.30': {}
 
-<<<<<<< HEAD
-  acorn@8.12.0: {}
-
-  ag-charts-types@10.3.1: {}
-
-  ag-grid-community@31.3.2: {}
-
-=======
   '@xyflow/react@12.3.5(@types/react@18.3.3)(react-dom@18.3.1(react@18.3.1))(react@18.3.1)':
     dependencies:
       '@xyflow/system': 0.0.46
@@ -8901,7 +5173,6 @@
 
   ag-grid-community@31.3.2: {}
 
->>>>>>> 1ba3242d
   ag-grid-community@32.3.2:
     dependencies:
       ag-charts-types: 10.3.1
@@ -9100,15 +5371,8 @@
       '@types/cookie': 0.6.0
       cookie: 0.6.0
 
-<<<<<<< HEAD
-  core-js@3.39.0: {}
-
   crelt@1.0.6: {}
 
-=======
-  crelt@1.0.6: {}
-
->>>>>>> 1ba3242d
   cross-spawn@7.0.3:
     dependencies:
       path-key: 3.1.1
@@ -9702,7 +5966,6 @@
       brace-expansion: 2.0.1
 
   minipass@7.1.2: {}
-<<<<<<< HEAD
 
   monaco-editor@0.52.0: {}
 
@@ -9722,27 +5985,6 @@
 
   nanoid@3.3.7: {}
 
-=======
-
-  monaco-editor@0.52.0: {}
-
-  mri@1.2.0: {}
-
-  ms@2.1.2: {}
-
-  ms@2.1.3: {}
-
-  mz@2.7.0:
-    dependencies:
-      any-promise: 1.3.0
-      object-assign: 4.1.1
-      thenify-all: 1.6.0
-
-  nanoid@3.3.6: {}
-
-  nanoid@3.3.7: {}
-
->>>>>>> 1ba3242d
   next-auth@4.24.7(next@14.1.4(react-dom@18.3.1(react@18.3.1))(react@18.3.1))(react-dom@18.3.1(react@18.3.1))(react@18.3.1):
     dependencies:
       '@babel/runtime': 7.24.7
@@ -9858,19 +6100,10 @@
 
   package-json-from-dist@1.0.0: {}
 
-<<<<<<< HEAD
-  papaparse@5.4.1: {}
-
   path-key@3.1.1: {}
 
   path-parse@1.0.7: {}
 
-=======
-  path-key@3.1.1: {}
-
-  path-parse@1.0.7: {}
-
->>>>>>> 1ba3242d
   path-scurry@1.11.1:
     dependencies:
       lru-cache: 10.2.2
@@ -9938,11 +6171,13 @@
       picocolors: 1.0.1
       source-map-js: 1.2.0
 
-<<<<<<< HEAD
+  posthog-js@1.160.3:
+    dependencies:
+      nanoid: 3.3.7
+      picocolors: 1.0.1
+      source-map-js: 1.2.0
+
   posthog-js@1.184.2:
-=======
-  posthog-js@1.160.3:
->>>>>>> 1ba3242d
     dependencies:
       core-js: 3.39.0
       fflate: 0.4.8
@@ -10285,23 +6520,6 @@
   react@18.3.1:
     dependencies:
       loose-envify: 1.4.0
-<<<<<<< HEAD
-
-  reactflow@11.11.4(@types/react@18.3.3)(react-dom@18.3.1(react@18.3.1))(react@18.3.1):
-    dependencies:
-      '@reactflow/background': 11.3.14(@types/react@18.3.3)(react-dom@18.3.1(react@18.3.1))(react@18.3.1)
-      '@reactflow/controls': 11.2.14(@types/react@18.3.3)(react-dom@18.3.1(react@18.3.1))(react@18.3.1)
-      '@reactflow/core': 11.11.4(@types/react@18.3.3)(react-dom@18.3.1(react@18.3.1))(react@18.3.1)
-      '@reactflow/minimap': 11.7.14(@types/react@18.3.3)(react-dom@18.3.1(react@18.3.1))(react@18.3.1)
-      '@reactflow/node-resizer': 2.2.14(@types/react@18.3.3)(react-dom@18.3.1(react@18.3.1))(react@18.3.1)
-      '@reactflow/node-toolbar': 1.3.14(@types/react@18.3.3)(react-dom@18.3.1(react@18.3.1))(react@18.3.1)
-      react: 18.3.1
-      react-dom: 18.3.1(react@18.3.1)
-    transitivePeerDependencies:
-      - '@types/react'
-      - immer
-=======
->>>>>>> 1ba3242d
 
   read-cache@1.0.0:
     dependencies:
