lockfileVersion: '6.0'

settings:
  autoInstallPeers: true
  excludeLinksFromLockfile: false

dependencies:
  '@ag-grid-community/styles':
    specifier: ^31.3.2
    version: 31.3.2
  '@codemirror/autocomplete':
    specifier: ^6.16.3
    version: 6.16.3(@codemirror/language@6.10.2)(@codemirror/state@6.4.1)(@codemirror/view@6.28.2)(@lezer/common@1.2.1)
  '@codemirror/lang-sql':
    specifier: ^6.6.4
    version: 6.7.0(@codemirror/view@6.28.2)
  '@dagrejs/dagre':
    specifier: ^1.1.1
    version: 1.1.2
  '@formkit/tempo':
    specifier: ^0.1.1
    version: 0.1.1
  '@hookform/resolvers':
    specifier: ^3.3.4
    version: 3.6.0(react-hook-form@7.52.0)
  '@monaco-editor/react':
    specifier: ^4.6.0
    version: 4.6.0(monaco-editor@0.52.0)(react-dom@18.3.1)(react@18.3.1)
  '@radix-ui/react-accordion':
    specifier: ^1.1.2
    version: 1.2.0(@types/react-dom@18.3.0)(@types/react@18.3.3)(react-dom@18.3.1)(react@18.3.1)
  '@radix-ui/react-alert-dialog':
    specifier: ^1.1.1
    version: 1.1.1(@types/react-dom@18.3.0)(@types/react@18.3.3)(react-dom@18.3.1)(react@18.3.1)
  '@radix-ui/react-avatar':
    specifier: ^1.1.0
    version: 1.1.0(@types/react-dom@18.3.0)(@types/react@18.3.3)(react-dom@18.3.1)(react@18.3.1)
  '@radix-ui/react-checkbox':
    specifier: ^1.0.4
    version: 1.1.0(@types/react-dom@18.3.0)(@types/react@18.3.3)(react-dom@18.3.1)(react@18.3.1)
  '@radix-ui/react-collapsible':
    specifier: ^1.1.0
    version: 1.1.0(@types/react-dom@18.3.0)(@types/react@18.3.3)(react-dom@18.3.1)(react@18.3.1)
  '@radix-ui/react-dialog':
    specifier: ^1.1.1
    version: 1.1.1(@types/react-dom@18.3.0)(@types/react@18.3.3)(react-dom@18.3.1)(react@18.3.1)
  '@radix-ui/react-dropdown-menu':
    specifier: ^2.1.1
    version: 2.1.1(@types/react-dom@18.3.0)(@types/react@18.3.3)(react-dom@18.3.1)(react@18.3.1)
  '@radix-ui/react-icons':
    specifier: ^1.3.0
    version: 1.3.0(react@18.3.1)
  '@radix-ui/react-label':
    specifier: ^2.0.2
    version: 2.1.0(@types/react-dom@18.3.0)(@types/react@18.3.3)(react-dom@18.3.1)(react@18.3.1)
  '@radix-ui/react-menubar':
    specifier: ^1.1.1
    version: 1.1.1(@types/react-dom@18.3.0)(@types/react@18.3.3)(react-dom@18.3.1)(react@18.3.1)
  '@radix-ui/react-popover':
    specifier: ^1.0.7
    version: 1.1.1(@types/react-dom@18.3.0)(@types/react@18.3.3)(react-dom@18.3.1)(react@18.3.1)
  '@radix-ui/react-radio-group':
    specifier: ^1.1.3
    version: 1.2.0(@types/react-dom@18.3.0)(@types/react@18.3.3)(react-dom@18.3.1)(react@18.3.1)
  '@radix-ui/react-scroll-area':
    specifier: ^1.0.5
    version: 1.1.0(@types/react-dom@18.3.0)(@types/react@18.3.3)(react-dom@18.3.1)(react@18.3.1)
  '@radix-ui/react-select':
    specifier: ^2.0.0
    version: 2.1.1(@types/react-dom@18.3.0)(@types/react@18.3.3)(react-dom@18.3.1)(react@18.3.1)
  '@radix-ui/react-separator':
    specifier: ^1.1.0
    version: 1.1.0(@types/react-dom@18.3.0)(@types/react@18.3.3)(react-dom@18.3.1)(react@18.3.1)
  '@radix-ui/react-slot':
    specifier: ^1.1.0
    version: 1.1.0(@types/react@18.3.3)(react@18.3.1)
  '@radix-ui/react-switch':
    specifier: ^1.1.0
    version: 1.1.0(@types/react-dom@18.3.0)(@types/react@18.3.3)(react-dom@18.3.1)(react@18.3.1)
  '@radix-ui/react-tabs':
    specifier: ^1.0.4
    version: 1.1.0(@types/react-dom@18.3.0)(@types/react@18.3.3)(react-dom@18.3.1)(react@18.3.1)
  '@radix-ui/react-tooltip':
    specifier: ^1.1.1
    version: 1.1.1(@types/react-dom@18.3.0)(@types/react@18.3.3)(react-dom@18.3.1)(react@18.3.1)
  '@tailwindcss/typography':
    specifier: ^0.5.13
    version: 0.5.13(tailwindcss@3.4.4)
  '@tanstack/react-table':
    specifier: ^8.17.3
    version: 8.17.3(react-dom@18.3.1)(react@18.3.1)
  '@tanstack/react-virtual':
    specifier: ^3.5.1
    version: 3.8.1(react-dom@18.3.1)(react@18.3.1)
  '@tiptap/core':
    specifier: ^2.4.0
    version: 2.4.0(@tiptap/pm@2.4.0)
  '@tiptap/extension-document':
    specifier: ^2.4.0
    version: 2.4.0(@tiptap/core@2.4.0)
  '@tiptap/extension-heading':
    specifier: ^2.4.0
    version: 2.4.0(@tiptap/core@2.4.0)
  '@tiptap/extension-image':
    specifier: ^2.4.0
    version: 2.4.0(@tiptap/core@2.4.0)
  '@tiptap/extension-paragraph':
    specifier: ^2.4.0
    version: 2.4.0(@tiptap/core@2.4.0)
  '@tiptap/extension-text':
    specifier: ^2.4.0
    version: 2.4.0(@tiptap/core@2.4.0)
  '@tiptap/pm':
    specifier: ^2.4.0
    version: 2.4.0
  '@tiptap/react':
    specifier: ^2.4.0
    version: 2.4.0(@tiptap/core@2.4.0)(@tiptap/pm@2.4.0)(react-dom@18.3.1)(react@18.3.1)
  '@tiptap/starter-kit':
    specifier: ^2.4.0
    version: 2.4.0(@tiptap/pm@2.4.0)
  '@tiptap/suggestion':
    specifier: ^2.4.0
    version: 2.4.0(@tiptap/core@2.4.0)(@tiptap/pm@2.4.0)
  '@types/js-cookie':
    specifier: ^3.0.6
    version: 3.0.6
  '@types/react-modal':
    specifier: ^3.16.3
    version: 3.16.3
  '@types/react-window':
    specifier: ^1.8.8
    version: 1.8.8
  '@types/uuid':
    specifier: ^9.0.8
    version: 9.0.8
  '@uiw/codemirror-extensions-basic-setup':
    specifier: ^4.21.25
    version: 4.22.2(@codemirror/autocomplete@6.16.3)(@codemirror/commands@6.6.0)(@codemirror/language@6.10.2)(@codemirror/lint@6.8.1)(@codemirror/search@6.5.6)(@codemirror/state@6.4.1)(@codemirror/view@6.28.2)
  '@uiw/codemirror-theme-quietlight':
    specifier: ^4.22.2
    version: 4.22.2(@codemirror/language@6.10.2)(@codemirror/state@6.4.1)(@codemirror/view@6.28.2)
  '@uiw/react-codemirror':
    specifier: ^4.22.2
    version: 4.22.2(@babel/runtime@7.24.7)(@codemirror/autocomplete@6.16.3)(@codemirror/language@6.10.2)(@codemirror/lint@6.8.1)(@codemirror/search@6.5.6)(@codemirror/state@6.4.1)(@codemirror/theme-one-dark@6.1.2)(@codemirror/view@6.28.2)(codemirror@6.0.1)(react-dom@18.3.1)(react@18.3.1)
  ag-grid-community:
    specifier: ^32.0.1
    version: 32.1.0
  ag-grid-react:
    specifier: ^31.2.0
    version: 31.3.2(react-dom@18.3.1)(react@18.3.1)
  ag-theme-balham.css:
    specifier: link:ag-grid-community/styles/ag-theme-balham.css
    version: link:ag-grid-community/styles/ag-theme-balham.css
  ai:
    specifier: ^3.1.14
    version: 3.2.10(react@18.3.1)(solid-js@1.8.17)(svelte@4.2.18)(vue@3.4.30)(zod@3.23.8)
  apache-arrow:
    specifier: ^16.1.0
    version: 16.1.0
  class-variance-authority:
    specifier: ^0.7.0
    version: 0.7.0
  clsx:
    specifier: ^2.1.0
    version: 2.1.1
  cmdk:
    specifier: ^1.0.0
    version: 1.0.0(@types/react-dom@18.3.0)(@types/react@18.3.3)(react-dom@18.3.1)(react@18.3.1)
  cookies-next:
    specifier: ^4.2.1
    version: 4.2.1
  date-fns:
    specifier: ^3.6.0
    version: 3.6.0
  dayjs:
    specifier: ^1.11.11
    version: 1.11.11
  highlight.js:
    specifier: ^11.9.0
    version: 11.9.0
  jotai:
    specifier: ^2.8.3
    version: 2.8.3(@types/react@18.3.3)(react@18.3.1)
  js-cookie:
    specifier: ^3.0.5
    version: 3.0.5
  lodash:
    specifier: ^4.17.21
    version: 4.17.21
  lowlight:
    specifier: ^3.1.0
    version: 3.1.0
  lucide-react:
    specifier: ^0.363.0
    version: 0.363.0(react@18.3.1)
  next:
    specifier: 14.1.4
    version: 14.1.4(react-dom@18.3.1)(react@18.3.1)
  next-auth:
    specifier: ^4.24.7
    version: 4.24.7(next@14.1.4)(react-dom@18.3.1)(react@18.3.1)
  next-themes:
    specifier: ^0.3.0
    version: 0.3.0(react-dom@18.3.1)(react@18.3.1)
  novel:
    specifier: ^0.4.2
    version: 0.4.3(@tiptap/extension-code-block@2.4.0)(@types/react@18.3.3)(react-dom@18.3.1)(react@18.3.1)
  posthog-js:
    specifier: ^1.158.3
    version: 1.160.3
  react:
    specifier: ^18.3.1
    version: 18.3.1
  react-arborist:
    specifier: ^3.4.0
    version: 3.4.0(@types/node@20.14.8)(@types/react@18.3.3)(react-dom@18.3.1)(react@18.3.1)
  react-dom:
    specifier: ^18
    version: 18.3.1(react@18.3.1)
  react-error-boundary:
    specifier: ^4.0.13
    version: 4.0.13(react@18.3.1)
  react-hook-form:
    specifier: ^7.52.0
    version: 7.52.0(react@18.3.1)
  react-hotkeys-hook:
    specifier: ^4.5.0
    version: 4.5.0(react-dom@18.3.1)(react@18.3.1)
  react-modal:
    specifier: ^3.16.1
    version: 3.16.1(react-dom@18.3.1)(react@18.3.1)
  react-moveable:
    specifier: ^0.56.0
    version: 0.56.0
  react-resizable-panels:
    specifier: ^2.0.16
    version: 2.0.19(react-dom@18.3.1)(react@18.3.1)
  react-window:
    specifier: ^1.8.10
    version: 1.8.10(react-dom@18.3.1)(react@18.3.1)
  reactflow:
    specifier: ^11.11.0
    version: 11.11.4(@types/react@18.3.3)(react-dom@18.3.1)(react@18.3.1)
  recharts:
    specifier: ^2.12.7
    version: 2.12.7(react-dom@18.3.1)(react@18.3.1)
  relativeTime:
    specifier: link:dayjs/plugin/relativeTime
    version: link:dayjs/plugin/relativeTime
  sonder:
    specifier: ^0.0.0
    version: 0.0.0
  sonner:
    specifier: ^1.5.0
    version: 1.5.0(react-dom@18.3.1)(react@18.3.1)
  swr:
    specifier: ^2.2.5
    version: 2.2.5(react@18.3.1)
  table:
    specifier: link:@/registry/new-york/ui/table
    version: link:@/registry/new-york/ui/table
  tailwind-merge:
    specifier: ^2.2.2
    version: 2.3.0
  tailwindcss-animate:
    specifier: ^1.0.7
    version: 1.0.7(tailwindcss@3.4.4)
  tippy.js:
    specifier: ^6.3.7
    version: 6.3.7
  tiptap-extension-auto-joiner:
    specifier: ^0.1.3
    version: 0.1.3
  tiptap-extension-global-drag-handle:
    specifier: ^0.1.8
    version: 0.1.8
  tunnel-rat:
    specifier: ^0.1.2
    version: 0.1.2(@types/react@18.3.3)(react@18.3.1)
  use-debounce:
    specifier: ^10.0.0
    version: 10.0.1(react@18.3.1)
  use-resize-observer:
    specifier: ^9.1.0
    version: 9.1.0(react-dom@18.3.1)(react@18.3.1)
  uuid:
    specifier: ^9.0.1
    version: 9.0.1
  vaul:
    specifier: ^0.9.0
    version: 0.9.1(@types/react-dom@18.3.0)(@types/react@18.3.3)(react-dom@18.3.1)(react@18.3.1)
  wretch:
    specifier: ^2.9.0
    version: 2.9.0
  zod:
    specifier: ^3.23.4
    version: 3.23.8

<<<<<<< HEAD
devDependencies:
  '@types/node':
    specifier: ^20.11.30
    version: 20.14.8
  '@types/react':
    specifier: ^18
    version: 18.3.3
  '@types/react-dom':
    specifier: ^18
    version: 18.3.0
  autoprefixer:
    specifier: ^10.0.1
    version: 10.4.19(postcss@8.4.38)
  eslint:
    specifier: ^8
    version: 8.57.0
  eslint-config-next:
    specifier: 14.1.4
    version: 14.1.4(eslint@8.57.0)(typescript@5.5.2)
  postcss:
    specifier: ^8
    version: 8.4.38
  tailwindcss:
    specifier: ^3.3.0
    version: 3.4.4
  typescript:
    specifier: ^5
    version: 5.5.2
=======
  .:
    dependencies:
      '@ag-grid-community/styles':
        specifier: ^31.3.2
        version: 31.3.2
      '@codemirror/autocomplete':
        specifier: ^6.16.3
        version: 6.16.3(@codemirror/language@6.10.2)(@codemirror/state@6.4.1)(@codemirror/view@6.28.2)(@lezer/common@1.2.1)
      '@codemirror/lang-sql':
        specifier: ^6.6.4
        version: 6.7.0(@codemirror/view@6.28.2)
      '@dagrejs/dagre':
        specifier: ^1.1.1
        version: 1.1.2
      '@formkit/tempo':
        specifier: ^0.1.1
        version: 0.1.1
      '@hookform/resolvers':
        specifier: ^3.3.4
        version: 3.6.0(react-hook-form@7.52.0(react@18.3.1))
      '@monaco-editor/react':
        specifier: ^4.6.0
        version: 4.6.0(monaco-editor@0.52.0)(react-dom@18.3.1(react@18.3.1))(react@18.3.1)
      '@radix-ui/react-accordion':
        specifier: ^1.1.2
        version: 1.2.0(@types/react-dom@18.3.0)(@types/react@18.3.3)(react-dom@18.3.1(react@18.3.1))(react@18.3.1)
      '@radix-ui/react-alert-dialog':
        specifier: ^1.1.1
        version: 1.1.1(@types/react-dom@18.3.0)(@types/react@18.3.3)(react-dom@18.3.1(react@18.3.1))(react@18.3.1)
      '@radix-ui/react-avatar':
        specifier: ^1.0.4
        version: 1.1.0(@types/react-dom@18.3.0)(@types/react@18.3.3)(react-dom@18.3.1(react@18.3.1))(react@18.3.1)
      '@radix-ui/react-checkbox':
        specifier: ^1.0.4
        version: 1.1.0(@types/react-dom@18.3.0)(@types/react@18.3.3)(react-dom@18.3.1(react@18.3.1))(react@18.3.1)
      '@radix-ui/react-collapsible':
        specifier: ^1.0.3
        version: 1.1.0(@types/react-dom@18.3.0)(@types/react@18.3.3)(react-dom@18.3.1(react@18.3.1))(react@18.3.1)
      '@radix-ui/react-dialog':
        specifier: ^1.0.5
        version: 1.1.1(@types/react-dom@18.3.0)(@types/react@18.3.3)(react-dom@18.3.1(react@18.3.1))(react@18.3.1)
      '@radix-ui/react-dropdown-menu':
        specifier: ^2.0.6
        version: 2.1.1(@types/react-dom@18.3.0)(@types/react@18.3.3)(react-dom@18.3.1(react@18.3.1))(react@18.3.1)
      '@radix-ui/react-icons':
        specifier: ^1.3.0
        version: 1.3.0(react@18.3.1)
      '@radix-ui/react-label':
        specifier: ^2.0.2
        version: 2.1.0(@types/react-dom@18.3.0)(@types/react@18.3.3)(react-dom@18.3.1(react@18.3.1))(react@18.3.1)
      '@radix-ui/react-menubar':
        specifier: ^1.1.1
        version: 1.1.1(@types/react-dom@18.3.0)(@types/react@18.3.3)(react-dom@18.3.1(react@18.3.1))(react@18.3.1)
      '@radix-ui/react-popover':
        specifier: ^1.0.7
        version: 1.1.1(@types/react-dom@18.3.0)(@types/react@18.3.3)(react-dom@18.3.1(react@18.3.1))(react@18.3.1)
      '@radix-ui/react-radio-group':
        specifier: ^1.1.3
        version: 1.2.0(@types/react-dom@18.3.0)(@types/react@18.3.3)(react-dom@18.3.1(react@18.3.1))(react@18.3.1)
      '@radix-ui/react-scroll-area':
        specifier: ^1.0.5
        version: 1.1.0(@types/react-dom@18.3.0)(@types/react@18.3.3)(react-dom@18.3.1(react@18.3.1))(react@18.3.1)
      '@radix-ui/react-select':
        specifier: ^2.0.0
        version: 2.1.1(@types/react-dom@18.3.0)(@types/react@18.3.3)(react-dom@18.3.1(react@18.3.1))(react@18.3.1)
      '@radix-ui/react-separator':
        specifier: ^1.0.3
        version: 1.1.0(@types/react-dom@18.3.0)(@types/react@18.3.3)(react-dom@18.3.1(react@18.3.1))(react@18.3.1)
      '@radix-ui/react-slot':
        specifier: ^1.0.2
        version: 1.1.0(@types/react@18.3.3)(react@18.3.1)
      '@radix-ui/react-switch':
        specifier: ^1.1.0
        version: 1.1.0(@types/react-dom@18.3.0)(@types/react@18.3.3)(react-dom@18.3.1(react@18.3.1))(react@18.3.1)
      '@radix-ui/react-tabs':
        specifier: ^1.0.4
        version: 1.1.0(@types/react-dom@18.3.0)(@types/react@18.3.3)(react-dom@18.3.1(react@18.3.1))(react@18.3.1)
      '@radix-ui/react-tooltip':
        specifier: ^1.0.7
        version: 1.1.1(@types/react-dom@18.3.0)(@types/react@18.3.3)(react-dom@18.3.1(react@18.3.1))(react@18.3.1)
      '@tailwindcss/typography':
        specifier: ^0.5.13
        version: 0.5.13(tailwindcss@3.4.4)
      '@tanstack/react-table':
        specifier: ^8.17.3
        version: 8.17.3(react-dom@18.3.1(react@18.3.1))(react@18.3.1)
      '@tanstack/react-virtual':
        specifier: ^3.5.1
        version: 3.8.1(react-dom@18.3.1(react@18.3.1))(react@18.3.1)
      '@tiptap/core':
        specifier: ^2.4.0
        version: 2.4.0(@tiptap/pm@2.4.0)
      '@tiptap/extension-document':
        specifier: ^2.4.0
        version: 2.4.0(@tiptap/core@2.4.0(@tiptap/pm@2.4.0))
      '@tiptap/extension-heading':
        specifier: ^2.4.0
        version: 2.4.0(@tiptap/core@2.4.0(@tiptap/pm@2.4.0))
      '@tiptap/extension-image':
        specifier: ^2.4.0
        version: 2.4.0(@tiptap/core@2.4.0(@tiptap/pm@2.4.0))
      '@tiptap/extension-paragraph':
        specifier: ^2.4.0
        version: 2.4.0(@tiptap/core@2.4.0(@tiptap/pm@2.4.0))
      '@tiptap/extension-text':
        specifier: ^2.4.0
        version: 2.4.0(@tiptap/core@2.4.0(@tiptap/pm@2.4.0))
      '@tiptap/pm':
        specifier: ^2.4.0
        version: 2.4.0
      '@tiptap/react':
        specifier: ^2.4.0
        version: 2.4.0(@tiptap/core@2.4.0(@tiptap/pm@2.4.0))(@tiptap/pm@2.4.0)(react-dom@18.3.1(react@18.3.1))(react@18.3.1)
      '@tiptap/starter-kit':
        specifier: ^2.4.0
        version: 2.4.0(@tiptap/pm@2.4.0)
      '@tiptap/suggestion':
        specifier: ^2.4.0
        version: 2.4.0(@tiptap/core@2.4.0(@tiptap/pm@2.4.0))(@tiptap/pm@2.4.0)
      '@types/js-cookie':
        specifier: ^3.0.6
        version: 3.0.6
      '@types/react-modal':
        specifier: ^3.16.3
        version: 3.16.3
      '@types/react-window':
        specifier: ^1.8.8
        version: 1.8.8
      '@types/uuid':
        specifier: ^9.0.8
        version: 9.0.8
      '@uiw/codemirror-extensions-basic-setup':
        specifier: ^4.21.25
        version: 4.22.2(@codemirror/autocomplete@6.16.3(@codemirror/language@6.10.2)(@codemirror/state@6.4.1)(@codemirror/view@6.28.2)(@lezer/common@1.2.1))(@codemirror/commands@6.6.0)(@codemirror/language@6.10.2)(@codemirror/lint@6.8.1)(@codemirror/search@6.5.6)(@codemirror/state@6.4.1)(@codemirror/view@6.28.2)
      '@uiw/codemirror-theme-quietlight':
        specifier: ^4.22.2
        version: 4.22.2(@codemirror/language@6.10.2)(@codemirror/state@6.4.1)(@codemirror/view@6.28.2)
      '@uiw/react-codemirror':
        specifier: ^4.22.2
        version: 4.22.2(@babel/runtime@7.24.7)(@codemirror/autocomplete@6.16.3(@codemirror/language@6.10.2)(@codemirror/state@6.4.1)(@codemirror/view@6.28.2)(@lezer/common@1.2.1))(@codemirror/language@6.10.2)(@codemirror/lint@6.8.1)(@codemirror/search@6.5.6)(@codemirror/state@6.4.1)(@codemirror/theme-one-dark@6.1.2)(@codemirror/view@6.28.2)(codemirror@6.0.1(@lezer/common@1.2.1))(react-dom@18.3.1(react@18.3.1))(react@18.3.1)
      ag-grid-community:
        specifier: ^32.0.1
        version: 32.1.0
      ag-grid-react:
        specifier: ^31.2.0
        version: 31.3.2(react-dom@18.3.1(react@18.3.1))(react@18.3.1)
      ag-theme-balham.css:
        specifier: link:ag-grid-community/styles/ag-theme-balham.css
        version: link:ag-grid-community/styles/ag-theme-balham.css
      ai:
        specifier: ^3.1.14
        version: 3.2.10(react@18.3.1)(solid-js@1.8.17)(svelte@4.2.18)(vue@3.4.30(typescript@5.5.2))(zod@3.23.8)
      ansi-to-html:
        specifier: ^0.7.2
        version: 0.7.2
      apache-arrow:
        specifier: ^16.1.0
        version: 16.1.0
      class-variance-authority:
        specifier: ^0.7.0
        version: 0.7.0
      clsx:
        specifier: ^2.1.0
        version: 2.1.1
      cmdk:
        specifier: ^1.0.0
        version: 1.0.0(@types/react-dom@18.3.0)(@types/react@18.3.3)(react-dom@18.3.1(react@18.3.1))(react@18.3.1)
      cookies-next:
        specifier: ^4.2.1
        version: 4.2.1
      date-fns:
        specifier: ^3.6.0
        version: 3.6.0
      dayjs:
        specifier: ^1.11.11
        version: 1.11.11
      highlight.js:
        specifier: ^11.9.0
        version: 11.9.0
      jotai:
        specifier: ^2.8.3
        version: 2.8.3(@types/react@18.3.3)(react@18.3.1)
      js-cookie:
        specifier: ^3.0.5
        version: 3.0.5
      jsonwebtoken:
        specifier: ^9.0.2
        version: 9.0.2
      lodash:
        specifier: ^4.17.21
        version: 4.17.21
      lowlight:
        specifier: ^3.1.0
        version: 3.1.0
      lucide-react:
        specifier: ^0.363.0
        version: 0.363.0(react@18.3.1)
      next:
        specifier: 14.1.4
        version: 14.1.4(react-dom@18.3.1(react@18.3.1))(react@18.3.1)
      next-auth:
        specifier: ^4.24.7
        version: 4.24.7(next@14.1.4(react-dom@18.3.1(react@18.3.1))(react@18.3.1))(react-dom@18.3.1(react@18.3.1))(react@18.3.1)
      next-themes:
        specifier: ^0.3.0
        version: 0.3.0(react-dom@18.3.1(react@18.3.1))(react@18.3.1)
      novel:
        specifier: ^0.4.2
        version: 0.4.3(@tiptap/extension-code-block@2.4.0(@tiptap/core@2.4.0(@tiptap/pm@2.4.0))(@tiptap/pm@2.4.0))(@types/react@18.3.3)(react-dom@18.3.1(react@18.3.1))(react@18.3.1)
      posthog-js:
        specifier: ^1.158.3
        version: 1.160.3
      react:
        specifier: ^18.3.1
        version: 18.3.1
      react-arborist:
        specifier: ^3.4.0
        version: 3.4.0(@types/node@20.14.8)(@types/react@18.3.3)(react-dom@18.3.1(react@18.3.1))(react@18.3.1)
      react-dom:
        specifier: ^18
        version: 18.3.1(react@18.3.1)
      react-error-boundary:
        specifier: ^4.0.13
        version: 4.0.13(react@18.3.1)
      react-hook-form:
        specifier: ^7.52.0
        version: 7.52.0(react@18.3.1)
      react-hotkeys-hook:
        specifier: ^4.5.0
        version: 4.5.0(react-dom@18.3.1(react@18.3.1))(react@18.3.1)
      react-modal:
        specifier: ^3.16.1
        version: 3.16.1(react-dom@18.3.1(react@18.3.1))(react@18.3.1)
      react-moveable:
        specifier: ^0.56.0
        version: 0.56.0
      react-resizable-panels:
        specifier: ^2.0.16
        version: 2.0.19(react-dom@18.3.1(react@18.3.1))(react@18.3.1)
      react-window:
        specifier: ^1.8.10
        version: 1.8.10(react-dom@18.3.1(react@18.3.1))(react@18.3.1)
      reactflow:
        specifier: ^11.11.0
        version: 11.11.4(@types/react@18.3.3)(react-dom@18.3.1(react@18.3.1))(react@18.3.1)
      recharts:
        specifier: ^2.12.7
        version: 2.12.7(react-dom@18.3.1(react@18.3.1))(react@18.3.1)
      relativeTime:
        specifier: link:dayjs/plugin/relativeTime
        version: link:dayjs/plugin/relativeTime
      sonder:
        specifier: ^0.0.0
        version: 0.0.0
      sonner:
        specifier: ^1.5.0
        version: 1.5.0(react-dom@18.3.1(react@18.3.1))(react@18.3.1)
      swr:
        specifier: ^2.2.5
        version: 2.2.5(react@18.3.1)
      table:
        specifier: link:@/registry/new-york/ui/table
        version: link:@/registry/new-york/ui/table
      tailwind-merge:
        specifier: ^2.2.2
        version: 2.3.0
      tailwindcss-animate:
        specifier: ^1.0.7
        version: 1.0.7(tailwindcss@3.4.4)
      tippy.js:
        specifier: ^6.3.7
        version: 6.3.7
      tiptap-extension-auto-joiner:
        specifier: ^0.1.3
        version: 0.1.3
      tiptap-extension-global-drag-handle:
        specifier: ^0.1.8
        version: 0.1.8
      tunnel-rat:
        specifier: ^0.1.2
        version: 0.1.2(@types/react@18.3.3)(react@18.3.1)
      use-debounce:
        specifier: ^10.0.0
        version: 10.0.1(react@18.3.1)
      use-resize-observer:
        specifier: ^9.1.0
        version: 9.1.0(react-dom@18.3.1(react@18.3.1))(react@18.3.1)
      usehooks-ts:
        specifier: ^3.1.0
        version: 3.1.0(react@18.3.1)
      uuid:
        specifier: ^9.0.1
        version: 9.0.1
      vaul:
        specifier: ^0.9.0
        version: 0.9.1(@types/react-dom@18.3.0)(@types/react@18.3.3)(react-dom@18.3.1(react@18.3.1))(react@18.3.1)
      wretch:
        specifier: ^2.9.0
        version: 2.9.0
      zod:
        specifier: ^3.23.4
        version: 3.23.8
    devDependencies:
      '@types/node':
        specifier: ^20.11.30
        version: 20.14.8
      '@types/react':
        specifier: ^18
        version: 18.3.3
      '@types/react-dom':
        specifier: ^18
        version: 18.3.0
      autoprefixer:
        specifier: ^10.0.1
        version: 10.4.19(postcss@8.4.38)
      eslint:
        specifier: ^8
        version: 8.57.0
      eslint-config-next:
        specifier: 14.1.4
        version: 14.1.4(eslint@8.57.0)(typescript@5.5.2)
      postcss:
        specifier: ^8
        version: 8.4.38
      tailwindcss:
        specifier: ^3.3.0
        version: 3.4.4
      typescript:
        specifier: ^5
        version: 5.5.2
>>>>>>> metabase-embed-preview

packages:

  /@75lb/deep-merge@1.1.1:
    resolution: {integrity: sha512-xvgv6pkMGBA6GwdyJbNAnDmfAIR/DfWhrj9jgWh3TY7gRm3KO46x/GPjRg6wJ0nOepwqrNxFfojebh0Df4h4Tw==}
    engines: {node: '>=12.17'}
    dependencies:
      lodash.assignwith: 4.2.0
      typical: 7.1.1
    dev: false

  /@ag-grid-community/styles@31.3.2:
    resolution: {integrity: sha512-FP1FxUGKHCUdu081eptYg1g5FdDHjluTt2w6Jm5/KmC2XISUzdhhxJATsNM4Nu0h6fwxhQICsJl0xsTvXG/rxw==}
    dev: false

  /@ai-sdk/provider-utils@0.0.16(zod@3.23.8):
    resolution: {integrity: sha512-W2zUZ+C5uDr2P9/KZwtV4r4F0l2RlD0AvtJyug7ER5g3hGHAfKrPM0y2hSlRxNfph5BTCC6YQX0nFLyBph+6bQ==}
    engines: {node: '>=18'}
    peerDependencies:
      zod: ^3.0.0
    peerDependenciesMeta:
      zod:
        optional: true
    dependencies:
      '@ai-sdk/provider': 0.0.10
      eventsource-parser: 1.1.2
      nanoid: 3.3.6
      secure-json-parse: 2.7.0
      zod: 3.23.8
    dev: false

  /@ai-sdk/provider@0.0.10:
    resolution: {integrity: sha512-NzkrtREQpHID1cTqY/C4CI30PVOaXWKYytDR2EcytmFgnP7Z6+CrGIA/YCnNhYAuUm6Nx+nGpRL/Hmyrv7NYzg==}
    engines: {node: '>=18'}
    dependencies:
      json-schema: 0.4.0
    dev: false

  /@ai-sdk/react@0.0.10(react@18.3.1)(zod@3.23.8):
    resolution: {integrity: sha512-T3z5PdidmAe3FJLODwdhD19ohKelqhfgV2l8jbpMQ1m7AYGGMbMPLOBVXpi5SqDTtJ6znx5Hj7cEQ61+peACyw==}
    engines: {node: '>=18'}
    peerDependencies:
      react: ^18 || ^19
      zod: ^3.0.0
    peerDependenciesMeta:
      react:
        optional: true
      zod:
        optional: true
    dependencies:
      '@ai-sdk/provider-utils': 0.0.16(zod@3.23.8)
      '@ai-sdk/ui-utils': 0.0.6(zod@3.23.8)
      react: 18.3.1
      swr: 2.2.0(react@18.3.1)
      zod: 3.23.8
    dev: false

  /@ai-sdk/solid@0.0.7(solid-js@1.8.17)(zod@3.23.8):
    resolution: {integrity: sha512-3aN5JWbgRMeyZiXgSVwTL6TjNrTIvESl05Hm2+eAFEDMcnSzgYKnCUbKgBNm4eZgKvrY7XDRMdJ37uXzRxdF7Q==}
    engines: {node: '>=18'}
    peerDependencies:
      solid-js: ^1.7.7
    peerDependenciesMeta:
      solid-js:
        optional: true
    dependencies:
      '@ai-sdk/ui-utils': 0.0.6(zod@3.23.8)
      solid-js: 1.8.17
      solid-swr-store: 0.10.7(solid-js@1.8.17)(swr-store@0.10.6)
      swr-store: 0.10.6
    transitivePeerDependencies:
      - zod
    dev: false

  /@ai-sdk/svelte@0.0.8(svelte@4.2.18)(zod@3.23.8):
    resolution: {integrity: sha512-JcyjDZ2M7Mb/8ZTvy9hCn2Rob++LmJE+icqBL90TcjKFdvINvc1GlNlVntXIJFkRO5XyIfqEOGOmqwkTp4mRmg==}
    engines: {node: '>=18'}
    peerDependencies:
      svelte: ^3.0.0 || ^4.0.0
    peerDependenciesMeta:
      svelte:
        optional: true
    dependencies:
      '@ai-sdk/provider-utils': 0.0.16(zod@3.23.8)
      '@ai-sdk/ui-utils': 0.0.6(zod@3.23.8)
      sswr: 2.1.0(svelte@4.2.18)
      svelte: 4.2.18
    transitivePeerDependencies:
      - zod
    dev: false

  /@ai-sdk/ui-utils@0.0.6(zod@3.23.8):
    resolution: {integrity: sha512-CpenkIWaA3nkY/cUJ0/paC/mT9hD7znCc91ZbDK1jH/MwLobLl1IPAACbjxYhnTo72od7S9/dGrpiI+RqWIwXg==}
    engines: {node: '>=18'}
    peerDependencies:
      zod: ^3.0.0
    peerDependenciesMeta:
      zod:
        optional: true
    dependencies:
      '@ai-sdk/provider-utils': 0.0.16(zod@3.23.8)
      secure-json-parse: 2.7.0
      zod: 3.23.8
    dev: false

  /@ai-sdk/vue@0.0.8(vue@3.4.30)(zod@3.23.8):
    resolution: {integrity: sha512-p/JDZbW7cJlxODmdtv82hTCkzP+K96xLJwQFPyoXglfMztDx9/VKoHj+riBqRUyp2S4yYyT7m9TMbt33ZaPzxw==}
    engines: {node: '>=18'}
    peerDependencies:
      vue: ^3.3.4
    peerDependenciesMeta:
      vue:
        optional: true
    dependencies:
      '@ai-sdk/ui-utils': 0.0.6(zod@3.23.8)
      swrv: 1.0.4(vue@3.4.30)
      vue: 3.4.30(typescript@5.5.2)
    transitivePeerDependencies:
      - zod
    dev: false

  /@alloc/quick-lru@5.2.0:
    resolution: {integrity: sha512-UrcABB+4bUrFABwbluTIBErXwvbsU/V7TZWfmbgJfbkwiBuziS9gxdODUyuiecfdGQ85jglMW6juS3+z5TsKLw==}
    engines: {node: '>=10'}

  /@ampproject/remapping@2.3.0:
    resolution: {integrity: sha512-30iZtAPgz+LTIYoeivqYo853f02jBYSd5uGnGpkFV0M3xOt9aN73erkgYAmZU43x4VfqcnLxW9Kpg3R5LC4YYw==}
    engines: {node: '>=6.0.0'}
    dependencies:
      '@jridgewell/gen-mapping': 0.3.5
      '@jridgewell/trace-mapping': 0.3.25
    dev: false

  /@babel/helper-string-parser@7.24.7:
    resolution: {integrity: sha512-7MbVt6xrwFQbunH2DNQsAP5sTGxfqQtErvBIvIMi6EQnbgUOuVYanvREcmFrOPhoXBrTtjhhP+lW+o5UfK+tDg==}
    engines: {node: '>=6.9.0'}
    dev: false

  /@babel/helper-validator-identifier@7.24.7:
    resolution: {integrity: sha512-rR+PBcQ1SMQDDyF6X0wxtG8QyLCgUB0eRAGguqRLfkCA87l7yAP7ehq8SNj96OOGTO8OBV70KhuFYcIkHXOg0w==}
    engines: {node: '>=6.9.0'}
    dev: false

  /@babel/parser@7.24.7:
    resolution: {integrity: sha512-9uUYRm6OqQrCqQdG1iCBwBPZgN8ciDBro2nIOFaiRz1/BCxaI7CNvQbDHvsArAC7Tw9Hda/B3U+6ui9u4HWXPw==}
    engines: {node: '>=6.0.0'}
    hasBin: true
    dependencies:
      '@babel/types': 7.24.7
    dev: false

  /@babel/runtime@7.24.7:
    resolution: {integrity: sha512-UwgBRMjJP+xv857DCngvqXI3Iq6J4v0wXmwc6sapg+zyhbwmQX67LUEFrkK5tbyJ30jGuG3ZvWpBiB9LCy1kWw==}
    engines: {node: '>=6.9.0'}
    dependencies:
      regenerator-runtime: 0.14.1
    dev: false

  /@babel/types@7.24.7:
    resolution: {integrity: sha512-XEFXSlxiG5td2EJRe8vOmRbaXVgfcBlszKujvVmWIK/UpywWljQCfzAv3RQCGujWQ1RD4YYWEAqDXfuJiy8f5Q==}
    engines: {node: '>=6.9.0'}
    dependencies:
      '@babel/helper-string-parser': 7.24.7
      '@babel/helper-validator-identifier': 7.24.7
      to-fast-properties: 2.0.0
    dev: false

  /@cfcs/core@0.0.6:
    resolution: {integrity: sha512-FxfJMwoLB8MEMConeXUCqtMGqxdtePQxRBOiGip9ULcYYam3WfCgoY6xdnMaSkYvRvmosp5iuG+TiPofm65+Pw==}
    dependencies:
      '@egjs/component': 3.0.5
    dev: false

  /@codemirror/autocomplete@6.16.3(@codemirror/language@6.10.2)(@codemirror/state@6.4.1)(@codemirror/view@6.28.2)(@lezer/common@1.2.1):
    resolution: {integrity: sha512-Vl/tIeRVVUCRDuOG48lttBasNQu8usGgXQawBXI7WJAiUDSFOfzflmEsZFZo48mAvAaa4FZ/4/yLLxFtdJaKYA==}
    peerDependencies:
      '@codemirror/language': ^6.0.0
      '@codemirror/state': ^6.0.0
      '@codemirror/view': ^6.0.0
      '@lezer/common': ^1.0.0
    dependencies:
      '@codemirror/language': 6.10.2
      '@codemirror/state': 6.4.1
      '@codemirror/view': 6.28.2
      '@lezer/common': 1.2.1
    dev: false

  /@codemirror/commands@6.6.0:
    resolution: {integrity: sha512-qnY+b7j1UNcTS31Eenuc/5YJB6gQOzkUoNmJQc0rznwqSRpeaWWpjkWy2C/MPTcePpsKJEM26hXrOXl1+nceXg==}
    dependencies:
      '@codemirror/language': 6.10.2
      '@codemirror/state': 6.4.1
      '@codemirror/view': 6.28.2
      '@lezer/common': 1.2.1
    dev: false

  /@codemirror/lang-sql@6.7.0(@codemirror/view@6.28.2):
    resolution: {integrity: sha512-KMXp6rtyPYz6RaElvkh/77ClEAoQoHRPZo0zutRRialeFs/B/X8YaUJBCnAV2zqyeJPLZ4hgo48mG8TKoNXfZA==}
<<<<<<< HEAD
=======

  '@codemirror/language@6.10.2':
    resolution: {integrity: sha512-kgbTYTo0Au6dCSc/TFy7fK3fpJmgHDv1sG1KNQKJXVi+xBTEeBPY/M30YXiU6mMXeH+YIDLsbrT4ZwNRdtF+SA==}

  '@codemirror/lint@6.8.1':
    resolution: {integrity: sha512-IZ0Y7S4/bpaunwggW2jYqwLuHj0QtESf5xcROewY6+lDNwZ/NzvR4t+vpYgg9m7V8UXLPYqG+lu3DF470E5Oxg==}

  '@codemirror/search@6.5.6':
    resolution: {integrity: sha512-rpMgcsh7o0GuCDUXKPvww+muLA1pDJaFrpq/CCHtpQJYz8xopu4D1hPcKRoDD0YlF8gZaqTNIRa4VRBWyhyy7Q==}

  '@codemirror/state@6.4.1':
    resolution: {integrity: sha512-QkEyUiLhsJoZkbumGZlswmAhA7CBU02Wrz7zvH4SrcifbsqwlXShVXg65f3v/ts57W3dqyamEriMhij1Z3Zz4A==}

  '@codemirror/theme-one-dark@6.1.2':
    resolution: {integrity: sha512-F+sH0X16j/qFLMAfbciKTxVOwkdAS336b7AXTKOZhy8BR3eH/RelsnLgLFINrpST63mmN2OuwUt0W2ndUgYwUA==}

  '@codemirror/view@6.28.2':
    resolution: {integrity: sha512-A3DmyVfjgPsGIjiJqM/zvODUAPQdQl3ci0ghehYNnbt5x+o76xq+dL5+mMBuysDXnI3kapgOkoeJ0sbtL/3qPw==}

  '@dagrejs/dagre@1.1.2':
    resolution: {integrity: sha512-F09dphqvHsbe/6C2t2unbmpr5q41BNPEfJCdn8Z7aEBpVSy/zFQ/b4SWsweQjWNsYMDvE2ffNUN8X0CeFsEGNw==}

  '@dagrejs/graphlib@2.2.2':
    resolution: {integrity: sha512-CbyGpCDKsiTg/wuk79S7Muoj8mghDGAESWGxcSyhHX5jD35vYMBZochYVFzlHxynpE9unpu6O+4ZuhrLxASsOg==}
    engines: {node: '>17.0.0'}

  '@daybrush/utils@1.13.0':
    resolution: {integrity: sha512-ALK12C6SQNNHw1enXK+UO8bdyQ+jaWNQ1Af7Z3FNxeAwjYhQT7do+TRE4RASAJ3ObaS2+TJ7TXR3oz2Gzbw0PQ==}

  '@egjs/agent@2.4.3':
    resolution: {integrity: sha512-XvksSENe8wPeFlEVouvrOhKdx8HMniJ3by7sro2uPF3M6QqWwjzVcmvwoPtdjiX8O1lfRoLhQMp1a7NGlVTdIA==}

  '@egjs/children-differ@1.0.1':
    resolution: {integrity: sha512-DRvyqMf+CPCOzAopQKHtW+X8iN6Hy6SFol+/7zCUiE5y4P/OB8JP8FtU4NxtZwtafvSL4faD5KoQYPj3JHzPFQ==}

  '@egjs/component@3.0.5':
    resolution: {integrity: sha512-cLcGizTrrUNA2EYE3MBmEDt2tQv1joVP1Q3oDisZ5nw0MZDx2kcgEXM+/kZpfa/PAkFvYVhRUZwytIQWoN3V/w==}

  '@egjs/list-differ@1.0.1':
    resolution: {integrity: sha512-OTFTDQcWS+1ZREOdCWuk5hCBgYO4OsD30lXcOCyVOAjXMhgL5rBRDnt/otb6Nz8CzU0L/igdcaQBDLWc4t9gvg==}

  '@eslint-community/eslint-utils@4.4.0':
    resolution: {integrity: sha512-1/sA4dwrzBAyeUoQ6oxahHKmrZvsnLCg4RfxW3ZFGGmQkSNQPFNLV9CUEFQP1x9EYXHTo5p6xdhZM1Ne9p/AfA==}
    engines: {node: ^12.22.0 || ^14.17.0 || >=16.0.0}
    peerDependencies:
      eslint: ^6.0.0 || ^7.0.0 || >=8.0.0

  '@eslint-community/regexpp@4.10.1':
    resolution: {integrity: sha512-Zm2NGpWELsQAD1xsJzGQpYfvICSsFkEpU0jxBjfdC6uNEWXcHnfs9hScFWtXVDVl+rBQJGrl4g1vcKIejpH9dA==}
    engines: {node: ^12.0.0 || ^14.0.0 || >=16.0.0}

  '@eslint/eslintrc@2.1.4':
    resolution: {integrity: sha512-269Z39MS6wVJtsoUl10L60WdkhJVdPG24Q4eZTH3nnF6lpvSShEK3wQjDX9JRWAUPvPh7COouPpU9IrqaZFvtQ==}
    engines: {node: ^12.22.0 || ^14.17.0 || >=16.0.0}

  '@eslint/js@8.57.0':
    resolution: {integrity: sha512-Ys+3g2TaW7gADOJzPt83SJtCDhMjndcDMFVQ/Tj9iA1BfJzFKD9mAUXT3OenpuPHbI6P/myECxRJrofUsDx/5g==}
    engines: {node: ^12.22.0 || ^14.17.0 || >=16.0.0}

  '@floating-ui/core@1.6.3':
    resolution: {integrity: sha512-1ZpCvYf788/ZXOhRQGFxnYQOVgeU+pi0i+d0Ow34La7qjIXETi6RNswGVKkA6KcDO8/+Ysu2E/CeUmmeEBDvTg==}

  '@floating-ui/dom@1.6.6':
    resolution: {integrity: sha512-qiTYajAnh3P+38kECeffMSQgbvXty2VB6rS+42iWR4FPIlZjLK84E9qtLnMTLIpPz2znD/TaFqaiavMUrS+Hcw==}

  '@floating-ui/react-dom@2.1.1':
    resolution: {integrity: sha512-4h84MJt3CHrtG18mGsXuLCHMrug49d7DFkU0RMIyshRveBeyV2hmV/pDaF2Uxtu8kgq5r46llp5E5FQiR0K2Yg==}
    peerDependencies:
      react: '>=16.8.0'
      react-dom: '>=16.8.0'

  '@floating-ui/utils@0.2.3':
    resolution: {integrity: sha512-XGndio0l5/Gvd6CLIABvsav9HHezgDFFhDfHk1bvLfr9ni8dojqLSvBbotJEjmIwNHL7vK4QzBJTdBRoB+c1ww==}

  '@formkit/tempo@0.1.1':
    resolution: {integrity: sha512-nepRwKnCIjukLkblqh339sSXYI6P3cqktF/T7ECj3vURW+Pd+YzTv/I/lwjRqPGmlQJG93LORodIAkvgoExIAg==}

  '@hookform/resolvers@3.6.0':
    resolution: {integrity: sha512-UBcpyOX3+RR+dNnqBd0lchXpoL8p4xC21XP8H6Meb8uve5Br1GCnmg0PcBoKKqPKgGu9GHQ/oygcmPrQhetwqw==}
    peerDependencies:
      react-hook-form: ^7.0.0

  '@humanwhocodes/config-array@0.11.14':
    resolution: {integrity: sha512-3T8LkOmg45BV5FICb15QQMsyUSWrQ8AygVfC7ZG32zOalnqrilm018ZVCw0eapXux8FtA33q8PSRSstjee3jSg==}
    engines: {node: '>=10.10.0'}
    deprecated: Use @eslint/config-array instead

  '@humanwhocodes/module-importer@1.0.1':
    resolution: {integrity: sha512-bxveV4V8v5Yb4ncFTT3rPSgZBOpCkjfK0y4oVVVJwIuDVBRMDXrPyXRL988i5ap9m9bnyEEjWfm5WkBmtffLfA==}
    engines: {node: '>=12.22'}

  '@humanwhocodes/object-schema@2.0.3':
    resolution: {integrity: sha512-93zYdMES/c1D69yZiKDBj0V24vqNzB/koF26KPaagAfd3P/4gUlh3Dys5ogAK+Exi9QyzlD8x/08Zt7wIKcDcA==}
    deprecated: Use @eslint/object-schema instead

  '@isaacs/cliui@8.0.2':
    resolution: {integrity: sha512-O8jcjabXaleOG9DQ0+ARXWZBTfnP4WNAqzuiJK7ll44AmxGKv/J2M4TPjxjY3znBCfvBXFzucm1twdyFybFqEA==}
    engines: {node: '>=12'}

  '@jridgewell/gen-mapping@0.3.5':
    resolution: {integrity: sha512-IzL8ZoEDIBRWEzlCcRhOaCupYyN5gdIK+Q6fbFdPDg6HqX6jpkItn7DFIpW9LQzXG6Df9sA7+OKnq0qlz/GaQg==}
    engines: {node: '>=6.0.0'}

  '@jridgewell/resolve-uri@3.1.2':
    resolution: {integrity: sha512-bRISgCIjP20/tbWSPWMEi54QVPRZExkuD9lJL+UIxUKtwVJA8wW1Trb1jMs1RFXo1CBTNZ/5hpC9QvmKWdopKw==}
    engines: {node: '>=6.0.0'}

  '@jridgewell/set-array@1.2.1':
    resolution: {integrity: sha512-R8gLRTZeyp03ymzP/6Lil/28tGeGEzhx1q2k703KGWRAI1VdvPIXdG70VJc2pAMw3NA6JKL5hhFu1sJX0Mnn/A==}
    engines: {node: '>=6.0.0'}

  '@jridgewell/sourcemap-codec@1.4.15':
    resolution: {integrity: sha512-eF2rxCRulEKXHTRiDrDy6erMYWqNw4LPdQ8UQA4huuxaQsVeRPFl2oM8oDGxMFhJUWZf9McpLtJasDDZb/Bpeg==}

  '@jridgewell/trace-mapping@0.3.25':
    resolution: {integrity: sha512-vNk6aEwybGtawWmy/PzwnGDOjCkLWSD2wqvjGGAgOAwCGWySYXfYoxt00IJkTF+8Lb57DwOb3Aa0o9CApepiYQ==}

  '@juggle/resize-observer@3.4.0':
    resolution: {integrity: sha512-dfLbk+PwWvFzSxwk3n5ySL0hfBog779o8h68wK/7/APo/7cgyWp5jcXockbxdk5kFRkbeXWm4Fbi9FrdN381sA==}

  '@lezer/common@1.2.1':
    resolution: {integrity: sha512-yemX0ZD2xS/73llMZIK6KplkjIjf2EvAHcinDi/TfJ9hS25G0388+ClHt6/3but0oOxinTcQHJLDXh6w1crzFQ==}

  '@lezer/highlight@1.2.0':
    resolution: {integrity: sha512-WrS5Mw51sGrpqjlh3d4/fOwpEV2Hd3YOkp9DBt4k8XZQcoTHZFB7sx030A6OcahF4J1nDQAa3jXlTVVYH50IFA==}

  '@lezer/lr@1.4.1':
    resolution: {integrity: sha512-CHsKq8DMKBf9b3yXPDIU4DbH+ZJd/sJdYOW2llbW/HudP5u0VS6Bfq1hLYfgU7uAYGFIyGGQIsSOXGPEErZiJw==}

  '@monaco-editor/loader@1.4.0':
    resolution: {integrity: sha512-00ioBig0x642hytVspPl7DbQyaSWRaolYie/UFNjoTdvoKPzo6xrXLhTk9ixgIKcLH5b5vDOjVNiGyY+uDCUlg==}
    peerDependencies:
      monaco-editor: '>= 0.21.0 < 1'

  '@monaco-editor/react@4.6.0':
    resolution: {integrity: sha512-RFkU9/i7cN2bsq/iTkurMWOEErmYcY6JiQI3Jn+WeR/FGISH8JbHERjpS9oRuSOPvDMJI0Z8nJeKkbOs9sBYQw==}
    peerDependencies:
      monaco-editor: '>= 0.25.0 < 1'
      react: ^16.8.0 || ^17.0.0 || ^18.0.0
      react-dom: ^16.8.0 || ^17.0.0 || ^18.0.0

  '@next/env@14.1.4':
    resolution: {integrity: sha512-e7X7bbn3Z6DWnDi75UWn+REgAbLEqxI8Tq2pkFOFAMpWAWApz/YCUhtWMWn410h8Q2fYiYL7Yg5OlxMOCfFjJQ==}

  '@next/eslint-plugin-next@14.1.4':
    resolution: {integrity: sha512-n4zYNLSyCo0Ln5b7qxqQeQ34OZKXwgbdcx6kmkQbywr+0k6M3Vinft0T72R6CDAcDrne2IAgSud4uWCzFgc5HA==}

  '@next/swc-darwin-arm64@14.1.4':
    resolution: {integrity: sha512-ubmUkbmW65nIAOmoxT1IROZdmmJMmdYvXIe8211send9ZYJu+SqxSnJM4TrPj9wmL6g9Atvj0S/2cFmMSS99jg==}
    engines: {node: '>= 10'}
    cpu: [arm64]
    os: [darwin]

  '@next/swc-darwin-x64@14.1.4':
    resolution: {integrity: sha512-b0Xo1ELj3u7IkZWAKcJPJEhBop117U78l70nfoQGo4xUSvv0PJSTaV4U9xQBLvZlnjsYkc8RwQN1HoH/oQmLlQ==}
    engines: {node: '>= 10'}
    cpu: [x64]
    os: [darwin]

  '@next/swc-linux-arm64-gnu@14.1.4':
    resolution: {integrity: sha512-457G0hcLrdYA/u1O2XkRMsDKId5VKe3uKPvrKVOyuARa6nXrdhJOOYU9hkKKyQTMru1B8qEP78IAhf/1XnVqKA==}
    engines: {node: '>= 10'}
    cpu: [arm64]
    os: [linux]

  '@next/swc-linux-arm64-musl@14.1.4':
    resolution: {integrity: sha512-l/kMG+z6MB+fKA9KdtyprkTQ1ihlJcBh66cf0HvqGP+rXBbOXX0dpJatjZbHeunvEHoBBS69GYQG5ry78JMy3g==}
    engines: {node: '>= 10'}
    cpu: [arm64]
    os: [linux]

  '@next/swc-linux-x64-gnu@14.1.4':
    resolution: {integrity: sha512-BapIFZ3ZRnvQ1uWbmqEGJuPT9cgLwvKtxhK/L2t4QYO7l+/DxXuIGjvp1x8rvfa/x1FFSsipERZK70pewbtJtw==}
    engines: {node: '>= 10'}
    cpu: [x64]
    os: [linux]

  '@next/swc-linux-x64-musl@14.1.4':
    resolution: {integrity: sha512-mqVxTwk4XuBl49qn2A5UmzFImoL1iLm0KQQwtdRJRKl21ylQwwGCxJtIYo2rbfkZHoSKlh/YgztY0qH3wG1xIg==}
    engines: {node: '>= 10'}
    cpu: [x64]
    os: [linux]

  '@next/swc-win32-arm64-msvc@14.1.4':
    resolution: {integrity: sha512-xzxF4ErcumXjO2Pvg/wVGrtr9QQJLk3IyQX1ddAC/fi6/5jZCZ9xpuL9Tzc4KPWMFq8GGWFVDMshZOdHGdkvag==}
    engines: {node: '>= 10'}
    cpu: [arm64]
    os: [win32]

  '@next/swc-win32-ia32-msvc@14.1.4':
    resolution: {integrity: sha512-WZiz8OdbkpRw6/IU/lredZWKKZopUMhcI2F+XiMAcPja0uZYdMTZQRoQ0WZcvinn9xZAidimE7tN9W5v9Yyfyw==}
    engines: {node: '>= 10'}
    cpu: [ia32]
    os: [win32]

  '@next/swc-win32-x64-msvc@14.1.4':
    resolution: {integrity: sha512-4Rto21sPfw555sZ/XNLqfxDUNeLhNYGO2dlPqsnuCg8N8a2a9u1ltqBOPQ4vj1Gf7eJC0W2hHG2eYUHuiXgY2w==}
    engines: {node: '>= 10'}
    cpu: [x64]
    os: [win32]

  '@nodelib/fs.scandir@2.1.5':
    resolution: {integrity: sha512-vq24Bq3ym5HEQm2NKCr3yXDwjc7vTsEThRDnkp2DK9p1uqLR+DHurm/NOTo0KG7HYHU7eppKZj3MyqYuMBf62g==}
    engines: {node: '>= 8'}

  '@nodelib/fs.stat@2.0.5':
    resolution: {integrity: sha512-RkhPPp2zrqDAQA/2jNhnztcPAlv64XdhIp7a7454A5ovI7Bukxgt7MX7udwAu3zg1DcpPU0rz3VV1SeaqvY4+A==}
    engines: {node: '>= 8'}

  '@nodelib/fs.walk@1.2.8':
    resolution: {integrity: sha512-oGB+UxlgWcgQkgwo8GcEGwemoTFt3FIO9ababBmaGwXIoBKZ+GTy0pP185beGg7Llih/NSHSV2XAs1lnznocSg==}
    engines: {node: '>= 8'}

  '@nx-js/observer-util@4.2.2':
    resolution: {integrity: sha512-9OayX1xkdGjdnsDiO2YdaYJ6aMyCF7/NY4QWVgIgjSAZJ4OX2fD766Ts79hEzBscenQy2DCaSoY8VkguIMB1ZA==}
    engines: {node: '>=6.5.0'}

  '@panva/hkdf@1.2.1':
    resolution: {integrity: sha512-6oclG6Y3PiDFcoyk8srjLfVKyMfVCKJ27JwNPViuXziFpmdz+MZnZN/aKY0JGXgYuO/VghU0jcOAZgWXZ1Dmrw==}

  '@pkgjs/parseargs@0.11.0':
    resolution: {integrity: sha512-+1VkjdD0QBLPodGrJUeqarH8VAIvQODIbwh9XpP5Syisf7YoQgsJKPNFoqqLQlu+VQ/tVSshMR6loPMn8U+dPg==}
    engines: {node: '>=14'}

  '@popperjs/core@2.11.8':
    resolution: {integrity: sha512-P1st0aksCrn9sGZhp8GMYwBnQsbvAWsZAX44oXNNvLHGqAOcoVxmjZiohstwQ7SqKnbR47akdNi+uleWD8+g6A==}

  '@radix-ui/number@1.1.0':
    resolution: {integrity: sha512-V3gRzhVNU1ldS5XhAPTom1fOIo4ccrjjJgmE+LI2h/WaFpHmx0MQApT+KZHnx8abG6Avtfcz4WoEciMnpFT3HQ==}

  '@radix-ui/primitive@1.0.0':
    resolution: {integrity: sha512-3e7rn8FDMin4CgeL7Z/49smCA3rFYY3Ha2rUQ7HRWFadS5iCRw08ZgVT1LaNTCNqgvrUiyczLflrVrF0SRQtNA==}

  '@radix-ui/primitive@1.0.1':
    resolution: {integrity: sha512-yQ8oGX2GVsEYMWGxcovu1uGWPCxV5BFfeeYxqPmuAzUyLT9qmaMXSAhXpb0WrspIeqYzdJpkh2vHModJPgRIaw==}

  '@radix-ui/primitive@1.1.0':
    resolution: {integrity: sha512-4Z8dn6Upk0qk4P74xBhZ6Hd/w0mPEzOOLxy4xiPXOXqjF7jZS0VAKk7/x/H6FyY2zCkYJqePf1G5KmkmNJ4RBA==}

  '@radix-ui/react-accordion@1.2.0':
    resolution: {integrity: sha512-HJOzSX8dQqtsp/3jVxCU3CXEONF7/2jlGAB28oX8TTw1Dz8JYbEI1UcL8355PuLBE41/IRRMvCw7VkiK/jcUOQ==}
    peerDependencies:
      '@types/react': '*'
      '@types/react-dom': '*'
      react: ^16.8 || ^17.0 || ^18.0 || ^19.0 || ^19.0.0-rc
      react-dom: ^16.8 || ^17.0 || ^18.0 || ^19.0 || ^19.0.0-rc
    peerDependenciesMeta:
      '@types/react':
        optional: true
      '@types/react-dom':
        optional: true

  '@radix-ui/react-alert-dialog@1.1.1':
    resolution: {integrity: sha512-wmCoJwj7byuVuiLKqDLlX7ClSUU0vd9sdCeM+2Ls+uf13+cpSJoMgwysHq1SGVVkJj5Xn0XWi1NoRCdkMpr6Mw==}
    peerDependencies:
      '@types/react': '*'
      '@types/react-dom': '*'
      react: ^16.8 || ^17.0 || ^18.0 || ^19.0 || ^19.0.0-rc
      react-dom: ^16.8 || ^17.0 || ^18.0 || ^19.0 || ^19.0.0-rc
    peerDependenciesMeta:
      '@types/react':
        optional: true
      '@types/react-dom':
        optional: true

  '@radix-ui/react-arrow@1.1.0':
    resolution: {integrity: sha512-FmlW1rCg7hBpEBwFbjHwCW6AmWLQM6g/v0Sn8XbP9NvmSZ2San1FpQeyPtufzOMSIx7Y4dzjlHoifhp+7NkZhw==}
    peerDependencies:
      '@types/react': '*'
      '@types/react-dom': '*'
      react: ^16.8 || ^17.0 || ^18.0 || ^19.0 || ^19.0.0-rc
      react-dom: ^16.8 || ^17.0 || ^18.0 || ^19.0 || ^19.0.0-rc
    peerDependenciesMeta:
      '@types/react':
        optional: true
      '@types/react-dom':
        optional: true

  '@radix-ui/react-avatar@1.1.0':
    resolution: {integrity: sha512-Q/PbuSMk/vyAd/UoIShVGZ7StHHeRFYU7wXmi5GV+8cLXflZAEpHL/F697H1klrzxKXNtZ97vWiC0q3RKUH8UA==}
    peerDependencies:
      '@types/react': '*'
      '@types/react-dom': '*'
      react: ^16.8 || ^17.0 || ^18.0 || ^19.0 || ^19.0.0-rc
      react-dom: ^16.8 || ^17.0 || ^18.0 || ^19.0 || ^19.0.0-rc
    peerDependenciesMeta:
      '@types/react':
        optional: true
      '@types/react-dom':
        optional: true

  '@radix-ui/react-checkbox@1.1.0':
    resolution: {integrity: sha512-3+kSzVfMONtP3B6CvaOrXLVTyGYws7tGmG5kOY0AfyH9sexkLytIwciNwjZhY0RoGOEbxI7bMS21XYB8H5itWQ==}
    peerDependencies:
      '@types/react': '*'
      '@types/react-dom': '*'
      react: ^16.8 || ^17.0 || ^18.0 || ^19.0 || ^19.0.0-rc
      react-dom: ^16.8 || ^17.0 || ^18.0 || ^19.0 || ^19.0.0-rc
    peerDependenciesMeta:
      '@types/react':
        optional: true
      '@types/react-dom':
        optional: true

  '@radix-ui/react-collapsible@1.1.0':
    resolution: {integrity: sha512-zQY7Epa8sTL0mq4ajSJpjgn2YmCgyrG7RsQgLp3C0LQVkG7+Tf6Pv1CeNWZLyqMjhdPkBa5Lx7wYBeSu7uCSTA==}
    peerDependencies:
      '@types/react': '*'
      '@types/react-dom': '*'
      react: ^16.8 || ^17.0 || ^18.0 || ^19.0 || ^19.0.0-rc
      react-dom: ^16.8 || ^17.0 || ^18.0 || ^19.0 || ^19.0.0-rc
    peerDependenciesMeta:
      '@types/react':
        optional: true
      '@types/react-dom':
        optional: true

  '@radix-ui/react-collection@1.1.0':
    resolution: {integrity: sha512-GZsZslMJEyo1VKm5L1ZJY8tGDxZNPAoUeQUIbKeJfoi7Q4kmig5AsgLMYYuyYbfjd8fBmFORAIwYAkXMnXZgZw==}
    peerDependencies:
      '@types/react': '*'
      '@types/react-dom': '*'
      react: ^16.8 || ^17.0 || ^18.0 || ^19.0 || ^19.0.0-rc
      react-dom: ^16.8 || ^17.0 || ^18.0 || ^19.0 || ^19.0.0-rc
    peerDependenciesMeta:
      '@types/react':
        optional: true
      '@types/react-dom':
        optional: true

  '@radix-ui/react-compose-refs@1.0.0':
    resolution: {integrity: sha512-0KaSv6sx787/hK3eF53iOkiSLwAGlFMx5lotrqD2pTjB18KbybKoEIgkNZTKC60YECDQTKGTRcDBILwZVqVKvA==}
    peerDependencies:
      react: ^16.8 || ^17.0 || ^18.0

  '@radix-ui/react-compose-refs@1.0.1':
    resolution: {integrity: sha512-fDSBgd44FKHa1FRMU59qBMPFcl2PZE+2nmqunj+BWFyYYjnhIDWL2ItDs3rrbJDQOtzt5nIebLCQc4QRfz6LJw==}
    peerDependencies:
      '@types/react': '*'
      react: ^16.8 || ^17.0 || ^18.0
    peerDependenciesMeta:
      '@types/react':
        optional: true

  '@radix-ui/react-compose-refs@1.1.0':
    resolution: {integrity: sha512-b4inOtiaOnYf9KWyO3jAeeCG6FeyfY6ldiEPanbUjWd+xIk5wZeHa8yVwmrJ2vderhu/BQvzCrJI0lHd+wIiqw==}
    peerDependencies:
      '@types/react': '*'
      react: ^16.8 || ^17.0 || ^18.0 || ^19.0 || ^19.0.0-rc
    peerDependenciesMeta:
      '@types/react':
        optional: true

  '@radix-ui/react-context@1.0.0':
    resolution: {integrity: sha512-1pVM9RfOQ+n/N5PJK33kRSKsr1glNxomxONs5c49MliinBY6Yw2Q995qfBUUo0/Mbg05B/sGA0gkgPI7kmSHBg==}
    peerDependencies:
      react: ^16.8 || ^17.0 || ^18.0

  '@radix-ui/react-context@1.0.1':
    resolution: {integrity: sha512-ebbrdFoYTcuZ0v4wG5tedGnp9tzcV8awzsxYph7gXUyvnNLuTIcCk1q17JEbnVhXAKG9oX3KtchwiMIAYp9NLg==}
    peerDependencies:
      '@types/react': '*'
      react: ^16.8 || ^17.0 || ^18.0
    peerDependenciesMeta:
      '@types/react':
        optional: true

  '@radix-ui/react-context@1.1.0':
    resolution: {integrity: sha512-OKrckBy+sMEgYM/sMmqmErVn0kZqrHPJze+Ql3DzYsDDp0hl0L62nx/2122/Bvps1qz645jlcu2tD9lrRSdf8A==}
    peerDependencies:
      '@types/react': '*'
      react: ^16.8 || ^17.0 || ^18.0 || ^19.0 || ^19.0.0-rc
    peerDependenciesMeta:
      '@types/react':
        optional: true

  '@radix-ui/react-dialog@1.0.0':
    resolution: {integrity: sha512-Yn9YU+QlHYLWwV1XfKiqnGVpWYWk6MeBVM6x/bcoyPvxgjQGoeT35482viLPctTMWoMw0PoHgqfSox7Ig+957Q==}
    peerDependencies:
      react: ^16.8 || ^17.0 || ^18.0
      react-dom: ^16.8 || ^17.0 || ^18.0

  '@radix-ui/react-dialog@1.0.5':
    resolution: {integrity: sha512-GjWJX/AUpB703eEBanuBnIWdIXg6NvJFCXcNlSZk4xdszCdhrJgBoUd1cGk67vFO+WdA2pfI/plOpqz/5GUP6Q==}
    peerDependencies:
      '@types/react': '*'
      '@types/react-dom': '*'
      react: ^16.8 || ^17.0 || ^18.0
      react-dom: ^16.8 || ^17.0 || ^18.0
    peerDependenciesMeta:
      '@types/react':
        optional: true
      '@types/react-dom':
        optional: true

  '@radix-ui/react-dialog@1.1.1':
    resolution: {integrity: sha512-zysS+iU4YP3STKNS6USvFVqI4qqx8EpiwmT5TuCApVEBca+eRCbONi4EgzfNSuVnOXvC5UPHHMjs8RXO6DH9Bg==}
    peerDependencies:
      '@types/react': '*'
      '@types/react-dom': '*'
      react: ^16.8 || ^17.0 || ^18.0 || ^19.0 || ^19.0.0-rc
      react-dom: ^16.8 || ^17.0 || ^18.0 || ^19.0 || ^19.0.0-rc
    peerDependenciesMeta:
      '@types/react':
        optional: true
      '@types/react-dom':
        optional: true

  '@radix-ui/react-direction@1.1.0':
    resolution: {integrity: sha512-BUuBvgThEiAXh2DWu93XsT+a3aWrGqolGlqqw5VU1kG7p/ZH2cuDlM1sRLNnY3QcBS69UIz2mcKhMxDsdewhjg==}
    peerDependencies:
      '@types/react': '*'
      react: ^16.8 || ^17.0 || ^18.0 || ^19.0 || ^19.0.0-rc
    peerDependenciesMeta:
      '@types/react':
        optional: true

  '@radix-ui/react-dismissable-layer@1.0.0':
    resolution: {integrity: sha512-n7kDRfx+LB1zLueRDvZ1Pd0bxdJWDUZNQ/GWoxDn2prnuJKRdxsjulejX/ePkOsLi2tTm6P24mDqlMSgQpsT6g==}
    peerDependencies:
      react: ^16.8 || ^17.0 || ^18.0
      react-dom: ^16.8 || ^17.0 || ^18.0

  '@radix-ui/react-dismissable-layer@1.0.5':
    resolution: {integrity: sha512-aJeDjQhywg9LBu2t/At58hCvr7pEm0o2Ke1x33B+MhjNmmZ17sy4KImo0KPLgsnc/zN7GPdce8Cnn0SWvwZO7g==}
    peerDependencies:
      '@types/react': '*'
      '@types/react-dom': '*'
      react: ^16.8 || ^17.0 || ^18.0
      react-dom: ^16.8 || ^17.0 || ^18.0
    peerDependenciesMeta:
      '@types/react':
        optional: true
      '@types/react-dom':
        optional: true

  '@radix-ui/react-dismissable-layer@1.1.0':
    resolution: {integrity: sha512-/UovfmmXGptwGcBQawLzvn2jOfM0t4z3/uKffoBlj724+n3FvBbZ7M0aaBOmkp6pqFYpO4yx8tSVJjx3Fl2jig==}
    peerDependencies:
      '@types/react': '*'
      '@types/react-dom': '*'
      react: ^16.8 || ^17.0 || ^18.0 || ^19.0 || ^19.0.0-rc
      react-dom: ^16.8 || ^17.0 || ^18.0 || ^19.0 || ^19.0.0-rc
    peerDependenciesMeta:
      '@types/react':
        optional: true
      '@types/react-dom':
        optional: true

  '@radix-ui/react-dropdown-menu@2.1.1':
    resolution: {integrity: sha512-y8E+x9fBq9qvteD2Zwa4397pUVhYsh9iq44b5RD5qu1GMJWBCBuVg1hMyItbc6+zH00TxGRqd9Iot4wzf3OoBQ==}
    peerDependencies:
      '@types/react': '*'
      '@types/react-dom': '*'
      react: ^16.8 || ^17.0 || ^18.0 || ^19.0 || ^19.0.0-rc
      react-dom: ^16.8 || ^17.0 || ^18.0 || ^19.0 || ^19.0.0-rc
    peerDependenciesMeta:
      '@types/react':
        optional: true
      '@types/react-dom':
        optional: true

  '@radix-ui/react-focus-guards@1.0.0':
    resolution: {integrity: sha512-UagjDk4ijOAnGu4WMUPj9ahi7/zJJqNZ9ZAiGPp7waUWJO0O1aWXi/udPphI0IUjvrhBsZJGSN66dR2dsueLWQ==}
    peerDependencies:
      react: ^16.8 || ^17.0 || ^18.0

  '@radix-ui/react-focus-guards@1.0.1':
    resolution: {integrity: sha512-Rect2dWbQ8waGzhMavsIbmSVCgYxkXLxxR3ZvCX79JOglzdEy4JXMb98lq4hPxUbLr77nP0UOGf4rcMU+s1pUA==}
    peerDependencies:
      '@types/react': '*'
      react: ^16.8 || ^17.0 || ^18.0
    peerDependenciesMeta:
      '@types/react':
        optional: true

  '@radix-ui/react-focus-guards@1.1.0':
    resolution: {integrity: sha512-w6XZNUPVv6xCpZUqb/yN9DL6auvpGX3C/ee6Hdi16v2UUy25HV2Q5bcflsiDyT/g5RwbPQ/GIT1vLkeRb+ITBw==}
    peerDependencies:
      '@types/react': '*'
      react: ^16.8 || ^17.0 || ^18.0 || ^19.0 || ^19.0.0-rc
    peerDependenciesMeta:
      '@types/react':
        optional: true

  '@radix-ui/react-focus-scope@1.0.0':
    resolution: {integrity: sha512-C4SWtsULLGf/2L4oGeIHlvWQx7Rf+7cX/vKOAD2dXW0A1b5QXwi3wWeaEgW+wn+SEVrraMUk05vLU9fZZz5HbQ==}
    peerDependencies:
      react: ^16.8 || ^17.0 || ^18.0
      react-dom: ^16.8 || ^17.0 || ^18.0

  '@radix-ui/react-focus-scope@1.0.4':
    resolution: {integrity: sha512-sL04Mgvf+FmyvZeYfNu1EPAaaxD+aw7cYeIB9L9Fvq8+urhltTRaEo5ysKOpHuKPclsZcSUMKlN05x4u+CINpA==}
    peerDependencies:
      '@types/react': '*'
      '@types/react-dom': '*'
      react: ^16.8 || ^17.0 || ^18.0
      react-dom: ^16.8 || ^17.0 || ^18.0
    peerDependenciesMeta:
      '@types/react':
        optional: true
      '@types/react-dom':
        optional: true

  '@radix-ui/react-focus-scope@1.1.0':
    resolution: {integrity: sha512-200UD8zylvEyL8Bx+z76RJnASR2gRMuxlgFCPAe/Q/679a/r0eK3MBVYMb7vZODZcffZBdob1EGnky78xmVvcA==}
    peerDependencies:
      '@types/react': '*'
      '@types/react-dom': '*'
      react: ^16.8 || ^17.0 || ^18.0 || ^19.0 || ^19.0.0-rc
      react-dom: ^16.8 || ^17.0 || ^18.0 || ^19.0 || ^19.0.0-rc
    peerDependenciesMeta:
      '@types/react':
        optional: true
      '@types/react-dom':
        optional: true

  '@radix-ui/react-icons@1.3.0':
    resolution: {integrity: sha512-jQxj/0LKgp+j9BiTXz3O3sgs26RNet2iLWmsPyRz2SIcR4q/4SbazXfnYwbAr+vLYKSfc7qxzyGQA1HLlYiuNw==}
    peerDependencies:
      react: ^16.x || ^17.x || ^18.x

  '@radix-ui/react-id@1.0.0':
    resolution: {integrity: sha512-Q6iAB/U7Tq3NTolBBQbHTgclPmGWE3OlktGGqrClPozSw4vkQ1DfQAOtzgRPecKsMdJINE05iaoDUG8tRzCBjw==}
    peerDependencies:
      react: ^16.8 || ^17.0 || ^18.0

  '@radix-ui/react-id@1.0.1':
    resolution: {integrity: sha512-tI7sT/kqYp8p96yGWY1OAnLHrqDgzHefRBKQ2YAkBS5ja7QLcZ9Z/uY7bEjPUatf8RomoXM8/1sMj1IJaE5UzQ==}
    peerDependencies:
      '@types/react': '*'
      react: ^16.8 || ^17.0 || ^18.0
    peerDependenciesMeta:
      '@types/react':
        optional: true

  '@radix-ui/react-id@1.1.0':
    resolution: {integrity: sha512-EJUrI8yYh7WOjNOqpoJaf1jlFIH2LvtgAl+YcFqNCa+4hj64ZXmPkAKOFs/ukjz3byN6bdb/AVUqHkI8/uWWMA==}
    peerDependencies:
      '@types/react': '*'
      react: ^16.8 || ^17.0 || ^18.0 || ^19.0 || ^19.0.0-rc
    peerDependenciesMeta:
      '@types/react':
        optional: true

  '@radix-ui/react-label@2.1.0':
    resolution: {integrity: sha512-peLblDlFw/ngk3UWq0VnYaOLy6agTZZ+MUO/WhVfm14vJGML+xH4FAl2XQGLqdefjNb7ApRg6Yn7U42ZhmYXdw==}
    peerDependencies:
      '@types/react': '*'
      '@types/react-dom': '*'
      react: ^16.8 || ^17.0 || ^18.0 || ^19.0 || ^19.0.0-rc
      react-dom: ^16.8 || ^17.0 || ^18.0 || ^19.0 || ^19.0.0-rc
    peerDependenciesMeta:
      '@types/react':
        optional: true
      '@types/react-dom':
        optional: true

  '@radix-ui/react-menu@2.1.1':
    resolution: {integrity: sha512-oa3mXRRVjHi6DZu/ghuzdylyjaMXLymx83irM7hTxutQbD+7IhPKdMdRHD26Rm+kHRrWcrUkkRPv5pd47a2xFQ==}
    peerDependencies:
      '@types/react': '*'
      '@types/react-dom': '*'
      react: ^16.8 || ^17.0 || ^18.0 || ^19.0 || ^19.0.0-rc
      react-dom: ^16.8 || ^17.0 || ^18.0 || ^19.0 || ^19.0.0-rc
    peerDependenciesMeta:
      '@types/react':
        optional: true
      '@types/react-dom':
        optional: true

  '@radix-ui/react-menubar@1.1.1':
    resolution: {integrity: sha512-V05Hryq/BE2m+rs8d5eLfrS0jmSWSDHEbG7jEyLA5D5J9jTvWj/o3v3xDN9YsOlH6QIkJgiaNDaP+S4T1rdykw==}
    peerDependencies:
      '@types/react': '*'
      '@types/react-dom': '*'
      react: ^16.8 || ^17.0 || ^18.0 || ^19.0 || ^19.0.0-rc
      react-dom: ^16.8 || ^17.0 || ^18.0 || ^19.0 || ^19.0.0-rc
    peerDependenciesMeta:
      '@types/react':
        optional: true
      '@types/react-dom':
        optional: true

  '@radix-ui/react-popover@1.1.1':
    resolution: {integrity: sha512-3y1A3isulwnWhvTTwmIreiB8CF4L+qRjZnK1wYLO7pplddzXKby/GnZ2M7OZY3qgnl6p9AodUIHRYGXNah8Y7g==}
    peerDependencies:
      '@types/react': '*'
      '@types/react-dom': '*'
      react: ^16.8 || ^17.0 || ^18.0 || ^19.0 || ^19.0.0-rc
      react-dom: ^16.8 || ^17.0 || ^18.0 || ^19.0 || ^19.0.0-rc
    peerDependenciesMeta:
      '@types/react':
        optional: true
      '@types/react-dom':
        optional: true

  '@radix-ui/react-popper@1.2.0':
    resolution: {integrity: sha512-ZnRMshKF43aBxVWPWvbj21+7TQCvhuULWJ4gNIKYpRlQt5xGRhLx66tMp8pya2UkGHTSlhpXwmjqltDYHhw7Vg==}
    peerDependencies:
      '@types/react': '*'
      '@types/react-dom': '*'
      react: ^16.8 || ^17.0 || ^18.0 || ^19.0 || ^19.0.0-rc
      react-dom: ^16.8 || ^17.0 || ^18.0 || ^19.0 || ^19.0.0-rc
    peerDependenciesMeta:
      '@types/react':
        optional: true
      '@types/react-dom':
        optional: true

  '@radix-ui/react-portal@1.0.0':
    resolution: {integrity: sha512-a8qyFO/Xb99d8wQdu4o7qnigNjTPG123uADNecz0eX4usnQEj7o+cG4ZX4zkqq98NYekT7UoEQIjxBNWIFuqTA==}
    peerDependencies:
      react: ^16.8 || ^17.0 || ^18.0
      react-dom: ^16.8 || ^17.0 || ^18.0

  '@radix-ui/react-portal@1.0.4':
    resolution: {integrity: sha512-Qki+C/EuGUVCQTOTD5vzJzJuMUlewbzuKyUy+/iHM2uwGiru9gZeBJtHAPKAEkB5KWGi9mP/CHKcY0wt1aW45Q==}
    peerDependencies:
      '@types/react': '*'
      '@types/react-dom': '*'
      react: ^16.8 || ^17.0 || ^18.0
      react-dom: ^16.8 || ^17.0 || ^18.0
    peerDependenciesMeta:
      '@types/react':
        optional: true
      '@types/react-dom':
        optional: true

  '@radix-ui/react-portal@1.1.1':
    resolution: {integrity: sha512-A3UtLk85UtqhzFqtoC8Q0KvR2GbXF3mtPgACSazajqq6A41mEQgo53iPzY4i6BwDxlIFqWIhiQ2G729n+2aw/g==}
    peerDependencies:
      '@types/react': '*'
      '@types/react-dom': '*'
      react: ^16.8 || ^17.0 || ^18.0 || ^19.0 || ^19.0.0-rc
      react-dom: ^16.8 || ^17.0 || ^18.0 || ^19.0 || ^19.0.0-rc
    peerDependenciesMeta:
      '@types/react':
        optional: true
      '@types/react-dom':
        optional: true

  '@radix-ui/react-presence@1.0.0':
    resolution: {integrity: sha512-A+6XEvN01NfVWiKu38ybawfHsBjWum42MRPnEuqPsBZ4eV7e/7K321B5VgYMPv3Xx5An6o1/l9ZuDBgmcmWK3w==}
    peerDependencies:
      react: ^16.8 || ^17.0 || ^18.0
      react-dom: ^16.8 || ^17.0 || ^18.0

  '@radix-ui/react-presence@1.0.1':
    resolution: {integrity: sha512-UXLW4UAbIY5ZjcvzjfRFo5gxva8QirC9hF7wRE4U5gz+TP0DbRk+//qyuAQ1McDxBt1xNMBTaciFGvEmJvAZCg==}
    peerDependencies:
      '@types/react': '*'
      '@types/react-dom': '*'
      react: ^16.8 || ^17.0 || ^18.0
      react-dom: ^16.8 || ^17.0 || ^18.0
    peerDependenciesMeta:
      '@types/react':
        optional: true
      '@types/react-dom':
        optional: true

  '@radix-ui/react-presence@1.1.0':
    resolution: {integrity: sha512-Gq6wuRN/asf9H/E/VzdKoUtT8GC9PQc9z40/vEr0VCJ4u5XvvhWIrSsCB6vD2/cH7ugTdSfYq9fLJCcM00acrQ==}
    peerDependencies:
      '@types/react': '*'
      '@types/react-dom': '*'
      react: ^16.8 || ^17.0 || ^18.0 || ^19.0 || ^19.0.0-rc
      react-dom: ^16.8 || ^17.0 || ^18.0 || ^19.0 || ^19.0.0-rc
    peerDependenciesMeta:
      '@types/react':
        optional: true
      '@types/react-dom':
        optional: true

  '@radix-ui/react-primitive@1.0.0':
    resolution: {integrity: sha512-EyXe6mnRlHZ8b6f4ilTDrXmkLShICIuOTTj0GX4w1rp+wSxf3+TD05u1UOITC8VsJ2a9nwHvdXtOXEOl0Cw/zQ==}
    peerDependencies:
      react: ^16.8 || ^17.0 || ^18.0
      react-dom: ^16.8 || ^17.0 || ^18.0

  '@radix-ui/react-primitive@1.0.3':
    resolution: {integrity: sha512-yi58uVyoAcK/Nq1inRY56ZSjKypBNKTa/1mcL8qdl6oJeEaDbOldlzrGn7P6Q3Id5d+SYNGc5AJgc4vGhjs5+g==}
    peerDependencies:
      '@types/react': '*'
      '@types/react-dom': '*'
      react: ^16.8 || ^17.0 || ^18.0
      react-dom: ^16.8 || ^17.0 || ^18.0
    peerDependenciesMeta:
      '@types/react':
        optional: true
      '@types/react-dom':
        optional: true

  '@radix-ui/react-primitive@2.0.0':
    resolution: {integrity: sha512-ZSpFm0/uHa8zTvKBDjLFWLo8dkr4MBsiDLz0g3gMUwqgLHz9rTaRRGYDgvZPtBJgYCBKXkS9fzmoySgr8CO6Cw==}
    peerDependencies:
      '@types/react': '*'
      '@types/react-dom': '*'
      react: ^16.8 || ^17.0 || ^18.0 || ^19.0 || ^19.0.0-rc
      react-dom: ^16.8 || ^17.0 || ^18.0 || ^19.0 || ^19.0.0-rc
    peerDependenciesMeta:
      '@types/react':
        optional: true
      '@types/react-dom':
        optional: true

  '@radix-ui/react-radio-group@1.2.0':
    resolution: {integrity: sha512-yv+oiLaicYMBpqgfpSPw6q+RyXlLdIpQWDHZbUKURxe+nEh53hFXPPlfhfQQtYkS5MMK/5IWIa76SksleQZSzw==}
    peerDependencies:
      '@types/react': '*'
      '@types/react-dom': '*'
      react: ^16.8 || ^17.0 || ^18.0 || ^19.0 || ^19.0.0-rc
      react-dom: ^16.8 || ^17.0 || ^18.0 || ^19.0 || ^19.0.0-rc
    peerDependenciesMeta:
      '@types/react':
        optional: true
      '@types/react-dom':
        optional: true

  '@radix-ui/react-roving-focus@1.1.0':
    resolution: {integrity: sha512-EA6AMGeq9AEeQDeSH0aZgG198qkfHSbvWTf1HvoDmOB5bBG/qTxjYMWUKMnYiV6J/iP/J8MEFSuB2zRU2n7ODA==}
    peerDependencies:
      '@types/react': '*'
      '@types/react-dom': '*'
      react: ^16.8 || ^17.0 || ^18.0 || ^19.0 || ^19.0.0-rc
      react-dom: ^16.8 || ^17.0 || ^18.0 || ^19.0 || ^19.0.0-rc
    peerDependenciesMeta:
      '@types/react':
        optional: true
      '@types/react-dom':
        optional: true

  '@radix-ui/react-scroll-area@1.1.0':
    resolution: {integrity: sha512-9ArIZ9HWhsrfqS765h+GZuLoxaRHD/j0ZWOWilsCvYTpYJp8XwCqNG7Dt9Nu/TItKOdgLGkOPCodQvDc+UMwYg==}
    peerDependencies:
      '@types/react': '*'
      '@types/react-dom': '*'
      react: ^16.8 || ^17.0 || ^18.0 || ^19.0 || ^19.0.0-rc
      react-dom: ^16.8 || ^17.0 || ^18.0 || ^19.0 || ^19.0.0-rc
    peerDependenciesMeta:
      '@types/react':
        optional: true
      '@types/react-dom':
        optional: true

  '@radix-ui/react-select@2.1.1':
    resolution: {integrity: sha512-8iRDfyLtzxlprOo9IicnzvpsO1wNCkuwzzCM+Z5Rb5tNOpCdMvcc2AkzX0Fz+Tz9v6NJ5B/7EEgyZveo4FBRfQ==}
    peerDependencies:
      '@types/react': '*'
      '@types/react-dom': '*'
      react: ^16.8 || ^17.0 || ^18.0 || ^19.0 || ^19.0.0-rc
      react-dom: ^16.8 || ^17.0 || ^18.0 || ^19.0 || ^19.0.0-rc
    peerDependenciesMeta:
      '@types/react':
        optional: true
      '@types/react-dom':
        optional: true

  '@radix-ui/react-separator@1.1.0':
    resolution: {integrity: sha512-3uBAs+egzvJBDZAzvb/n4NxxOYpnspmWxO2u5NbZ8Y6FM/NdrGSF9bop3Cf6F6C71z1rTSn8KV0Fo2ZVd79lGA==}
    peerDependencies:
      '@types/react': '*'
      '@types/react-dom': '*'
      react: ^16.8 || ^17.0 || ^18.0 || ^19.0 || ^19.0.0-rc
      react-dom: ^16.8 || ^17.0 || ^18.0 || ^19.0 || ^19.0.0-rc
    peerDependenciesMeta:
      '@types/react':
        optional: true
      '@types/react-dom':
        optional: true

  '@radix-ui/react-slot@1.0.0':
    resolution: {integrity: sha512-3mrKauI/tWXo1Ll+gN5dHcxDPdm/Df1ufcDLCecn+pnCIVcdWE7CujXo8QaXOWRJyZyQWWbpB8eFwHzWXlv5mQ==}
    peerDependencies:
      react: ^16.8 || ^17.0 || ^18.0

  '@radix-ui/react-slot@1.0.2':
    resolution: {integrity: sha512-YeTpuq4deV+6DusvVUW4ivBgnkHwECUu0BiN43L5UCDFgdhsRUWAghhTF5MbvNTPzmiFOx90asDSUjWuCNapwg==}
    peerDependencies:
      '@types/react': '*'
      react: ^16.8 || ^17.0 || ^18.0
    peerDependenciesMeta:
      '@types/react':
        optional: true

  '@radix-ui/react-slot@1.1.0':
    resolution: {integrity: sha512-FUCf5XMfmW4dtYl69pdS4DbxKy8nj4M7SafBgPllysxmdachynNflAdp/gCsnYWNDnge6tI9onzMp5ARYc1KNw==}
    peerDependencies:
      '@types/react': '*'
      react: ^16.8 || ^17.0 || ^18.0 || ^19.0 || ^19.0.0-rc
    peerDependenciesMeta:
      '@types/react':
        optional: true

  '@radix-ui/react-switch@1.1.0':
    resolution: {integrity: sha512-OBzy5WAj641k0AOSpKQtreDMe+isX0MQJ1IVyF03ucdF3DunOnROVrjWs8zsXUxC3zfZ6JL9HFVCUlMghz9dJw==}
    peerDependencies:
      '@types/react': '*'
      '@types/react-dom': '*'
      react: ^16.8 || ^17.0 || ^18.0 || ^19.0 || ^19.0.0-rc
      react-dom: ^16.8 || ^17.0 || ^18.0 || ^19.0 || ^19.0.0-rc
    peerDependenciesMeta:
      '@types/react':
        optional: true
      '@types/react-dom':
        optional: true

  '@radix-ui/react-tabs@1.1.0':
    resolution: {integrity: sha512-bZgOKB/LtZIij75FSuPzyEti/XBhJH52ExgtdVqjCIh+Nx/FW+LhnbXtbCzIi34ccyMsyOja8T0thCzoHFXNKA==}
    peerDependencies:
      '@types/react': '*'
      '@types/react-dom': '*'
      react: ^16.8 || ^17.0 || ^18.0 || ^19.0 || ^19.0.0-rc
      react-dom: ^16.8 || ^17.0 || ^18.0 || ^19.0 || ^19.0.0-rc
    peerDependenciesMeta:
      '@types/react':
        optional: true
      '@types/react-dom':
        optional: true

  '@radix-ui/react-tooltip@1.1.1':
    resolution: {integrity: sha512-LLE8nzNE4MzPMw3O2zlVlkLFid3y9hMUs7uCbSHyKSo+tCN4yMCf+ZCCcfrYgsOC0TiHBPQ1mtpJ2liY3ZT3SQ==}
    peerDependencies:
      '@types/react': '*'
      '@types/react-dom': '*'
      react: ^16.8 || ^17.0 || ^18.0 || ^19.0 || ^19.0.0-rc
      react-dom: ^16.8 || ^17.0 || ^18.0 || ^19.0 || ^19.0.0-rc
    peerDependenciesMeta:
      '@types/react':
        optional: true
      '@types/react-dom':
        optional: true

  '@radix-ui/react-use-callback-ref@1.0.0':
    resolution: {integrity: sha512-GZtyzoHz95Rhs6S63D2t/eqvdFCm7I+yHMLVQheKM7nBD8mbZIt+ct1jz4536MDnaOGKIxynJ8eHTkVGVVkoTg==}
    peerDependencies:
      react: ^16.8 || ^17.0 || ^18.0

  '@radix-ui/react-use-callback-ref@1.0.1':
    resolution: {integrity: sha512-D94LjX4Sp0xJFVaoQOd3OO9k7tpBYNOXdVhkltUbGv2Qb9OXdrg/CpsjlZv7ia14Sylv398LswWBVVu5nqKzAQ==}
    peerDependencies:
      '@types/react': '*'
      react: ^16.8 || ^17.0 || ^18.0
    peerDependenciesMeta:
      '@types/react':
        optional: true

  '@radix-ui/react-use-callback-ref@1.1.0':
    resolution: {integrity: sha512-CasTfvsy+frcFkbXtSJ2Zu9JHpN8TYKxkgJGWbjiZhFivxaeW7rMeZt7QELGVLaYVfFMsKHjb7Ak0nMEe+2Vfw==}
    peerDependencies:
      '@types/react': '*'
      react: ^16.8 || ^17.0 || ^18.0 || ^19.0 || ^19.0.0-rc
    peerDependenciesMeta:
      '@types/react':
        optional: true

  '@radix-ui/react-use-controllable-state@1.0.0':
    resolution: {integrity: sha512-FohDoZvk3mEXh9AWAVyRTYR4Sq7/gavuofglmiXB2g1aKyboUD4YtgWxKj8O5n+Uak52gXQ4wKz5IFST4vtJHg==}
    peerDependencies:
      react: ^16.8 || ^17.0 || ^18.0

  '@radix-ui/react-use-controllable-state@1.0.1':
    resolution: {integrity: sha512-Svl5GY5FQeN758fWKrjM6Qb7asvXeiZltlT4U2gVfl8Gx5UAv2sMR0LWo8yhsIZh2oQ0eFdZ59aoOOMV7b47VA==}
    peerDependencies:
      '@types/react': '*'
      react: ^16.8 || ^17.0 || ^18.0
    peerDependenciesMeta:
      '@types/react':
        optional: true

  '@radix-ui/react-use-controllable-state@1.1.0':
    resolution: {integrity: sha512-MtfMVJiSr2NjzS0Aa90NPTnvTSg6C/JLCV7ma0W6+OMV78vd8OyRpID+Ng9LxzsPbLeuBnWBA1Nq30AtBIDChw==}
    peerDependencies:
      '@types/react': '*'
      react: ^16.8 || ^17.0 || ^18.0 || ^19.0 || ^19.0.0-rc
    peerDependenciesMeta:
      '@types/react':
        optional: true

  '@radix-ui/react-use-escape-keydown@1.0.0':
    resolution: {integrity: sha512-JwfBCUIfhXRxKExgIqGa4CQsiMemo1Xt0W/B4ei3fpzpvPENKpMKQ8mZSB6Acj3ebrAEgi2xiQvcI1PAAodvyg==}
    peerDependencies:
      react: ^16.8 || ^17.0 || ^18.0

  '@radix-ui/react-use-escape-keydown@1.0.3':
    resolution: {integrity: sha512-vyL82j40hcFicA+M4Ex7hVkB9vHgSse1ZWomAqV2Je3RleKGO5iM8KMOEtfoSB0PnIelMd2lATjTGMYqN5ylTg==}
    peerDependencies:
      '@types/react': '*'
      react: ^16.8 || ^17.0 || ^18.0
    peerDependenciesMeta:
      '@types/react':
        optional: true

  '@radix-ui/react-use-escape-keydown@1.1.0':
    resolution: {integrity: sha512-L7vwWlR1kTTQ3oh7g1O0CBF3YCyyTj8NmhLR+phShpyA50HCfBFKVJTpshm9PzLiKmehsrQzTYTpX9HvmC9rhw==}
    peerDependencies:
      '@types/react': '*'
      react: ^16.8 || ^17.0 || ^18.0 || ^19.0 || ^19.0.0-rc
    peerDependenciesMeta:
      '@types/react':
        optional: true

  '@radix-ui/react-use-layout-effect@1.0.0':
    resolution: {integrity: sha512-6Tpkq+R6LOlmQb1R5NNETLG0B4YP0wc+klfXafpUCj6JGyaUc8il7/kUZ7m59rGbXGczE9Bs+iz2qloqsZBduQ==}
    peerDependencies:
      react: ^16.8 || ^17.0 || ^18.0

  '@radix-ui/react-use-layout-effect@1.0.1':
    resolution: {integrity: sha512-v/5RegiJWYdoCvMnITBkNNx6bCj20fiaJnWtRkU18yITptraXjffz5Qbn05uOiQnOvi+dbkznkoaMltz1GnszQ==}
    peerDependencies:
      '@types/react': '*'
      react: ^16.8 || ^17.0 || ^18.0
    peerDependenciesMeta:
      '@types/react':
        optional: true

  '@radix-ui/react-use-layout-effect@1.1.0':
    resolution: {integrity: sha512-+FPE0rOdziWSrH9athwI1R0HDVbWlEhd+FR+aSDk4uWGmSJ9Z54sdZVDQPZAinJhJXwfT+qnj969mCsT2gfm5w==}
    peerDependencies:
      '@types/react': '*'
      react: ^16.8 || ^17.0 || ^18.0 || ^19.0 || ^19.0.0-rc
    peerDependenciesMeta:
      '@types/react':
        optional: true

  '@radix-ui/react-use-previous@1.1.0':
    resolution: {integrity: sha512-Z/e78qg2YFnnXcW88A4JmTtm4ADckLno6F7OXotmkQfeuCVaKuYzqAATPhVzl3delXE7CxIV8shofPn3jPc5Og==}
    peerDependencies:
      '@types/react': '*'
      react: ^16.8 || ^17.0 || ^18.0 || ^19.0 || ^19.0.0-rc
    peerDependenciesMeta:
      '@types/react':
        optional: true

  '@radix-ui/react-use-rect@1.1.0':
    resolution: {integrity: sha512-0Fmkebhr6PiseyZlYAOtLS+nb7jLmpqTrJyv61Pe68MKYW6OWdRE2kI70TaYY27u7H0lajqM3hSMMLFq18Z7nQ==}
    peerDependencies:
      '@types/react': '*'
      react: ^16.8 || ^17.0 || ^18.0 || ^19.0 || ^19.0.0-rc
    peerDependenciesMeta:
      '@types/react':
        optional: true

  '@radix-ui/react-use-size@1.1.0':
    resolution: {integrity: sha512-XW3/vWuIXHa+2Uwcc2ABSfcCledmXhhQPlGbfcRXbiUQI5Icjcg19BGCZVKKInYbvUCut/ufbbLLPFC5cbb1hw==}
    peerDependencies:
      '@types/react': '*'
      react: ^16.8 || ^17.0 || ^18.0 || ^19.0 || ^19.0.0-rc
    peerDependenciesMeta:
      '@types/react':
        optional: true

  '@radix-ui/react-visually-hidden@1.1.0':
    resolution: {integrity: sha512-N8MDZqtgCgG5S3aV60INAB475osJousYpZ4cTJ2cFbMpdHS5Y6loLTH8LPtkj2QN0x93J30HT/M3qJXM0+lyeQ==}
    peerDependencies:
      '@types/react': '*'
      '@types/react-dom': '*'
      react: ^16.8 || ^17.0 || ^18.0 || ^19.0 || ^19.0.0-rc
      react-dom: ^16.8 || ^17.0 || ^18.0 || ^19.0 || ^19.0.0-rc
    peerDependenciesMeta:
      '@types/react':
        optional: true
      '@types/react-dom':
        optional: true

  '@radix-ui/rect@1.1.0':
    resolution: {integrity: sha512-A9+lCBZoaMJlVKcRBz2YByCG+Cp2t6nAnMnNba+XiWxnj6r4JUFqfsgwocMBZU9LPtdxC6wB56ySYpc7LQIoJg==}

  '@react-dnd/asap@4.0.1':
    resolution: {integrity: sha512-kLy0PJDDwvwwTXxqTFNAAllPHD73AycE9ypWeln/IguoGBEbvFcPDbCV03G52bEcC5E+YgupBE0VzHGdC8SIXg==}

  '@react-dnd/invariant@2.0.0':
    resolution: {integrity: sha512-xL4RCQBCBDJ+GRwKTFhGUW8GXa4yoDfJrPbLblc3U09ciS+9ZJXJ3Qrcs/x2IODOdIE5kQxvMmE2UKyqUictUw==}

  '@react-dnd/shallowequal@2.0.0':
    resolution: {integrity: sha512-Pc/AFTdwZwEKJxFJvlxrSmGe/di+aAOBn60sremrpLo6VI/6cmiUYNNwlI5KNYttg7uypzA3ILPMPgxB2GYZEg==}

  '@reactflow/background@11.3.14':
    resolution: {integrity: sha512-Gewd7blEVT5Lh6jqrvOgd4G6Qk17eGKQfsDXgyRSqM+CTwDqRldG2LsWN4sNeno6sbqVIC2fZ+rAUBFA9ZEUDA==}
    peerDependencies:
      react: '>=17'
      react-dom: '>=17'

  '@reactflow/controls@11.2.14':
    resolution: {integrity: sha512-MiJp5VldFD7FrqaBNIrQ85dxChrG6ivuZ+dcFhPQUwOK3HfYgX2RHdBua+gx+40p5Vw5It3dVNp/my4Z3jF0dw==}
    peerDependencies:
      react: '>=17'
      react-dom: '>=17'

  '@reactflow/core@11.11.4':
    resolution: {integrity: sha512-H4vODklsjAq3AMq6Np4LE12i1I4Ta9PrDHuBR9GmL8uzTt2l2jh4CiQbEMpvMDcp7xi4be0hgXj+Ysodde/i7Q==}
    peerDependencies:
      react: '>=17'
      react-dom: '>=17'

  '@reactflow/minimap@11.7.14':
    resolution: {integrity: sha512-mpwLKKrEAofgFJdkhwR5UQ1JYWlcAAL/ZU/bctBkuNTT1yqV+y0buoNVImsRehVYhJwffSWeSHaBR5/GJjlCSQ==}
    peerDependencies:
      react: '>=17'
      react-dom: '>=17'

  '@reactflow/node-resizer@2.2.14':
    resolution: {integrity: sha512-fwqnks83jUlYr6OHcdFEedumWKChTHRGw/kbCxj0oqBd+ekfs+SIp4ddyNU0pdx96JIm5iNFS0oNrmEiJbbSaA==}
    peerDependencies:
      react: '>=17'
      react-dom: '>=17'

  '@reactflow/node-toolbar@1.3.14':
    resolution: {integrity: sha512-rbynXQnH/xFNu4P9H+hVqlEUafDCkEoCy0Dg9mG22Sg+rY/0ck6KkrAQrYrTgXusd+cEJOMK0uOOFCK2/5rSGQ==}
    peerDependencies:
      react: '>=17'
      react-dom: '>=17'

  '@remirror/core-constants@2.0.2':
    resolution: {integrity: sha512-dyHY+sMF0ihPus3O27ODd4+agdHMEmuRdyiZJ2CCWjPV5UFmn17ZbElvk6WOGVE4rdCJKZQCrPV2BcikOMLUGQ==}

  '@rushstack/eslint-patch@1.10.3':
    resolution: {integrity: sha512-qC/xYId4NMebE6w/V33Fh9gWxLgURiNYgVNObbJl2LZv0GUUItCcCqC5axQSwRaAgaxl2mELq1rMzlswaQ0Zxg==}

  '@scena/dragscroll@1.4.0':
    resolution: {integrity: sha512-3O8daaZD9VXA9CP3dra6xcgt/qrm0mg0xJCwiX6druCteQ9FFsXffkF8PrqxY4Z4VJ58fFKEa0RlKqbsi/XnRA==}

  '@scena/event-emitter@1.0.5':
    resolution: {integrity: sha512-AzY4OTb0+7ynefmWFQ6hxDdk0CySAq/D4efljfhtRHCOP7MBF9zUfhKG3TJiroVjASqVgkRJFdenS8ArZo6Olg==}

  '@scena/matrix@1.1.1':
    resolution: {integrity: sha512-JVKBhN0tm2Srl+Yt+Ywqu0oLgLcdemDQlD1OxmN9jaCTwaFPZ7tY8n6dhVgMEaR9qcR7r+kAlMXnSfNyYdE+Vg==}

  '@swc/helpers@0.5.11':
    resolution: {integrity: sha512-YNlnKRWF2sVojTpIyzwou9XoTNbzbzONwRhOoniEioF1AtaitTvVZblaQRrAzChWQ1bLYyYSWzM18y4WwgzJ+A==}

  '@swc/helpers@0.5.2':
    resolution: {integrity: sha512-E4KcWTpoLHqwPHLxidpOqQbcrZVgi0rsmmZXUle1jXmJfuIf/UWpczUJ7MZZ5tlxytgJXyp0w4PGkkeLiuIdZw==}

  '@tailwindcss/typography@0.5.13':
    resolution: {integrity: sha512-ADGcJ8dX21dVVHIwTRgzrcunY6YY9uSlAHHGVKvkA+vLc5qLwEszvKts40lx7z0qc4clpjclwLeK5rVCV2P/uw==}
    peerDependencies:
      tailwindcss: '>=3.0.0 || insiders'

  '@tanstack/react-table@8.17.3':
    resolution: {integrity: sha512-5gwg5SvPD3lNAXPuJJz1fOCEZYk9/GeBFH3w/hCgnfyszOIzwkwgp5I7Q4MJtn0WECp84b5STQUDdmvGi8m3nA==}
    engines: {node: '>=12'}
    peerDependencies:
      react: '>=16.8'
      react-dom: '>=16.8'

  '@tanstack/react-virtual@3.8.1':
    resolution: {integrity: sha512-dP5a7giEM4BQWLJ7K07ToZv8rF51mzbrBMkf0scg1QNYuFx3utnPUBPUHdzaowZhIez1K2XS78amuzD+YGRA5Q==}
    peerDependencies:
      react: ^16.8.0 || ^17.0.0 || ^18.0.0
      react-dom: ^16.8.0 || ^17.0.0 || ^18.0.0

  '@tanstack/table-core@8.17.3':
    resolution: {integrity: sha512-mPBodDGVL+fl6d90wUREepHa/7lhsghg2A3vFpakEhrhtbIlgNAZiMr7ccTgak5qbHqF14Fwy+W1yFWQt+WmYQ==}
    engines: {node: '>=12'}

  '@tanstack/virtual-core@3.8.1':
    resolution: {integrity: sha512-uNtAwenT276M9QYCjTBoHZ8X3MUeCRoGK59zPi92hMIxdfS9AyHjkDWJ94WroDxnv48UE+hIeo21BU84jKc8aQ==}

  '@tiptap/core@2.4.0':
    resolution: {integrity: sha512-YJSahk8pkxpCs8SflCZfTnJpE7IPyUWIylfgXM2DefjRQa5DZ+c6sNY0s/zbxKYFQ6AuHVX40r9pCfcqHChGxQ==}
    peerDependencies:
      '@tiptap/pm': ^2.0.0

  '@tiptap/extension-blockquote@2.4.0':
    resolution: {integrity: sha512-nJJy4KsPgQqWTTDOWzFRdjCfG5+QExfZj44dulgDFNh+E66xhamnbM70PklllXJgEcge7xmT5oKM0gKls5XgFw==}
    peerDependencies:
      '@tiptap/core': ^2.0.0

  '@tiptap/extension-bold@2.4.0':
    resolution: {integrity: sha512-csnW6hMDEHoRfxcPRLSqeJn+j35Lgtt1YRiOwn7DlS66sAECGRuoGfCvQSPij0TCDp4VCR9if5Sf8EymhnQumQ==}
    peerDependencies:
      '@tiptap/core': ^2.0.0

  '@tiptap/extension-bubble-menu@2.4.0':
    resolution: {integrity: sha512-s99HmttUtpW3rScWq8rqk4+CGCwergNZbHLTkF6Rp6TSboMwfp+rwL5Q/JkcAG9KGLso1vGyXKbt1xHOvm8zMw==}
    peerDependencies:
      '@tiptap/core': ^2.0.0
      '@tiptap/pm': ^2.0.0

  '@tiptap/extension-bullet-list@2.4.0':
    resolution: {integrity: sha512-9S5DLIvFRBoExvmZ+/ErpTvs4Wf1yOEs8WXlKYUCcZssK7brTFj99XDwpHFA29HKDwma5q9UHhr2OB2o0JYAdw==}
    peerDependencies:
      '@tiptap/core': ^2.0.0

  '@tiptap/extension-character-count@2.4.0':
    resolution: {integrity: sha512-IA3Fubvag5N/7m2xS/T8D1nH26UyebBL9CtZ3/4de4faKgvDQLlILsSI2Hefi7j7rUCYCYzgF2S0Gny+Z76ulw==}
    peerDependencies:
      '@tiptap/core': ^2.0.0
      '@tiptap/pm': ^2.0.0

  '@tiptap/extension-code-block-lowlight@2.4.0':
    resolution: {integrity: sha512-j0SdFq66A97Cn7bQOMqFYBaYsmOltZZ6o4uDZH6fdTvEFbfXTdtTYs2awsNSbW+w/DtivKZCvAX1FRLR3/g/5A==}
    peerDependencies:
      '@tiptap/core': ^2.0.0
      '@tiptap/extension-code-block': ^2.0.0
      '@tiptap/pm': ^2.0.0

  '@tiptap/extension-code-block@2.4.0':
    resolution: {integrity: sha512-QWGdv1D56TBGbbJSj2cIiXGJEKguPiAl9ONzJ/Ql1ZksiQsYwx0YHriXX6TOC//T4VIf6NSClHEtwtxWBQ/Csg==}
    peerDependencies:
      '@tiptap/core': ^2.0.0
      '@tiptap/pm': ^2.0.0

  '@tiptap/extension-code@2.4.0':
    resolution: {integrity: sha512-wjhBukuiyJMq4cTcK3RBTzUPV24k5n1eEPlpmzku6ThwwkMdwynnMGMAmSF3fErh3AOyOUPoTTjgMYN2d10SJA==}
    peerDependencies:
      '@tiptap/core': ^2.0.0

  '@tiptap/extension-color@2.4.0':
    resolution: {integrity: sha512-aVuqGtzTIZO93niADdu+Hx8g03X0pS7wjrJcCcYkkDEbC/siC03zlxKZIYBW1Jiabe99Z7/s2KdtLoK6DW2A2g==}
    peerDependencies:
      '@tiptap/core': ^2.0.0
      '@tiptap/extension-text-style': ^2.0.0

  '@tiptap/extension-document@2.4.0':
    resolution: {integrity: sha512-3jRodQJZDGbXlRPERaloS+IERg/VwzpC1IO6YSJR9jVIsBO6xC29P3cKTQlg1XO7p6ZH/0ksK73VC5BzzTwoHg==}
    peerDependencies:
      '@tiptap/core': ^2.0.0

  '@tiptap/extension-dropcursor@2.4.0':
    resolution: {integrity: sha512-c46HoG2PEEpSZv5rmS5UX/lJ6/kP1iVO0Ax+6JrNfLEIiDULUoi20NqdjolEa38La2VhWvs+o20OviiTOKEE9g==}
    peerDependencies:
      '@tiptap/core': ^2.0.0
      '@tiptap/pm': ^2.0.0

  '@tiptap/extension-floating-menu@2.4.0':
    resolution: {integrity: sha512-vLb9v+htbHhXyty0oaXjT3VC8St4xuGSHWUB9GuAJAQ+NajIO6rBPbLUmm9qM0Eh2zico5mpSD1Qtn5FM6xYzg==}
    peerDependencies:
      '@tiptap/core': ^2.0.0
      '@tiptap/pm': ^2.0.0

  '@tiptap/extension-gapcursor@2.4.0':
    resolution: {integrity: sha512-F4y/0J2lseohkFUw9P2OpKhrJ6dHz69ZScABUvcHxjznJLd6+0Zt7014Lw5PA8/m2d/w0fX8LZQ88pZr4quZPQ==}
    peerDependencies:
      '@tiptap/core': ^2.0.0
      '@tiptap/pm': ^2.0.0

  '@tiptap/extension-hard-break@2.4.0':
    resolution: {integrity: sha512-3+Z6zxevtHza5IsDBZ4lZqvNR3Kvdqwxq/QKCKu9UhJN1DUjsg/l1Jn2NilSQ3NYkBYh2yJjT8CMo9pQIu776g==}
    peerDependencies:
      '@tiptap/core': ^2.0.0

  '@tiptap/extension-heading@2.4.0':
    resolution: {integrity: sha512-fYkyP/VMo7YHO76YVrUjd95Qeo0cubWn/Spavmwm1gLTHH/q7xMtbod2Z/F0wd6QHnc7+HGhO7XAjjKWDjldaw==}
    peerDependencies:
      '@tiptap/core': ^2.0.0

  '@tiptap/extension-highlight@2.4.0':
    resolution: {integrity: sha512-p2I/CaMrs6hzpj/dSw6UNobOWTV38yTjPK+B4ShJQ7IN2u/C82KOTOeFfJoFd9KykmpVOVW3w3nKG3ad0HXPuQ==}
    peerDependencies:
      '@tiptap/core': ^2.0.0

  '@tiptap/extension-history@2.4.0':
    resolution: {integrity: sha512-gr5qsKAXEVGr1Lyk1598F7drTaEtAxqZiuuSwTCzZzkiwgEQsWMWTWc9F8FlneCEaqe1aIYg6WKWlmYPaFwr0w==}
    peerDependencies:
      '@tiptap/core': ^2.0.0
      '@tiptap/pm': ^2.0.0

  '@tiptap/extension-horizontal-rule@2.4.0':
    resolution: {integrity: sha512-yDgxy+YxagcEsBbdWvbQiXYxsv3noS1VTuGwc9G7ZK9xPmBHJ5y0agOkB7HskwsZvJHoaSqNRsh7oZTkf0VR3g==}
    peerDependencies:
      '@tiptap/core': ^2.0.0
      '@tiptap/pm': ^2.0.0

  '@tiptap/extension-image@2.4.0':
    resolution: {integrity: sha512-NIVhRPMO/ONo8OywEd+8zh0Q6Q7EbFHtBxVsvfOKj9KtZkaXQfUO4MzONTyptkvAchTpj9pIzeaEY5fyU87gFA==}
    peerDependencies:
      '@tiptap/core': ^2.0.0

  '@tiptap/extension-italic@2.4.0':
    resolution: {integrity: sha512-aaW/L9q+KNHHK+X73MPloHeIsT191n3VLd3xm6uUcFDnUNvzYJ/q65/1ZicdtCaOLvTutxdrEvhbkrVREX6a8g==}
    peerDependencies:
      '@tiptap/core': ^2.0.0

  '@tiptap/extension-link@2.4.0':
    resolution: {integrity: sha512-r3PjT0bjSKAorHAEBPA0icSMOlqALbxVlWU9vAc+Q3ndzt7ht0CTPNewzFF9kjzARABVt1cblXP/2+c0qGzcsg==}
    peerDependencies:
      '@tiptap/core': ^2.0.0
      '@tiptap/pm': ^2.0.0

  '@tiptap/extension-list-item@2.4.0':
    resolution: {integrity: sha512-reUVUx+2cI2NIAqMZhlJ9uK/+zvRzm1GTmlU2Wvzwc7AwLN4yemj6mBDsmBLEXAKPvitfLh6EkeHaruOGymQtg==}
    peerDependencies:
      '@tiptap/core': ^2.0.0

  '@tiptap/extension-ordered-list@2.4.0':
    resolution: {integrity: sha512-Zo0c9M0aowv+2+jExZiAvhCB83GZMjZsxywmuOrdUbq5EGYKb7q8hDyN3hkrktVHr9UPXdPAYTmLAHztTOHYRA==}
    peerDependencies:
      '@tiptap/core': ^2.0.0

  '@tiptap/extension-paragraph@2.4.0':
    resolution: {integrity: sha512-+yse0Ow67IRwcACd9K/CzBcxlpr9OFnmf0x9uqpaWt1eHck1sJnti6jrw5DVVkyEBHDh/cnkkV49gvctT/NyCw==}
    peerDependencies:
      '@tiptap/core': ^2.0.0

  '@tiptap/extension-placeholder@2.0.3':
    resolution: {integrity: sha512-Z42jo0termRAf0S0L8oxrts94IWX5waU4isS2CUw8xCUigYyCFslkhQXkWATO1qRbjNFLKN2C9qvCgGf4UeBrw==}
    peerDependencies:
      '@tiptap/core': ^2.0.0
      '@tiptap/pm': ^2.0.0

  '@tiptap/extension-strike@2.4.0':
    resolution: {integrity: sha512-pE1uN/fQPOMS3i+zxPYMmPmI3keubnR6ivwM+KdXWOMnBiHl9N4cNpJgq1n2eUUGKLurC2qrQHpnVyGAwBS6Vg==}
    peerDependencies:
      '@tiptap/core': ^2.0.0

  '@tiptap/extension-task-item@2.4.0':
    resolution: {integrity: sha512-x40vdHnmDiBbA2pjWR/92wVGb6jT13Nk2AhRUI/oP/r4ZGKpTypoB7heDnvLBgH0Y5a51dFqU+G1SFFL30u5uA==}
    peerDependencies:
      '@tiptap/core': ^2.0.0
      '@tiptap/pm': ^2.0.0

  '@tiptap/extension-task-list@2.4.0':
    resolution: {integrity: sha512-vmUB3wEJU81QbiHUygBlselQW8YIW8/85UTwANvWx8+KEWyM7EUF4utcm5R2UobIprIcWb4hyVkvW/5iou25gg==}
    peerDependencies:
      '@tiptap/core': ^2.0.0

  '@tiptap/extension-text-style@2.4.0':
    resolution: {integrity: sha512-H0uPWeZ4sXz3o836TDWnpd38qClqzEM2d6QJ9TK+cQ1vE5Gp8wQ5W4fwUV1KAHzpJKE/15+BXBjLyVYQdmXDaQ==}
    peerDependencies:
      '@tiptap/core': ^2.0.0

  '@tiptap/extension-text@2.4.0':
    resolution: {integrity: sha512-LV0bvE+VowE8IgLca7pM8ll7quNH+AgEHRbSrsI3SHKDCYB9gTHMjWaAkgkUVaO1u0IfCrjnCLym/PqFKa+vvg==}
    peerDependencies:
      '@tiptap/core': ^2.0.0

  '@tiptap/extension-underline@2.4.0':
    resolution: {integrity: sha512-guWojb7JxUwLz4OKzwNExJwOkhZjgw/ttkXCMBT0PVe55k998MMYe1nvN0m2SeTW9IxurEPtScH4kYJ0XuSm8Q==}
    peerDependencies:
      '@tiptap/core': ^2.0.0

  '@tiptap/extension-youtube@2.4.0':
    resolution: {integrity: sha512-Ew6Oik9DaqP0xgQSUIWwozqeToJVOY4nqjRoKExGRuLdzgZeS+SmEA22ITBMcnZSJj8XBMgGBLcCWi+A7x1KAg==}
    peerDependencies:
      '@tiptap/core': ^2.0.0

  '@tiptap/pm@2.4.0':
    resolution: {integrity: sha512-B1HMEqGS4MzIVXnpgRZDLm30mxDWj51LkBT/if1XD+hj5gm8B9Q0c84bhvODX6KIs+c6z+zsY9VkVu8w9Yfgxg==}

  '@tiptap/react@2.4.0':
    resolution: {integrity: sha512-baxnIr6Dy+5iGagOEIKFeHzdl1ZRa6Cg+SJ3GDL/BVLpO6KiCM3Mm5ymB726UKP1w7icrBiQD2fGY3Bx8KaiSA==}
    peerDependencies:
      '@tiptap/core': ^2.0.0
      '@tiptap/pm': ^2.0.0
      react: ^17.0.0 || ^18.0.0
      react-dom: ^17.0.0 || ^18.0.0

  '@tiptap/starter-kit@2.4.0':
    resolution: {integrity: sha512-DYYzMZdTEnRn9oZhKOeRCcB+TjhNz5icLlvJKoHoOGL9kCbuUyEf8WRR2OSPckI0+KUIPJL3oHRqO4SqSdTjfg==}

  '@tiptap/suggestion@2.4.0':
    resolution: {integrity: sha512-6dCkjbL8vIzcLWtS6RCBx0jlYPKf2Beuyq5nNLrDDZZuyJow5qJAY0eGu6Xomp9z0WDK/BYOxT4hHNoGMDkoAg==}
    peerDependencies:
      '@tiptap/core': ^2.0.0
      '@tiptap/pm': ^2.0.0

  '@types/command-line-args@5.2.3':
    resolution: {integrity: sha512-uv0aG6R0Y8WHZLTamZwtfsDLVRnOa+n+n5rEvFWL5Na5gZ8V2Teab/duDPFzIIIhs9qizDpcavCusCLJZu62Kw==}

  '@types/command-line-usage@5.0.4':
    resolution: {integrity: sha512-BwR5KP3Es/CSht0xqBcUXS3qCAUVXwpRKsV2+arxeb65atasuXG9LykC9Ab10Cw3s2raH92ZqOeILaQbsB2ACg==}

  '@types/cookie@0.6.0':
    resolution: {integrity: sha512-4Kh9a6B2bQciAhf7FSuMRRkUWecJgJu9nPnx3yzpsfXX/c50REIqpHY4C82bXP90qrLtXtkDxTZosYO3UpOwlA==}

  '@types/d3-array@3.2.1':
    resolution: {integrity: sha512-Y2Jn2idRrLzUfAKV2LyRImR+y4oa2AntrgID95SHJxuMUrkNXmanDSed71sRNZysveJVt1hLLemQZIady0FpEg==}

  '@types/d3-axis@3.0.6':
    resolution: {integrity: sha512-pYeijfZuBd87T0hGn0FO1vQ/cgLk6E1ALJjfkC0oJ8cbwkZl3TpgS8bVBLZN+2jjGgg38epgxb2zmoGtSfvgMw==}

  '@types/d3-brush@3.0.6':
    resolution: {integrity: sha512-nH60IZNNxEcrh6L1ZSMNA28rj27ut/2ZmI3r96Zd+1jrZD++zD3LsMIjWlvg4AYrHn/Pqz4CF3veCxGjtbqt7A==}

  '@types/d3-chord@3.0.6':
    resolution: {integrity: sha512-LFYWWd8nwfwEmTZG9PfQxd17HbNPksHBiJHaKuY1XeqscXacsS2tyoo6OdRsjf+NQYeB6XrNL3a25E3gH69lcg==}

  '@types/d3-color@3.1.3':
    resolution: {integrity: sha512-iO90scth9WAbmgv7ogoq57O9YpKmFBbmoEoCHDB2xMBY0+/KVrqAaCDyCE16dUspeOvIxFFRI+0sEtqDqy2b4A==}

  '@types/d3-contour@3.0.6':
    resolution: {integrity: sha512-BjzLgXGnCWjUSYGfH1cpdo41/hgdWETu4YxpezoztawmqsvCeep+8QGfiY6YbDvfgHz/DkjeIkkZVJavB4a3rg==}

  '@types/d3-delaunay@6.0.4':
    resolution: {integrity: sha512-ZMaSKu4THYCU6sV64Lhg6qjf1orxBthaC161plr5KuPHo3CNm8DTHiLw/5Eq2b6TsNP0W0iJrUOFscY6Q450Hw==}

  '@types/d3-dispatch@3.0.6':
    resolution: {integrity: sha512-4fvZhzMeeuBJYZXRXrRIQnvUYfyXwYmLsdiN7XXmVNQKKw1cM8a5WdID0g1hVFZDqT9ZqZEY5pD44p24VS7iZQ==}

  '@types/d3-drag@3.0.7':
    resolution: {integrity: sha512-HE3jVKlzU9AaMazNufooRJ5ZpWmLIoc90A37WU2JMmeq28w1FQqCZswHZ3xR+SuxYftzHq6WU6KJHvqxKzTxxQ==}

  '@types/d3-dsv@3.0.7':
    resolution: {integrity: sha512-n6QBF9/+XASqcKK6waudgL0pf/S5XHPPI8APyMLLUHd8NqouBGLsU8MgtO7NINGtPBtk9Kko/W4ea0oAspwh9g==}

  '@types/d3-ease@3.0.2':
    resolution: {integrity: sha512-NcV1JjO5oDzoK26oMzbILE6HW7uVXOHLQvHshBUW4UMdZGfiY6v5BeQwh9a9tCzv+CeefZQHJt5SRgK154RtiA==}

  '@types/d3-fetch@3.0.7':
    resolution: {integrity: sha512-fTAfNmxSb9SOWNB9IoG5c8Hg6R+AzUHDRlsXsDZsNp6sxAEOP0tkP3gKkNSO/qmHPoBFTxNrjDprVHDQDvo5aA==}

  '@types/d3-force@3.0.10':
    resolution: {integrity: sha512-ZYeSaCF3p73RdOKcjj+swRlZfnYpK1EbaDiYICEEp5Q6sUiqFaFQ9qgoshp5CzIyyb/yD09kD9o2zEltCexlgw==}

  '@types/d3-format@3.0.4':
    resolution: {integrity: sha512-fALi2aI6shfg7vM5KiR1wNJnZ7r6UuggVqtDA+xiEdPZQwy/trcQaHnwShLuLdta2rTymCNpxYTiMZX/e09F4g==}

  '@types/d3-geo@3.1.0':
    resolution: {integrity: sha512-856sckF0oP/diXtS4jNsiQw/UuK5fQG8l/a9VVLeSouf1/PPbBE1i1W852zVwKwYCBkFJJB7nCFTbk6UMEXBOQ==}

  '@types/d3-hierarchy@3.1.7':
    resolution: {integrity: sha512-tJFtNoYBtRtkNysX1Xq4sxtjK8YgoWUNpIiUee0/jHGRwqvzYxkq0hGVbbOGSz+JgFxxRu4K8nb3YpG3CMARtg==}

  '@types/d3-interpolate@3.0.4':
    resolution: {integrity: sha512-mgLPETlrpVV1YRJIglr4Ez47g7Yxjl1lj7YKsiMCb27VJH9W8NVM6Bb9d8kkpG/uAQS5AmbA48q2IAolKKo1MA==}

  '@types/d3-path@3.1.0':
    resolution: {integrity: sha512-P2dlU/q51fkOc/Gfl3Ul9kicV7l+ra934qBFXCFhrZMOL6du1TM0pm1ThYvENukyOn5h9v+yMJ9Fn5JK4QozrQ==}

  '@types/d3-polygon@3.0.2':
    resolution: {integrity: sha512-ZuWOtMaHCkN9xoeEMr1ubW2nGWsp4nIql+OPQRstu4ypeZ+zk3YKqQT0CXVe/PYqrKpZAi+J9mTs05TKwjXSRA==}

  '@types/d3-quadtree@3.0.6':
    resolution: {integrity: sha512-oUzyO1/Zm6rsxKRHA1vH0NEDG58HrT5icx/azi9MF1TWdtttWl0UIUsjEQBBh+SIkrpd21ZjEv7ptxWys1ncsg==}

  '@types/d3-random@3.0.3':
    resolution: {integrity: sha512-Imagg1vJ3y76Y2ea0871wpabqp613+8/r0mCLEBfdtqC7xMSfj9idOnmBYyMoULfHePJyxMAw3nWhJxzc+LFwQ==}

  '@types/d3-scale-chromatic@3.0.3':
    resolution: {integrity: sha512-laXM4+1o5ImZv3RpFAsTRn3TEkzqkytiOY0Dz0sq5cnd1dtNlk6sHLon4OvqaiJb28T0S/TdsBI3Sjsy+keJrw==}

  '@types/d3-scale@4.0.8':
    resolution: {integrity: sha512-gkK1VVTr5iNiYJ7vWDI+yUFFlszhNMtVeneJ6lUTKPjprsvLLI9/tgEGiXJOnlINJA8FyA88gfnQsHbybVZrYQ==}

  '@types/d3-selection@3.0.10':
    resolution: {integrity: sha512-cuHoUgS/V3hLdjJOLTT691+G2QoqAjCVLmr4kJXR4ha56w1Zdu8UUQ5TxLRqudgNjwXeQxKMq4j+lyf9sWuslg==}

  '@types/d3-shape@3.1.6':
    resolution: {integrity: sha512-5KKk5aKGu2I+O6SONMYSNflgiP0WfZIQvVUMan50wHsLG1G94JlxEVnCpQARfTtzytuY0p/9PXXZb3I7giofIA==}

  '@types/d3-time-format@4.0.3':
    resolution: {integrity: sha512-5xg9rC+wWL8kdDj153qZcsJ0FWiFt0J5RB6LYUNZjwSnesfblqrI/bJ1wBdJ8OQfncgbJG5+2F+qfqnqyzYxyg==}

  '@types/d3-time@3.0.3':
    resolution: {integrity: sha512-2p6olUZ4w3s+07q3Tm2dbiMZy5pCDfYwtLXXHUnVzXgQlZ/OyPtUz6OL382BkOuGlLXqfT+wqv8Fw2v8/0geBw==}

  '@types/d3-timer@3.0.2':
    resolution: {integrity: sha512-Ps3T8E8dZDam6fUyNiMkekK3XUsaUEik+idO9/YjPtfj2qruF8tFBXS7XhtE4iIXBLxhmLjP3SXpLhVf21I9Lw==}

  '@types/d3-transition@3.0.8':
    resolution: {integrity: sha512-ew63aJfQ/ms7QQ4X7pk5NxQ9fZH/z+i24ZfJ6tJSfqxJMrYLiK01EAs2/Rtw/JreGUsS3pLPNV644qXFGnoZNQ==}

  '@types/d3-zoom@3.0.8':
    resolution: {integrity: sha512-iqMC4/YlFCSlO8+2Ii1GGGliCAY4XdeG748w5vQUbevlbDu0zSjH/+jojorQVBK/se0j6DUFNPBGSqD3YWYnDw==}

  '@types/d3@7.4.3':
    resolution: {integrity: sha512-lZXZ9ckh5R8uiFVt8ogUNf+pIrK4EsWrx2Np75WvF/eTpJ0FMHNhjXk8CKEx/+gpHbNQyJWehbFaTvqmHWB3ww==}

  '@types/debug@4.1.12':
    resolution: {integrity: sha512-vIChWdVG3LG1SMxEvI/AK+FWJthlrqlTu7fbrlywTkkaONwk/UAGaULXRlf8vkzFBLVm0zkMdCquhL5aOjhXPQ==}

  '@types/diff-match-patch@1.0.36':
    resolution: {integrity: sha512-xFdR6tkm0MWvBfO8xXCSsinYxHcqkQUlcHeSpMC2ukzOb6lwQAfDmW+Qt0AvlGd8HpsS28qKsB+oPeJn9I39jg==}

  '@types/estree@1.0.5':
    resolution: {integrity: sha512-/kYRxGDLWzHOB7q+wtSUQlFrtcdUccpfy+X+9iMBpHK8QLLhx2wIPYuS5DYtR9Wa/YlZAbIovy7qVdB1Aq6Lyw==}

  '@types/geojson@7946.0.14':
    resolution: {integrity: sha512-WCfD5Ht3ZesJUsONdhvm84dmzWOiOzOAqOncN0++w0lBw1o8OuDNJF2McvvCef/yBqb/HYRahp1BYtODFQ8bRg==}

  '@types/hast@2.3.10':
    resolution: {integrity: sha512-McWspRw8xx8J9HurkVBfYj0xKoE25tOFlHGdx4MJ5xORQrMGZNqJhVQWaIbm6Oyla5kYOXtDiopzKRJzEOkwJw==}

  '@types/hast@3.0.4':
    resolution: {integrity: sha512-WPs+bbQw5aCj+x6laNGWLH3wviHtoCv/P3+otBhbOhJgG8qtpdAMlTCxLtsTWA7LH1Oh/bFCHsBn0TPS5m30EQ==}

  '@types/js-cookie@3.0.6':
    resolution: {integrity: sha512-wkw9yd1kEXOPnvEeEV1Go1MmxtBJL0RR79aOTAApecWFVu7w0NNXNqhcWgvw2YgZDYadliXkl14pa3WXw5jlCQ==}

  '@types/json5@0.0.29':
    resolution: {integrity: sha512-dRLjCWHYg4oaA77cxO64oO+7JwCwnIzkZPdrrC71jQmQtlhM556pwKo5bUzqvZndkVbeFLIIi+9TC40JNF5hNQ==}

  '@types/linkify-it@3.0.5':
    resolution: {integrity: sha512-yg6E+u0/+Zjva+buc3EIb+29XEg4wltq7cSmd4Uc2EE/1nUVmxyzpX6gUXD0V8jIrG0r7YeOGVIbYRkxeooCtw==}

  '@types/markdown-it@13.0.8':
    resolution: {integrity: sha512-V+KmpgiipS+zoypeUSS9ojesWtY/0k4XfqcK2fnVrX/qInJhX7rsCxZ/rygiPH2zxlPPrhfuW0I6ddMcWTKLsg==}

  '@types/mdast@3.0.15':
    resolution: {integrity: sha512-LnwD+mUEfxWMa1QpDraczIn6k0Ee3SMicuYSSzS6ZYl2gKS09EClnJYGd8Du6rfc5r/GZEk5o1mRb8TaTj03sQ==}

  '@types/mdurl@1.0.5':
    resolution: {integrity: sha512-6L6VymKTzYSrEf4Nev4Xa1LCHKrlTlYCBMTlQKFuddo1CvQcE52I0mwfOJayueUC7MJuXOeHTcIU683lzd0cUA==}

  '@types/ms@0.7.34':
    resolution: {integrity: sha512-nG96G3Wp6acyAgJqGasjODb+acrI7KltPiRxzHPXnP3NgI28bpQDRv53olbqGXbfcgF5aiiHmO3xpwEpS5Ld9g==}

  '@types/node@18.15.3':
    resolution: {integrity: sha512-p6ua9zBxz5otCmbpb5D3U4B5Nanw6Pk3PPyX05xnxbB/fRv71N7CPmORg7uAD5P70T0xmx1pzAx/FUfa5X+3cw==}

  '@types/node@20.14.8':
    resolution: {integrity: sha512-DO+2/jZinXfROG7j7WKFn/3C6nFwxy2lLpgLjEXJz+0XKphZlTLJ14mo8Vfg8X5BWN6XjyESXq+LcYdT7tR3bA==}

  '@types/prop-types@15.7.12':
    resolution: {integrity: sha512-5zvhXYtRNRluoE/jAp4GVsSduVUzNWKkOZrCDBWYtE7biZywwdC2AcEzg+cSMLFRfVgeAFqpfNabiPjxFddV1Q==}

  '@types/react-dom@18.3.0':
    resolution: {integrity: sha512-EhwApuTmMBmXuFOikhQLIBUn6uFg81SwLMOAUgodJF14SOBOCMdU04gDoYi0WOJJHD144TL32z4yDqCW3dnkQg==}

  '@types/react-modal@3.16.3':
    resolution: {integrity: sha512-xXuGavyEGaFQDgBv4UVm8/ZsG+qxeQ7f77yNrW3n+1J6XAstUy5rYHeIHPh1KzsGc6IkCIdu6lQ2xWzu1jBTLg==}

  '@types/react-window@1.8.8':
    resolution: {integrity: sha512-8Ls660bHR1AUA2kuRvVG9D/4XpRC6wjAaPT9dil7Ckc76eP9TKWZwwmgfq8Q1LANX3QNDnoU4Zp48A3w+zK69Q==}

  '@types/react@18.3.3':
    resolution: {integrity: sha512-hti/R0pS0q1/xx+TsI73XIqk26eBsISZ2R0wUijXIngRK9R/e7Xw/cXVxQK7R5JjW+SV4zGcn5hXjudkN/pLIw==}

  '@types/unist@2.0.10':
    resolution: {integrity: sha512-IfYcSBWE3hLpBg8+X2SEa8LVkJdJEkT2Ese2aaLs3ptGdVtABxndrMaxuFlQ1qdFf9Q5rDvDpxI3WwgvKFAsQA==}

  '@types/unist@3.0.2':
    resolution: {integrity: sha512-dqId9J8K/vGi5Zr7oo212BGii5m3q5Hxlkwy3WpYuKPklmBEvsbMYYyLxAQpSffdLl/gdW0XUpKWFvYmyoWCoQ==}

  '@types/uuid@9.0.8':
    resolution: {integrity: sha512-jg+97EGIcY9AGHJJRaaPVgetKDsrTgbRjQ5Msgjh/DQKEFl0DtyRr/VCOyD1T2R1MNeWPK/u7JoGhlDZnKBAfA==}

  '@typescript-eslint/parser@6.21.0':
    resolution: {integrity: sha512-tbsV1jPne5CkFQCgPBcDOt30ItF7aJoZL997JSF7MhGQqOeT3svWRYxiqlfA5RUdlHN6Fi+EI9bxqbdyAUZjYQ==}
    engines: {node: ^16.0.0 || >=18.0.0}
    peerDependencies:
      eslint: ^7.0.0 || ^8.0.0
      typescript: '*'
    peerDependenciesMeta:
      typescript:
        optional: true

  '@typescript-eslint/scope-manager@6.21.0':
    resolution: {integrity: sha512-OwLUIWZJry80O99zvqXVEioyniJMa+d2GrqpUTqi5/v5D5rOrppJVBPa0yKCblcigC0/aYAzxxqQ1B+DS2RYsg==}
    engines: {node: ^16.0.0 || >=18.0.0}

  '@typescript-eslint/types@6.21.0':
    resolution: {integrity: sha512-1kFmZ1rOm5epu9NZEZm1kckCDGj5UJEf7P1kliH4LKu/RkwpsfqqGmY2OOcUs18lSlQBKLDYBOGxRVtrMN5lpg==}
    engines: {node: ^16.0.0 || >=18.0.0}

  '@typescript-eslint/typescript-estree@6.21.0':
    resolution: {integrity: sha512-6npJTkZcO+y2/kr+z0hc4HwNfrrP4kNYh57ek7yCNlrBjWQ1Y0OS7jiZTkgumrvkX5HkEKXFZkkdFNkaW2wmUQ==}
    engines: {node: ^16.0.0 || >=18.0.0}
    peerDependencies:
      typescript: '*'
    peerDependenciesMeta:
      typescript:
        optional: true

  '@typescript-eslint/visitor-keys@6.21.0':
    resolution: {integrity: sha512-JJtkDduxLi9bivAB+cYOVMtbkqdPOhZ+ZI5LC47MIRrDV4Yn2o+ZnW10Nkmr28xRpSpdJ6Sm42Hjf2+REYXm0A==}
    engines: {node: ^16.0.0 || >=18.0.0}

  '@uiw/codemirror-extensions-basic-setup@4.22.2':
    resolution: {integrity: sha512-zcHGkldLFN3cGoI5XdOGAkeW24yaAgrDEYoyPyWHODmPiNwybQQoZGnH3qUdzZwUaXtAcLWoAeOPzfNRW2yGww==}
    peerDependencies:
      '@codemirror/autocomplete': '>=6.0.0'
      '@codemirror/commands': '>=6.0.0'
      '@codemirror/language': '>=6.0.0'
      '@codemirror/lint': '>=6.0.0'
      '@codemirror/search': '>=6.0.0'
      '@codemirror/state': '>=6.0.0'
      '@codemirror/view': '>=6.0.0'

  '@uiw/codemirror-theme-quietlight@4.22.2':
    resolution: {integrity: sha512-NtHUttXgnDE8F+lrJA6HfiTNjY8GVJjUwtpvOQywqgNoBDwBpuEfdpvZ/OI0EW0sqZpbVlWfmANT4H5oj3ODaw==}

  '@uiw/codemirror-themes@4.22.2':
    resolution: {integrity: sha512-gsLHn6SUuV5iboBvGrM7YimzLFHQmsNlkGIYs3UaVUJTo/A/ZrKoSJNyPziShLRjBXA2UwKdBTIU6VhHyyaChw==}
    peerDependencies:
      '@codemirror/language': '>=6.0.0'
      '@codemirror/state': '>=6.0.0'
      '@codemirror/view': '>=6.0.0'

  '@uiw/react-codemirror@4.22.2':
    resolution: {integrity: sha512-okCSl+WJG63gRx8Fdz7v0C6RakBQnbb3pHhuzIgDB+fwhipgFodSnu2n9oOsQesJ5YQ7mSOcKMgX0JEsu4nnfQ==}
    peerDependencies:
      '@babel/runtime': '>=7.11.0'
      '@codemirror/state': '>=6.0.0'
      '@codemirror/theme-one-dark': '>=6.0.0'
      '@codemirror/view': '>=6.0.0'
      codemirror: '>=6.0.0'
      react: '>=16.8.0'
      react-dom: '>=16.8.0'

  '@ungap/structured-clone@1.2.0':
    resolution: {integrity: sha512-zuVdFrMJiuCDQUMCzQaD6KL28MjnqqN8XnAqiEq9PNm/hCPTSGfrXCOfwj1ow4LFb/tNymJPwsNbVePc1xFqrQ==}

  '@vue/compiler-core@3.4.30':
    resolution: {integrity: sha512-ZL8y4Xxdh8O6PSwfdZ1IpQ24PjTAieOz3jXb/MDTfDtANcKBMxg1KLm6OX2jofsaQGYfIVzd3BAG22i56/cF1w==}

  '@vue/compiler-dom@3.4.30':
    resolution: {integrity: sha512-+16Sd8lYr5j/owCbr9dowcNfrHd+pz+w2/b5Lt26Oz/kB90C9yNbxQ3bYOvt7rI2bxk0nqda39hVcwDFw85c2Q==}

  '@vue/compiler-sfc@3.4.30':
    resolution: {integrity: sha512-8vElKklHn/UY8+FgUFlQrYAPbtiSB2zcgeRKW7HkpSRn/JjMRmZvuOtwDx036D1aqKNSTtXkWRfqx53Qb+HmMg==}

  '@vue/compiler-ssr@3.4.30':
    resolution: {integrity: sha512-ZJ56YZGXJDd6jky4mmM0rNaNP6kIbQu9LTKZDhcpddGe/3QIalB1WHHmZ6iZfFNyj5mSypTa4+qDJa5VIuxMSg==}

  '@vue/reactivity@3.4.30':
    resolution: {integrity: sha512-bVJurnCe3LS0JII8PPoAA63Zd2MBzcKrEzwdQl92eHCcxtIbxD2fhNwJpa+KkM3Y/A4T5FUnmdhgKwOf6BfbcA==}

  '@vue/runtime-core@3.4.30':
    resolution: {integrity: sha512-qaFEbnNpGz+tlnkaualomogzN8vBLkgzK55uuWjYXbYn039eOBZrWxyXWq/7qh9Bz2FPifZqGjVDl/FXiq9L2g==}

  '@vue/runtime-dom@3.4.30':
    resolution: {integrity: sha512-tV6B4YiZRj5QsaJgw2THCy5C1H+2UeywO9tqgWEc21tn85qHEERndHN/CxlyXvSBFrpmlexCIdnqPuR9RM9thw==}

  '@vue/server-renderer@3.4.30':
    resolution: {integrity: sha512-TBD3eqR1DeDc0cMrXS/vEs/PWzq1uXxnvjoqQuDGFIEHFIwuDTX/KWAQKIBjyMWLFHEeTDGYVsYci85z2UbTDg==}
    peerDependencies:
      vue: 3.4.30

  '@vue/shared@3.4.30':
    resolution: {integrity: sha512-CLg+f8RQCHQnKvuHY9adMsMaQOcqclh6Z5V9TaoMgy0ut0tz848joZ7/CYFFyF/yZ5i2yaw7Fn498C+CNZVHIg==}

  acorn-jsx@5.3.2:
    resolution: {integrity: sha512-rq9s+JNhf0IChjtDXxllJ7g41oZk5SlXtp0LHwyA5cejwn7vKmKp4pPri6YEePv2PU65sAsegbXtIinmDFDXgQ==}
    peerDependencies:
      acorn: ^6.0.0 || ^7.0.0 || ^8.0.0

  acorn@8.12.0:
    resolution: {integrity: sha512-RTvkC4w+KNXrM39/lWCUaG0IbRkWdCv7W/IOW9oU6SawyxulvkQy5HQPVTKxEjczcUvapcrw3cFx/60VN/NRNw==}
    engines: {node: '>=0.4.0'}
    hasBin: true

  ag-charts-types@10.1.0:
    resolution: {integrity: sha512-pk9ft8hbgTXJ/thI/SEUR1BoauNplYExpcHh7tMOqVikoDsta1O15TB1ZL4XWnl4TPIzROBmONKsz7d8a2HBuQ==}

  ag-grid-community@31.3.2:
    resolution: {integrity: sha512-GxqFRD0OcjaVRE1gwLgoP0oERNPH8Lk8wKJ1txulsxysEQ5dZWHhiIoXXSiHjvOCVMkK/F5qzY6HNrn6VeDMTQ==}

  ag-grid-community@32.1.0:
    resolution: {integrity: sha512-RVvkjRH61nuCXwIqTKQPqNbKR+8cGBKw7S1qmmMXsy0pCBAJaQn4kL3v31hKHxDtV4bPscBXLFKGnKzHuss0GQ==}

  ag-grid-react@31.3.2:
    resolution: {integrity: sha512-SFHN05bsXp901rIT00Fa6iQLCtyavoJiKaXEDUtAU5LMu+GTkjs/FPQBQ8754omgdDFr4NsS3Ri6QbqBne3rug==}
    peerDependencies:
      react: ^16.3.0 || ^17.0.0 || ^18.0.0
      react-dom: ^16.3.0 || ^17.0.0 || ^18.0.0

  ai@3.2.10:
    resolution: {integrity: sha512-RsNt4h7ygV150qWzIAdJimzKEPP2VtboVk1aZvR4vsIhQqbgglIRfHHuGTBRQgX6JMEXY5u1+VqQRdwcvzvr5w==}
    engines: {node: '>=18'}
    peerDependencies:
      openai: ^4.42.0
      react: ^18 || ^19
      svelte: ^3.0.0 || ^4.0.0
      zod: ^3.0.0
    peerDependenciesMeta:
      openai:
        optional: true
      react:
        optional: true
      svelte:
        optional: true
      zod:
        optional: true

  ajv@6.12.6:
    resolution: {integrity: sha512-j3fVLgvTo527anyYyJOGTYJbG+vnnQYvE0m5mmkc1TK+nxAppkCLMIL0aZ4dblVCNoGShhm+kzE4ZUykBoMg4g==}

  ansi-regex@5.0.1:
    resolution: {integrity: sha512-quJQXlTSUGL2LH9SUXo8VwsY4soanhgo6LNSm84E1LBcE8s3O0wpdiRzyR9z/ZZJMlMWv37qOOb9pdJlMUEKFQ==}
    engines: {node: '>=8'}

  ansi-regex@6.0.1:
    resolution: {integrity: sha512-n5M855fKb2SsfMIiFFoVrABHJC8QtHwVx+mHWP3QcEqBHYienj5dHSgjbxtC0WEZXYt4wcD6zrQElDPhFuZgfA==}
    engines: {node: '>=12'}

  ansi-styles@4.3.0:
    resolution: {integrity: sha512-zbB9rCJAT1rbjiVDb2hqKFHNYLxgtk8NURxZ3IZwD3F6NtxbXZQCnnSi1Lkx+IDohdPlFp222wVALIheZJQSEg==}
    engines: {node: '>=8'}

  ansi-styles@6.2.1:
    resolution: {integrity: sha512-bN798gFfQX+viw3R7yrGWRqnrN2oRkEkUjjl4JNn4E8GxxbjtG3FbrEIIY3l8/hrwUwIeCZvi4QuOTP4MErVug==}
    engines: {node: '>=12'}

  ansi-to-html@0.7.2:
    resolution: {integrity: sha512-v6MqmEpNlxF+POuyhKkidusCHWWkaLcGRURzivcU3I9tv7k4JVhFcnukrM5Rlk2rUywdZuzYAZ+kbZqWCnfN3g==}
    engines: {node: '>=8.0.0'}
    hasBin: true

  any-promise@1.3.0:
    resolution: {integrity: sha512-7UvmKalWRt1wgjL1RrGxoSJW/0QZFIegpeGvZG9kjp8vrRu55XTHbwnqq2GpXm9uLbcuhxm3IqX9OB4MZR1b2A==}

  anymatch@3.1.3:
    resolution: {integrity: sha512-KMReFUr0B4t+D+OBkjR3KYqvocp2XaSzO55UcB6mgQMd3KbcE+mWTyvVV7D/zsdEbNnV6acZUutkiHQXvTr1Rw==}
    engines: {node: '>= 8'}

  apache-arrow@16.1.0:
    resolution: {integrity: sha512-G6GiM6tzPDdGnKUnVkvVr1Nt5+hUaCMBISiasMSiJwI5L5GKDv5Du7Avc2kxlFfB/LEK2LTqh2GKSxutMdf8vQ==}
    hasBin: true

  arg@5.0.2:
    resolution: {integrity: sha512-PYjyFOLKQ9y57JvQ6QLo8dAgNqswh8M1RMJYdQduT6xbWSgK36P/Z/v+p888pM69jMMfS8Xd8F6I1kQ/I9HUGg==}

  argparse@2.0.1:
    resolution: {integrity: sha512-8+9WqebbFzpX9OR+Wa6O29asIogeRMzcGtAINdpMHHyAg10f05aSFVBbcEqGf/PXw1EjAZ+q2/bEBg3DvurK3Q==}

  aria-hidden@1.2.4:
    resolution: {integrity: sha512-y+CcFFwelSXpLZk/7fMB2mUbGtX9lKycf1MWJ7CaTIERyitVlyQx6C+sxcROU2BAJ24OiZyK+8wj2i8AlBoS3A==}
    engines: {node: '>=10'}

  aria-query@5.1.3:
    resolution: {integrity: sha512-R5iJ5lkuHybztUfuOAznmboyjWq8O6sqNqtK7CLOqdydi54VNbORp49mb14KbWgG1QD3JFO9hJdZ+y4KutfdOQ==}

  aria-query@5.3.0:
    resolution: {integrity: sha512-b0P0sZPKtyu8HkeRAfCq0IfURZK+SuwMjY1UXGBU27wpAiTwQAIlq56IbIO+ytk/JjS1fMR14ee5WBBfKi5J6A==}

  array-back@3.1.0:
    resolution: {integrity: sha512-TkuxA4UCOvxuDK6NZYXCalszEzj+TLszyASooky+i742l9TqsOdYCMJJupxRic61hwquNtppB3hgcuq9SVSH1Q==}
    engines: {node: '>=6'}

  array-back@6.2.2:
    resolution: {integrity: sha512-gUAZ7HPyb4SJczXAMUXMGAvI976JoK3qEx9v1FTmeYuJj0IBiaKttG1ydtGKdkfqWkIkouke7nG8ufGy77+Cvw==}
    engines: {node: '>=12.17'}

  array-buffer-byte-length@1.0.1:
    resolution: {integrity: sha512-ahC5W1xgou+KTXix4sAO8Ki12Q+jf4i0+tmk3sC+zgcynshkHxzpXdImBehiUYKKKDwvfFiJl1tZt6ewscS1Mg==}
    engines: {node: '>= 0.4'}

  array-includes@3.1.8:
    resolution: {integrity: sha512-itaWrbYbqpGXkGhZPGUulwnhVf5Hpy1xiCFsGqyIGglbBxmG5vSjxQen3/WGOjPpNEv1RtBLKxbmVXm8HpJStQ==}
    engines: {node: '>= 0.4'}

  array-union@2.1.0:
    resolution: {integrity: sha512-HGyxoOTYUyCM6stUe6EJgnd4EoewAI7zMdfqO+kGjnlZmBDz/cR5pf8r/cR4Wq60sL/p0IkcjUEEPwS3GFrIyw==}
    engines: {node: '>=8'}

  array.prototype.findlast@1.2.5:
    resolution: {integrity: sha512-CVvd6FHg1Z3POpBLxO6E6zr+rSKEQ9L6rZHAaY7lLfhKsWYUBBOuMs0e9o24oopj6H+geRCX0YJ+TJLBK2eHyQ==}
    engines: {node: '>= 0.4'}

  array.prototype.findlastindex@1.2.5:
    resolution: {integrity: sha512-zfETvRFA8o7EiNn++N5f/kaCw221hrpGsDmcpndVupkPzEc1Wuf3VgC0qby1BbHs7f5DVYjgtEU2LLh5bqeGfQ==}
    engines: {node: '>= 0.4'}

  array.prototype.flat@1.3.2:
    resolution: {integrity: sha512-djYB+Zx2vLewY8RWlNCUdHjDXs2XOgm602S9E7P/UpHgfeHL00cRiIF+IN/G/aUJ7kGPb6yO/ErDI5V2s8iycA==}
    engines: {node: '>= 0.4'}

  array.prototype.flatmap@1.3.2:
    resolution: {integrity: sha512-Ewyx0c9PmpcsByhSW4r+9zDU7sGjFc86qf/kKtuSCRdhfbk0SNLLkaT5qvcHnRGgc5NP/ly/y+qkXkqONX54CQ==}
    engines: {node: '>= 0.4'}

  array.prototype.toreversed@1.1.2:
    resolution: {integrity: sha512-wwDCoT4Ck4Cz7sLtgUmzR5UV3YF5mFHUlbChCzZBQZ+0m2cl/DH3tKgvphv1nKgFsJ48oCSg6p91q2Vm0I/ZMA==}

  array.prototype.tosorted@1.1.4:
    resolution: {integrity: sha512-p6Fx8B7b7ZhL/gmUsAy0D15WhvDccw3mnGNbZpi3pmeJdxtWsj2jEaI4Y6oo3XiHfzuSgPwKc04MYt6KgvC/wA==}
    engines: {node: '>= 0.4'}

  arraybuffer.prototype.slice@1.0.3:
    resolution: {integrity: sha512-bMxMKAjg13EBSVscxTaYA4mRc5t1UAXa2kXiGTNfZ079HIWXEkKmkgFrh/nJqamaLSrXO5H4WFFkPEaLJWbs3A==}
    engines: {node: '>= 0.4'}

  ast-types-flow@0.0.8:
    resolution: {integrity: sha512-OH/2E5Fg20h2aPrbe+QL8JZQFko0YZaF+j4mnQ7BGhfavO7OpSLa8a0y9sBwomHdSbkhTS8TQNayBfnW5DwbvQ==}

  autoprefixer@10.4.19:
    resolution: {integrity: sha512-BaENR2+zBZ8xXhM4pUaKUxlVdxZ0EZhjvbopwnXmxRUfqDmwSpC2lAi/QXvx7NRdPCo1WKEcEF6mV64si1z4Ew==}
    engines: {node: ^10 || ^12 || >=14}
    hasBin: true
    peerDependencies:
      postcss: ^8.1.0

  available-typed-arrays@1.0.7:
    resolution: {integrity: sha512-wvUjBtSGN7+7SjNpq/9M2Tg350UZD3q62IFZLbRAR1bSMlCo1ZaeW+BJ+D090e4hIIZLBcTDWe4Mh4jvUDajzQ==}
    engines: {node: '>= 0.4'}

  axe-core@4.9.1:
    resolution: {integrity: sha512-QbUdXJVTpvUTHU7871ppZkdOLBeGUKBQWHkHrvN2V9IQWGMt61zf3B45BtzjxEJzYuj0JBjBZP/hmYS/R9pmAw==}
    engines: {node: '>=4'}

  axobject-query@3.1.1:
    resolution: {integrity: sha512-goKlv8DZrK9hUh975fnHzhNIO4jUnFCfv/dszV5VwUGDFjI6vQ2VwoyjYjYNEbBE8AH87TduWP5uyDR1D+Iteg==}

  axobject-query@4.0.0:
    resolution: {integrity: sha512-+60uv1hiVFhHZeO+Lz0RYzsVHy5Wr1ayX0mwda9KPDVLNJgZ1T9Ny7VmFbLDzxsH0D87I86vgj3gFrjTJUYznw==}

  bail@2.0.2:
    resolution: {integrity: sha512-0xO6mYd7JB2YesxDKplafRpsiOzPt9V02ddPCLbY1xYGPOX24NTyN50qnUxgCPcSoYMhKpAuBTjQoRZCAkUDRw==}

  balanced-match@1.0.2:
    resolution: {integrity: sha512-3oSeUO0TMV67hN1AmbXsK4yaqU7tjiHlbxRDZOpH0KW9+CeX4bRAaX0Anxt0tx2MrpRpWwQaPwIlISEJhYU5Pw==}

  binary-extensions@2.3.0:
    resolution: {integrity: sha512-Ceh+7ox5qe7LJuLHoY0feh3pHuUDHAcRUeyL2VYghZwfpkNIy/+8Ocg0a3UuSoYzavmylwuLWQOf3hl0jjMMIw==}
    engines: {node: '>=8'}

  brace-expansion@1.1.11:
    resolution: {integrity: sha512-iCuPHDFgrHX7H2vEI/5xpz07zSHB00TpugqhmYtVmMO6518mCuRMoOYFldEBl0g187ufozdaHgWKcYFb61qGiA==}

  brace-expansion@2.0.1:
    resolution: {integrity: sha512-XnAIvQ8eM+kC6aULx6wuQiwVsnzsi9d3WxzV3FpWTGA19F621kwdbsAcFKXgKUHZWsy+mY6iL1sHTxWEFCytDA==}

  braces@3.0.3:
    resolution: {integrity: sha512-yQbXgO/OSZVD2IsiLlro+7Hf6Q18EJrKSEsdoMzKePKXct3gvD8oLcOQdIzGupr5Fj+EDe8gO/lxc1BzfMpxvA==}
    engines: {node: '>=8'}

  browserslist@4.23.1:
    resolution: {integrity: sha512-TUfofFo/KsK/bWZ9TWQ5O26tsWW4Uhmt8IYklbnUa70udB6P2wA7w7o4PY4muaEPBQaAX+CEnmmIA41NVHtPVw==}
    engines: {node: ^6 || ^7 || ^8 || ^9 || ^10 || ^11 || ^12 || >=13.7}
    hasBin: true

  buffer-equal-constant-time@1.0.1:
    resolution: {integrity: sha512-zRpUiDwd/xk6ADqPMATG8vc9VPrkck7T07OIx0gnjmJAnHnTVXNQG3vfvWNuiZIkwu9KrKdA1iJKfsfTVxE6NA==}

  busboy@1.6.0:
    resolution: {integrity: sha512-8SFQbg/0hQ9xy3UNTB0YEnsNBbWfhf7RtnzpL7TkBiTBRfrQ9Fxcnz7VJsleJpyp6rVLvXiuORqjlHi5q+PYuA==}
    engines: {node: '>=10.16.0'}

  call-bind@1.0.7:
    resolution: {integrity: sha512-GHTSNSYICQ7scH7sZ+M2rFopRoLh8t2bLSW6BbgrtLsahOIB5iyAVJf9GjWK3cYTDaMj4XdBpM1cA6pIS0Kv2w==}
    engines: {node: '>= 0.4'}

  callsites@3.1.0:
    resolution: {integrity: sha512-P8BjAsXvZS+VIDUI11hHCQEv74YT67YUi5JJFNWIqL235sBmjX4+qx9Muvls5ivyNENctx46xQLQ3aTuE7ssaQ==}
    engines: {node: '>=6'}

  camelcase-css@2.0.1:
    resolution: {integrity: sha512-QOSvevhslijgYwRx6Rv7zKdMF8lbRmx+uQGx2+vDc+KI/eBnsy9kit5aj23AgGu3pa4t9AgwbnXWqS+iOY+2aA==}
    engines: {node: '>= 6'}

  caniuse-lite@1.0.30001636:
    resolution: {integrity: sha512-bMg2vmr8XBsbL6Lr0UHXy/21m84FTxDLWn2FSqMd5PrlbMxwJlQnC2YWYxVgp66PZE+BBNF2jYQUBKCo1FDeZg==}

  chalk-template@0.4.0:
    resolution: {integrity: sha512-/ghrgmhfY8RaSdeo43hNXxpoHAtxdbskUHjPpfqUWGttFgycUhYPGx3YZBCnUCvOa7Doivn1IZec3DEGFoMgLg==}
    engines: {node: '>=12'}

  chalk@4.1.2:
    resolution: {integrity: sha512-oKnbhFyRIXpUuez8iBMmyEa4nbj4IOQyuhc/wy9kY7/WVPcwIO9VA668Pu8RkO7+0G76SLROeyw9CpQ061i4mA==}
    engines: {node: '>=10'}

  chalk@5.3.0:
    resolution: {integrity: sha512-dLitG79d+GV1Nb/VYcCDFivJeK1hiukt9QjRNVOsUtTy1rR1YJsmpGGTZ3qJos+uw7WmWF4wUwBd9jxjocFC2w==}
    engines: {node: ^12.17.0 || ^14.13 || >=16.0.0}

  character-entities@2.0.2:
    resolution: {integrity: sha512-shx7oQ0Awen/BRIdkjkvz54PnEEI/EjwXDSIZp86/KKdbafHh1Df/RYGBhn4hbe2+uKC9FnT5UCEdyPz3ai9hQ==}

  chokidar@3.6.0:
    resolution: {integrity: sha512-7VT13fmjotKpGipCW9JEQAusEPE+Ei8nl6/g4FBAmIm0GOOLMua9NDDo/DWp0ZAxCr3cPq5ZpBqmPAQgDda2Pw==}
    engines: {node: '>= 8.10.0'}

  class-variance-authority@0.7.0:
    resolution: {integrity: sha512-jFI8IQw4hczaL4ALINxqLEXQbWcNjoSkloa4IaufXCJr6QawJyw7tuRysRsrE8w2p/4gGaxKIt/hX3qz/IbD1A==}

  classcat@5.0.5:
    resolution: {integrity: sha512-JhZUT7JFcQy/EzW605k/ktHtncoo9vnyW/2GspNYwFlN1C/WmjuV/xtS04e9SOkL2sTdw0VAZ2UGCcQ9lR6p6w==}

  client-only@0.0.1:
    resolution: {integrity: sha512-IV3Ou0jSMzZrd3pZ48nLkT9DA7Ag1pnPzaiQhpW7c3RbcqqzvzzVu+L8gfqMp/8IM2MQtSiqaCxrrcfu8I8rMA==}

  clsx@2.0.0:
    resolution: {integrity: sha512-rQ1+kcj+ttHG0MKVGBUXwayCCF1oh39BF5COIpRzuCEv8Mwjv0XucrI2ExNTOn9IlLifGClWQcU9BrZORvtw6Q==}
    engines: {node: '>=6'}

  clsx@2.1.1:
    resolution: {integrity: sha512-eYm0QWBtUrBWZWG0d386OGAw16Z995PiOVo2B7bjWSbHedGl5e0ZWaq65kOGgUSNesEIDkB9ISbTg/JK9dhCZA==}
    engines: {node: '>=6'}

  cmdk@0.2.1:
    resolution: {integrity: sha512-U6//9lQ6JvT47+6OF6Gi8BvkxYQ8SCRRSKIJkthIMsFsLZRG0cKvTtuTaefyIKMQb8rvvXy0wGdpTNq/jPtm+g==}
    peerDependencies:
      react: ^18.0.0
      react-dom: ^18.0.0

  cmdk@1.0.0:
    resolution: {integrity: sha512-gDzVf0a09TvoJ5jnuPvygTB77+XdOSwEmJ88L6XPFPlv7T3RxbP9jgenfylrAMD0+Le1aO0nVjQUzl2g+vjz5Q==}
    peerDependencies:
      react: ^18.0.0
      react-dom: ^18.0.0

  code-red@1.0.4:
    resolution: {integrity: sha512-7qJWqItLA8/VPVlKJlFXU+NBlo/qyfs39aJcuMT/2ere32ZqvF5OSxgdM5xOfJJ7O429gg2HM47y8v9P+9wrNw==}

  codemirror@6.0.1:
    resolution: {integrity: sha512-J8j+nZ+CdWmIeFIGXEFbFPtpiYacFMDR8GlHK3IyHQJMCaVRfGx9NT+Hxivv1ckLWPvNdZqndbr/7lVhrf/Svg==}

  color-convert@2.0.1:
    resolution: {integrity: sha512-RRECPsj7iu/xb5oKYcsFHSppFNnsj/52OVTRKb4zP5onXwVF3zVmmToNcOfGC+CRDpfK/U584fMg38ZHCaElKQ==}
    engines: {node: '>=7.0.0'}

  color-name@1.1.4:
    resolution: {integrity: sha512-dOy+3AuW3a2wNbZHIuMZpTcgjGuLU/uBL/ubcZF9OXbDo8ff4O8yVp5Bf0efS8uEoYo5q4Fx7dY9OgQGXgAsQA==}

  comma-separated-tokens@2.0.3:
    resolution: {integrity: sha512-Fu4hJdvzeylCfQPp9SGWidpzrMs7tTrlu6Vb8XGaRGck8QSNZJJp538Wrb60Lax4fPwR64ViY468OIUTbRlGZg==}

  command-line-args@5.2.1:
    resolution: {integrity: sha512-H4UfQhZyakIjC74I9d34fGYDwk3XpSr17QhEd0Q3I9Xq1CETHo4Hcuo87WyWHpAF1aSLjLRf5lD9ZGX2qStUvg==}
    engines: {node: '>=4.0.0'}

  command-line-usage@7.0.1:
    resolution: {integrity: sha512-NCyznE//MuTjwi3y84QVUGEOT+P5oto1e1Pk/jFPVdPPfsG03qpTIl3yw6etR+v73d0lXsoojRpvbru2sqePxQ==}
    engines: {node: '>=12.20.0'}

  commander@4.1.1:
    resolution: {integrity: sha512-NOKm8xhkzAjzFx8B2v5OAHT+u5pRQc2UCa2Vq9jYL/31o2wi9mxBA7LIFs3sV5VSC49z6pEhfbMULvShKj26WA==}
    engines: {node: '>= 6'}

  concat-map@0.0.1:
    resolution: {integrity: sha512-/Srv4dswyQNBfohGpz9o6Yb3Gz3SrUDqBH5rTuhGR7ahtlbYKnVxw2bCFMRljaA7EXHaXZ8wsHdodFvbkhKmqg==}

  cookie@0.5.0:
    resolution: {integrity: sha512-YZ3GUyn/o8gfKJlnlX7g7xq4gyO6OSuhGPKaaGssGB2qgDUS0gPgtTvoyZLTt9Ab6dC4hfc9dV5arkvc/OCmrw==}
    engines: {node: '>= 0.6'}

  cookie@0.6.0:
    resolution: {integrity: sha512-U71cyTamuh1CRNCfpGY6to28lxvNwPG4Guz/EVjgf3Jmzv0vlDp1atT9eS5dDjMYHucpHbWns6Lwf3BKz6svdw==}
    engines: {node: '>= 0.6'}

  cookies-next@4.2.1:
    resolution: {integrity: sha512-qsjtZ8TLlxCSX2JphMQNhkm3V3zIMQ05WrLkBKBwu50npBbBfiZWIdmSMzBGcdGKfMK19E0PIitTfRFAdMGHXg==}

  crelt@1.0.6:
    resolution: {integrity: sha512-VQ2MBenTq1fWZUH9DJNGti7kKv6EeAuYr3cLwxUWhIu1baTaXh4Ib5W2CqHVqib4/MqbYGJqiL3Zb8GJZr3l4g==}

  cross-spawn@7.0.3:
    resolution: {integrity: sha512-iRDPJKUPVEND7dHPO8rkbOnPpyDygcDFtWjpeWNCgy8WP2rXcxXL8TskReQl6OrB2G7+UJrags1q15Fudc7G6w==}
    engines: {node: '>= 8'}

  css-styled@1.0.8:
    resolution: {integrity: sha512-tCpP7kLRI8dI95rCh3Syl7I+v7PP+2JYOzWkl0bUEoSbJM+u8ITbutjlQVf0NC2/g4ULROJPi16sfwDIO8/84g==}

  css-to-mat@1.1.1:
    resolution: {integrity: sha512-kvpxFYZb27jRd2vium35G7q5XZ2WJ9rWjDUMNT36M3Hc41qCrLXFM5iEKMGXcrPsKfXEN+8l/riB4QzwwwiEyQ==}

  css-tree@2.3.1:
    resolution: {integrity: sha512-6Fv1DV/TYw//QF5IzQdqsNDjx/wc8TrMBZsqjL9eW01tWb7R7k/mq+/VXfJCl7SoD5emsJop9cOByJZfs8hYIw==}
    engines: {node: ^10 || ^12.20.0 || ^14.13.0 || >=15.0.0}

  cssesc@3.0.0:
    resolution: {integrity: sha512-/Tb/JcjK111nNScGob5MNtsntNM1aCNUDipB/TkwZFhyDrrE47SOx/18wF2bbjgc3ZzCSKW1T5nt5EbFoAz/Vg==}
    engines: {node: '>=4'}
    hasBin: true

  csstype@3.1.3:
    resolution: {integrity: sha512-M1uQkMl8rQK/szD0LNhtqxIPLpimGm8sOBwU7lLnCpSbTyY3yeU1Vc7l4KT5zT4s/yOxHH5O7tIuuLOCnLADRw==}

  d3-array@3.2.4:
    resolution: {integrity: sha512-tdQAmyA18i4J7wprpYq8ClcxZy3SC31QMeByyCFyRt7BVHdREQZ5lpzoe5mFEYZUWe+oq8HBvk9JjpibyEV4Jg==}
    engines: {node: '>=12'}

  d3-color@3.1.0:
    resolution: {integrity: sha512-zg/chbXyeBtMQ1LbD/WSoW2DpC3I0mpmPdW+ynRTj/x2DAWYrIY7qeZIHidozwV24m4iavr15lNwIwLxRmOxhA==}
    engines: {node: '>=12'}

  d3-dispatch@3.0.1:
    resolution: {integrity: sha512-rzUyPU/S7rwUflMyLc1ETDeBj0NRuHKKAcvukozwhshr6g6c5d8zh4c2gQjY2bZ0dXeGLWc1PF174P2tVvKhfg==}
    engines: {node: '>=12'}

  d3-drag@3.0.0:
    resolution: {integrity: sha512-pWbUJLdETVA8lQNJecMxoXfH6x+mO2UQo8rSmZ+QqxcbyA3hfeprFgIT//HW2nlHChWeIIMwS2Fq+gEARkhTkg==}
    engines: {node: '>=12'}

  d3-ease@3.0.1:
    resolution: {integrity: sha512-wR/XK3D3XcLIZwpbvQwQ5fK+8Ykds1ip7A2Txe0yxncXSdq1L9skcG7blcedkOX+ZcgxGAmLX1FrRGbADwzi0w==}
    engines: {node: '>=12'}

  d3-format@3.1.0:
    resolution: {integrity: sha512-YyUI6AEuY/Wpt8KWLgZHsIU86atmikuoOmCfommt0LYHiQSPjvX2AcFc38PX0CBpr2RCyZhjex+NS/LPOv6YqA==}
    engines: {node: '>=12'}

  d3-interpolate@3.0.1:
    resolution: {integrity: sha512-3bYs1rOD33uo8aqJfKP3JWPAibgw8Zm2+L9vBKEHJ2Rg+viTR7o5Mmv5mZcieN+FRYaAOWX5SJATX6k1PWz72g==}
    engines: {node: '>=12'}

  d3-path@3.1.0:
    resolution: {integrity: sha512-p3KP5HCf/bvjBSSKuXid6Zqijx7wIfNW+J/maPs+iwR35at5JCbLUT0LzF1cnjbCHWhqzQTIN2Jpe8pRebIEFQ==}
    engines: {node: '>=12'}

  d3-scale@4.0.2:
    resolution: {integrity: sha512-GZW464g1SH7ag3Y7hXjf8RoUuAFIqklOAq3MRl4OaWabTFJY9PN/E1YklhXLh+OQ3fM9yS2nOkCoS+WLZ6kvxQ==}
    engines: {node: '>=12'}

  d3-selection@3.0.0:
    resolution: {integrity: sha512-fmTRWbNMmsmWq6xJV8D19U/gw/bwrHfNXxrIN+HfZgnzqTHp9jOmKMhsTUjXOJnZOdZY9Q28y4yebKzqDKlxlQ==}
    engines: {node: '>=12'}

  d3-shape@3.2.0:
    resolution: {integrity: sha512-SaLBuwGm3MOViRq2ABk3eLoxwZELpH6zhl3FbAoJ7Vm1gofKx6El1Ib5z23NUEhF9AsGl7y+dzLe5Cw2AArGTA==}
    engines: {node: '>=12'}

  d3-time-format@4.1.0:
    resolution: {integrity: sha512-dJxPBlzC7NugB2PDLwo9Q8JiTR3M3e4/XANkreKSUxF8vvXKqm1Yfq4Q5dl8budlunRVlUUaDUgFt7eA8D6NLg==}
    engines: {node: '>=12'}

  d3-time@3.1.0:
    resolution: {integrity: sha512-VqKjzBLejbSMT4IgbmVgDjpkYrNWUYJnbCGo874u7MMKIWsILRX+OpX/gTk8MqjpT1A/c6HY2dCA77ZN0lkQ2Q==}
    engines: {node: '>=12'}

  d3-timer@3.0.1:
    resolution: {integrity: sha512-ndfJ/JxxMd3nw31uyKoY2naivF+r29V+Lc0svZxe1JvvIRmi8hUsrMvdOwgS1o6uBHmiz91geQ0ylPP0aj1VUA==}
    engines: {node: '>=12'}

  d3-transition@3.0.1:
    resolution: {integrity: sha512-ApKvfjsSR6tg06xrL434C0WydLr7JewBB3V+/39RMHsaXTOG0zmt/OAXeng5M5LBm0ojmxJrpomQVZ1aPvBL4w==}
    engines: {node: '>=12'}
    peerDependencies:
      d3-selection: 2 - 3

  d3-zoom@3.0.0:
    resolution: {integrity: sha512-b8AmV3kfQaqWAuacbPuNbL6vahnOJflOhexLzMMNLga62+/nh0JzvJ0aO/5a5MVgUFGS7Hu1P9P03o3fJkDCyw==}
    engines: {node: '>=12'}

  damerau-levenshtein@1.0.8:
    resolution: {integrity: sha512-sdQSFB7+llfUcQHUQO3+B8ERRj0Oa4w9POWMI/puGtuf7gFywGmkaLCElnudfTiKZV+NvHqL0ifzdrI8Ro7ESA==}

  data-view-buffer@1.0.1:
    resolution: {integrity: sha512-0lht7OugA5x3iJLOWFhWK/5ehONdprk0ISXqVFn/NFrDu+cuc8iADFrGQz5BnRK7LLU3JmkbXSxaqX+/mXYtUA==}
    engines: {node: '>= 0.4'}

  data-view-byte-length@1.0.1:
    resolution: {integrity: sha512-4J7wRJD3ABAzr8wP+OcIcqq2dlUKp4DVflx++hs5h5ZKydWMI6/D/fAot+yh6g2tHh8fLFTvNOaVN357NvSrOQ==}
    engines: {node: '>= 0.4'}

  data-view-byte-offset@1.0.0:
    resolution: {integrity: sha512-t/Ygsytq+R995EJ5PZlD4Cu56sWa8InXySaViRzw9apusqsOO2bQP+SbYzAhR0pFKoB+43lYy8rWban9JSuXnA==}
    engines: {node: '>= 0.4'}

  date-fns@3.6.0:
    resolution: {integrity: sha512-fRHTG8g/Gif+kSh50gaGEdToemgfj74aRX3swtiouboip5JDLAyDE9F11nHMIcvOaXeOC6D7SpNhi7uFyB7Uww==}

  dayjs@1.11.11:
    resolution: {integrity: sha512-okzr3f11N6WuqYtZSvm+F776mB41wRZMhKP+hc34YdW+KmtYYK9iqvHSwo2k9FEH3fhGXvOPV6yz2IcSrfRUDg==}

  debug@3.2.7:
    resolution: {integrity: sha512-CFjzYYAi4ThfiQvizrFQevTTXHtnCqWfe7x1AhgEscTz6ZbLbfoLRLPugTQyBth6f8ZERVUSyWHFD/7Wu4t1XQ==}
    peerDependencies:
      supports-color: '*'
    peerDependenciesMeta:
      supports-color:
        optional: true

  debug@4.3.5:
    resolution: {integrity: sha512-pt0bNEmneDIvdL1Xsd9oDQ/wrQRkXDT4AUWlNZNPKvW5x/jyO9VFXkJUP07vQ2upmw5PlaITaPKc31jK13V+jg==}
    engines: {node: '>=6.0'}
    peerDependencies:
      supports-color: '*'
    peerDependenciesMeta:
      supports-color:
        optional: true

  decimal.js-light@2.5.1:
    resolution: {integrity: sha512-qIMFpTMZmny+MMIitAB6D7iVPEorVw6YQRWkvarTkT4tBeSLLiHzcwj6q0MmYSFCiVpiqPJTJEYIrpcPzVEIvg==}

  decode-named-character-reference@1.0.2:
    resolution: {integrity: sha512-O8x12RzrUF8xyVcY0KJowWsmaJxQbmy0/EtnNtHRpsOcT7dFk5W598coHqBVpmWo1oQQfsCqfCmkZN5DJrZVdg==}

  deep-equal@2.2.3:
    resolution: {integrity: sha512-ZIwpnevOurS8bpT4192sqAowWM76JDKSHYzMLty3BZGSswgq6pBaH3DhCSW5xVAZICZyKdOBPjwww5wfgT/6PA==}
    engines: {node: '>= 0.4'}

  deep-is@0.1.4:
    resolution: {integrity: sha512-oIPzksmTg4/MriiaYGO+okXDT7ztn/w3Eptv/+gSIdMdKsJo0u4CfYNFJPy+4SKMuCqGw2wxnA+URMg3t8a/bQ==}

  define-data-property@1.1.4:
    resolution: {integrity: sha512-rBMvIzlpA8v6E+SJZoo++HAYqsLrkg7MSfIinMPFhmkorw7X+dOXVJQs+QT69zGkzMyfDnIMN2Wid1+NbL3T+A==}
    engines: {node: '>= 0.4'}

  define-properties@1.2.1:
    resolution: {integrity: sha512-8QmQKqEASLd5nx0U1B1okLElbUuuttJ/AnYmRXbbbGDWh6uS208EjD4Xqq/I9wK7u0v6O08XhTWnt5XtEbR6Dg==}
    engines: {node: '>= 0.4'}

  dequal@2.0.3:
    resolution: {integrity: sha512-0je+qPKHEMohvfRTCEo3CrPG6cAzAYgmzKyxRiYSSDkS6eGJdyVJm7WaYA5ECaAD9wLB2T4EEeymA5aFVcYXCA==}
    engines: {node: '>=6'}

  detect-node-es@1.1.0:
    resolution: {integrity: sha512-ypdmJU/TbBby2Dxibuv7ZLW3Bs1QEmM7nHjEANfohJLvE0XVujisn1qPJcZxg+qDucsr+bP6fLD1rPS3AhJ7EQ==}

  devlop@1.1.0:
    resolution: {integrity: sha512-RWmIqhcFf1lRYBvNmr7qTNuyCt/7/ns2jbpp1+PalgE/rDQcBT0fioSMUpJ93irlUhC5hrg4cYqe6U+0ImW0rA==}

  didyoumean@1.2.2:
    resolution: {integrity: sha512-gxtyfqMg7GKyhQmb056K7M3xszy/myH8w+B4RT+QXBQsvAOdc3XymqDDPHx1BgPgsdAA5SIifona89YtRATDzw==}

  diff-match-patch@1.0.5:
    resolution: {integrity: sha512-IayShXAgj/QMXgB0IWmKx+rOPuGMhqm5w6jvFxmVenXKIzRqTAAsbBPT3kWQeGANj3jGgvcvv4yK6SxqYmikgw==}

  diff@5.2.0:
    resolution: {integrity: sha512-uIFDxqpRZGZ6ThOk84hEfqWoHx2devRFvpTZcTHur85vImfaxUbTW9Ryh4CpCuDnToOP1CEtXKIgytHBPVff5A==}
    engines: {node: '>=0.3.1'}

  dir-glob@3.0.1:
    resolution: {integrity: sha512-WkrWp9GR4KXfKGYzOLmTuGVi1UWFfws377n9cc55/tb6DuqyF6pcQ5AbiHEshaDpY9v6oaSr2XCDidGmMwdzIA==}
    engines: {node: '>=8'}

  dlv@1.1.3:
    resolution: {integrity: sha512-+HlytyjlPKnIG8XuRG8WvmBP8xs8P71y+SKKS6ZXWoEgLuePxtDoUEiH7WkdePWrQ5JBpE6aoVqfZfJUQkjXwA==}

  dnd-core@14.0.1:
    resolution: {integrity: sha512-+PVS2VPTgKFPYWo3vAFEA8WPbTf7/xo43TifH9G8S1KqnrQu0o77A3unrF5yOugy4mIz7K5wAVFHUcha7wsz6A==}

  doctrine@2.1.0:
    resolution: {integrity: sha512-35mSku4ZXK0vfCuHEDAwt55dg2jNajHZ1odvF+8SSr82EsZY4QmXfuWso8oEd8zRhVObSN18aM0CjSdoBX7zIw==}
    engines: {node: '>=0.10.0'}

  doctrine@3.0.0:
    resolution: {integrity: sha512-yS+Q5i3hBf7GBkd4KG8a7eBNNWNGLTaEwwYWUijIYM7zrlYDM0BFXHjjPWlWZ1Rg7UaddZeIDmi9jF3HmqiQ2w==}
    engines: {node: '>=6.0.0'}

  dom-helpers@5.2.1:
    resolution: {integrity: sha512-nRCa7CK3VTrM2NmGkIy4cbK7IZlgBE/PYMn55rrXefr5xXDP0LdtfPnblFDoVdcAfslJ7or6iqAUnx0CCGIWQA==}

  eastasianwidth@0.2.0:
    resolution: {integrity: sha512-I88TYZWc9XiYHRQ4/3c5rjjfgkjhLyW2luGIheGERbNQ6OY7yTybanSpDXZa8y7VUP9YmDcYa+eyq4ca7iLqWA==}

  ecdsa-sig-formatter@1.0.11:
    resolution: {integrity: sha512-nagl3RYrbNv6kQkeJIpt6NJZy8twLB/2vtz6yN9Z4vRKHN4/QZJIEbqohALSgwKdnksuY3k5Addp5lg8sVoVcQ==}

  electron-to-chromium@1.4.811:
    resolution: {integrity: sha512-CDyzcJ5XW78SHzsIOdn27z8J4ist8eaFLhdto2hSMSJQgsiwvbv2fbizcKUICryw1Wii1TI/FEkvzvJsR3awrA==}

  emoji-regex@8.0.0:
    resolution: {integrity: sha512-MSjYzcWNOA0ewAHpz0MxpYFvwg6yjy1NG3xteoqz644VCo/RPgnr1/GGt+ic3iJTzQ8Eu3TdM14SawnVUmGE6A==}

  emoji-regex@9.2.2:
    resolution: {integrity: sha512-L18DaJsXSUk2+42pv8mLs5jJT2hqFkFE4j21wOmgbUqsZ2hL72NsUU785g9RXgo3s0ZNgVl42TiHp3ZtOv/Vyg==}

  enhanced-resolve@5.17.0:
    resolution: {integrity: sha512-dwDPwZL0dmye8Txp2gzFmA6sxALaSvdRDjPH0viLcKrtlOL3tw62nWWweVD1SdILDTJrbrL6tdWVN58Wo6U3eA==}
    engines: {node: '>=10.13.0'}

  entities@2.2.0:
    resolution: {integrity: sha512-p92if5Nz619I0w+akJrLZH0MX0Pb5DX39XOwQTtXSdQQOaYH03S1uIQp4mhOZtAXrxq4ViO67YTiLBo2638o9A==}

  entities@4.5.0:
    resolution: {integrity: sha512-V0hjH4dGPh9Ao5p0MoRY6BVqtwCjhz6vI5LT8AJ55H+4g9/4vbHx1I54fS0XuclLhDHArPQCiMjDxjaL8fPxhw==}
    engines: {node: '>=0.12'}

  es-abstract@1.23.3:
    resolution: {integrity: sha512-e+HfNH61Bj1X9/jLc5v1owaLYuHdeHHSQlkhCBiTK8rBvKaULl/beGMxwrMXjpYrv4pz22BlY570vVePA2ho4A==}
    engines: {node: '>= 0.4'}

  es-define-property@1.0.0:
    resolution: {integrity: sha512-jxayLKShrEqqzJ0eumQbVhTYQM27CfT1T35+gCgDFoL82JLsXqTJ76zv6A0YLOgEnLUMvLzsDsGIrl8NFpT2gQ==}
    engines: {node: '>= 0.4'}

  es-errors@1.3.0:
    resolution: {integrity: sha512-Zf5H2Kxt2xjTvbJvP2ZWLEICxA6j+hAmMzIlypy4xcBg1vKVnx89Wy0GbS+kf5cwCVFFzdCFh2XSCFNULS6csw==}
    engines: {node: '>= 0.4'}

  es-get-iterator@1.1.3:
    resolution: {integrity: sha512-sPZmqHBe6JIiTfN5q2pEi//TwxmAFHwj/XEuYjTuse78i8KxaqMTTzxPoFKuzRpDpTJ+0NAbpfenkmH2rePtuw==}

  es-iterator-helpers@1.0.19:
    resolution: {integrity: sha512-zoMwbCcH5hwUkKJkT8kDIBZSz9I6mVG//+lDCinLCGov4+r7NIy0ld8o03M0cJxl2spVf6ESYVS6/gpIfq1FFw==}
    engines: {node: '>= 0.4'}

  es-object-atoms@1.0.0:
    resolution: {integrity: sha512-MZ4iQ6JwHOBQjahnjwaC1ZtIBH+2ohjamzAO3oaHcXYup7qxjF2fixyH+Q71voWHeOkI2q/TnJao/KfXYIZWbw==}
    engines: {node: '>= 0.4'}

  es-set-tostringtag@2.0.3:
    resolution: {integrity: sha512-3T8uNMC3OQTHkFUsFq8r/BwAXLHvU/9O9mE0fBc/MY5iq/8H7ncvO947LmYA6ldWw9Uh8Yhf25zu6n7nML5QWQ==}
    engines: {node: '>= 0.4'}

  es-shim-unscopables@1.0.2:
    resolution: {integrity: sha512-J3yBRXCzDu4ULnQwxyToo/OjdMx6akgVC7K6few0a7F/0wLtmKKN7I73AH5T2836UuXRqN7Qg+IIUw/+YJksRw==}

  es-to-primitive@1.2.1:
    resolution: {integrity: sha512-QCOllgZJtaUo9miYBcLChTUaHNjJF3PYs1VidD7AwiEj1kYxKeQTctLAezAOH5ZKRH0g2IgPn6KwB4IT8iRpvA==}
    engines: {node: '>= 0.4'}

  escalade@3.1.2:
    resolution: {integrity: sha512-ErCHMCae19vR8vQGe50xIsVomy19rg6gFu3+r3jkEO46suLMWBksvVyoGgQV+jOfl84ZSOSlmv6Gxa89PmTGmA==}
    engines: {node: '>=6'}

  escape-string-regexp@4.0.0:
    resolution: {integrity: sha512-TtpcNJ3XAzx3Gq8sWRzJaVajRs0uVxA2YAkdb1jm2YkPz4G6egUFAyA3n5vtEIZefPk5Wa4UXbKuS5fKkJWdgA==}
    engines: {node: '>=10'}

  eslint-config-next@14.1.4:
    resolution: {integrity: sha512-cihIahbhYAWwXJwZkAaRPpUi5t9aOi/HdfWXOjZeUOqNWXHD8X22kd1KG58Dc3MVaRx3HoR/oMGk2ltcrqDn8g==}
    peerDependencies:
      eslint: ^7.23.0 || ^8.0.0
      typescript: '>=3.3.1'
    peerDependenciesMeta:
      typescript:
        optional: true

  eslint-import-resolver-node@0.3.9:
    resolution: {integrity: sha512-WFj2isz22JahUv+B788TlO3N6zL3nNJGU8CcZbPZvVEkBPaJdCV4vy5wyghty5ROFbCRnm132v8BScu5/1BQ8g==}

  eslint-import-resolver-typescript@3.6.1:
    resolution: {integrity: sha512-xgdptdoi5W3niYeuQxKmzVDTATvLYqhpwmykwsh7f6HIOStGWEIL9iqZgQDF9u9OEzrRwR8no5q2VT+bjAujTg==}
    engines: {node: ^14.18.0 || >=16.0.0}
    peerDependencies:
      eslint: '*'
      eslint-plugin-import: '*'

  eslint-module-utils@2.8.1:
    resolution: {integrity: sha512-rXDXR3h7cs7dy9RNpUlQf80nX31XWJEyGq1tRMo+6GsO5VmTe4UTwtmonAD4ZkAsrfMVDA2wlGJ3790Ys+D49Q==}
    engines: {node: '>=4'}
    peerDependencies:
      '@typescript-eslint/parser': '*'
      eslint: '*'
      eslint-import-resolver-node: '*'
      eslint-import-resolver-typescript: '*'
      eslint-import-resolver-webpack: '*'
    peerDependenciesMeta:
      '@typescript-eslint/parser':
        optional: true
      eslint:
        optional: true
      eslint-import-resolver-node:
        optional: true
      eslint-import-resolver-typescript:
        optional: true
      eslint-import-resolver-webpack:
        optional: true

  eslint-plugin-import@2.29.1:
    resolution: {integrity: sha512-BbPC0cuExzhiMo4Ff1BTVwHpjjv28C5R+btTOGaCRC7UEz801up0JadwkeSk5Ued6TG34uaczuVuH6qyy5YUxw==}
    engines: {node: '>=4'}
    peerDependencies:
      '@typescript-eslint/parser': '*'
      eslint: ^2 || ^3 || ^4 || ^5 || ^6 || ^7.2.0 || ^8
    peerDependenciesMeta:
      '@typescript-eslint/parser':
        optional: true

  eslint-plugin-jsx-a11y@6.9.0:
    resolution: {integrity: sha512-nOFOCaJG2pYqORjK19lqPqxMO/JpvdCZdPtNdxY3kvom3jTvkAbOvQvD8wuD0G8BYR0IGAGYDlzqWJOh/ybn2g==}
    engines: {node: '>=4.0'}
    peerDependencies:
      eslint: ^3 || ^4 || ^5 || ^6 || ^7 || ^8

  eslint-plugin-react-hooks@4.6.2:
    resolution: {integrity: sha512-QzliNJq4GinDBcD8gPB5v0wh6g8q3SUi6EFF0x8N/BL9PoVs0atuGc47ozMRyOWAKdwaZ5OnbOEa3WR+dSGKuQ==}
    engines: {node: '>=10'}
    peerDependencies:
      eslint: ^3.0.0 || ^4.0.0 || ^5.0.0 || ^6.0.0 || ^7.0.0 || ^8.0.0-0

  eslint-plugin-react@7.34.3:
    resolution: {integrity: sha512-aoW4MV891jkUulwDApQbPYTVZmeuSyFrudpbTAQuj5Fv8VL+o6df2xIGpw8B0hPjAaih1/Fb0om9grCdyFYemA==}
    engines: {node: '>=4'}
    peerDependencies:
      eslint: ^3 || ^4 || ^5 || ^6 || ^7 || ^8

  eslint-scope@7.2.2:
    resolution: {integrity: sha512-dOt21O7lTMhDM+X9mB4GX+DZrZtCUJPL/wlcTqxyrx5IvO0IYtILdtrQGQp+8n5S0gwSVmOf9NQrjMOgfQZlIg==}
    engines: {node: ^12.22.0 || ^14.17.0 || >=16.0.0}

  eslint-visitor-keys@3.4.3:
    resolution: {integrity: sha512-wpc+LXeiyiisxPlEkUzU6svyS1frIO3Mgxj1fdy7Pm8Ygzguax2N3Fa/D/ag1WqbOprdI+uY6wMUl8/a2G+iag==}
    engines: {node: ^12.22.0 || ^14.17.0 || >=16.0.0}

  eslint@8.57.0:
    resolution: {integrity: sha512-dZ6+mexnaTIbSBZWgou51U6OmzIhYM2VcNdtiTtI7qPNZm35Akpr0f6vtw3w1Kmn5PYo+tZVfh13WrhpS6oLqQ==}
    engines: {node: ^12.22.0 || ^14.17.0 || >=16.0.0}
    hasBin: true

  espree@9.6.1:
    resolution: {integrity: sha512-oruZaFkjorTpF32kDSI5/75ViwGeZginGGy2NoOSg3Q9bnwlnmDm4HLnkl0RE3n+njDXR037aY1+x58Z/zFdwQ==}
    engines: {node: ^12.22.0 || ^14.17.0 || >=16.0.0}

  esquery@1.5.0:
    resolution: {integrity: sha512-YQLXUplAwJgCydQ78IMJywZCceoqk1oH01OERdSAJc/7U2AylwjhSCLDEtqwg811idIS/9fIU5GjG73IgjKMVg==}
    engines: {node: '>=0.10'}

  esrecurse@4.3.0:
    resolution: {integrity: sha512-KmfKL3b6G+RXvP8N1vr3Tq1kL/oCFgn2NYXEtqP8/L3pKapUA4G8cFVaoF3SU323CD4XypR/ffioHmkti6/Tag==}
    engines: {node: '>=4.0'}

  estraverse@5.3.0:
    resolution: {integrity: sha512-MMdARuVEQziNTeJD8DgMqmhwR11BRQ/cBP+pLtYdSTnf3MIO8fFeiINEbX36ZdNlfU/7A9f3gUw49B3oQsvwBA==}
    engines: {node: '>=4.0'}

  estree-walker@2.0.2:
    resolution: {integrity: sha512-Rfkk/Mp/DL7JVje3u18FxFujQlTNR2q6QfMSMB7AvCBx91NGj/ba3kCfza0f6dVDbw7YlRf/nDrn7pQrCCyQ/w==}

  estree-walker@3.0.3:
    resolution: {integrity: sha512-7RUKfXgSMMkzt6ZuXmqapOurLGPPfgj6l9uRZ7lRGolvk0y2yocc35LdcxKC5PQZdn2DMqioAQ2NoWcrTKmm6g==}

  esutils@2.0.3:
    resolution: {integrity: sha512-kVscqXk4OCp68SZ0dkgEKVi6/8ij300KBWTJq32P/dYeWTSwK41WyTxalN1eRmA5Z9UU/LX9D7FWSmV9SAYx6g==}
    engines: {node: '>=0.10.0'}

  eventemitter3@4.0.7:
    resolution: {integrity: sha512-8guHBZCwKnFhYdHr2ysuRWErTwhoN2X8XELRlrRwpmfeY2jjuUN4taQMsULKUVo1K4DvZl+0pgfyoysHxvmvEw==}

  eventsource-parser@1.1.2:
    resolution: {integrity: sha512-v0eOBUbiaFojBu2s2NPBfYUoRR9GjcDNvCXVaqEf5vVfpIAh9f8RCo4vXTP8c63QRKCFwoLpMpTdPwwhEKVgzA==}
    engines: {node: '>=14.18'}

  exenv@1.2.2:
    resolution: {integrity: sha512-Z+ktTxTwv9ILfgKCk32OX3n/doe+OcLTRtqK9pcL+JsP3J1/VW8Uvl4ZjLlKqeW4rzK4oesDOGMEMRIZqtP4Iw==}

  extend@3.0.2:
    resolution: {integrity: sha512-fjquC59cD7CyW6urNXK0FBufkZcoiGG80wTuPujX590cB5Ttln20E2UB4S/WARVqhXffZl2LNgS+gQdPIIim/g==}

  fast-deep-equal@3.1.3:
    resolution: {integrity: sha512-f3qQ9oQy9j2AhBe/H9VC91wLmKBCCU/gDOnKNAYG5hswO7BLKj09Hc5HYNz9cGI++xlpDCIgDaitVs03ATR84Q==}

  fast-equals@5.0.1:
    resolution: {integrity: sha512-WF1Wi8PwwSY7/6Kx0vKXtw8RwuSGoM1bvDaJbu7MxDlR1vovZjIAKrnzyrThgAjm6JDTu0fVgWXDlMGspodfoQ==}
    engines: {node: '>=6.0.0'}

  fast-glob@3.3.2:
    resolution: {integrity: sha512-oX2ruAFQwf/Orj8m737Y5adxDQO0LAB7/S5MnxCdTNDd4p6BsyIVsv9JQsATbTSq8KHRpLwIHbVlUNatxd+1Ow==}
    engines: {node: '>=8.6.0'}

  fast-json-stable-stringify@2.1.0:
    resolution: {integrity: sha512-lhd/wF+Lk98HZoTCtlVraHtfh5XYijIjalXck7saUtuanSDyLMxnHhSXEDJqHxD7msR8D0uCmqlkwjCV8xvwHw==}

  fast-levenshtein@2.0.6:
    resolution: {integrity: sha512-DCXu6Ifhqcks7TZKY3Hxp3y6qphY5SJZmrWMDrKcERSOXWQdMhU9Ig/PYrzyw/ul9jOIyh0N4M0tbC5hodg8dw==}

  fastq@1.17.1:
    resolution: {integrity: sha512-sRVD3lWVIXWg6By68ZN7vho9a1pQcN/WBFaAAsDDFzlJjvoGx0P8z7V1t72grFJfJhu3YPZBuu25f7Kaw2jN1w==}

  fflate@0.4.8:
    resolution: {integrity: sha512-FJqqoDBR00Mdj9ppamLa/Y7vxm+PRmNWA67N846RvsoYVMKB4q3y/de5PA7gUmRMYK/8CMz2GDZQmCRN1wBcWA==}

  file-entry-cache@6.0.1:
    resolution: {integrity: sha512-7Gps/XWymbLk2QLYK4NzpMOrYjMhdIxXuIvy2QBsLE6ljuodKvdkWs/cpyJJ3CVIVpH0Oi1Hvg1ovbMzLdFBBg==}
    engines: {node: ^10.12.0 || >=12.0.0}

  fill-range@7.1.1:
    resolution: {integrity: sha512-YsGpe3WHLK8ZYi4tWDg2Jy3ebRz2rXowDxnld4bkQB00cc/1Zw9AWnC0i9ztDJitivtQvaI9KaLyKrc+hBW0yg==}
    engines: {node: '>=8'}

  find-replace@3.0.0:
    resolution: {integrity: sha512-6Tb2myMioCAgv5kfvP5/PkZZ/ntTpVK39fHY7WkWBgvbeE+VHd/tZuZ4mrC+bxh4cfOZeYKVPaJIZtZXV7GNCQ==}
    engines: {node: '>=4.0.0'}

  find-up@5.0.0:
    resolution: {integrity: sha512-78/PXT1wlLLDgTzDs7sjq9hzz0vXD+zn+7wypEe4fXQxCmdmqfGsEPQxmiCSQI3ajFV91bVSsvNtrJRiW6nGng==}
    engines: {node: '>=10'}

  flat-cache@3.2.0:
    resolution: {integrity: sha512-CYcENa+FtcUKLmhhqyctpclsq7QF38pKjZHsGNiSQF5r4FtoKDWabFDl3hzaEQMvT1LHEysw5twgLvpYYb4vbw==}
    engines: {node: ^10.12.0 || >=12.0.0}

  flatbuffers@24.3.25:
    resolution: {integrity: sha512-3HDgPbgiwWMI9zVB7VYBHaMrbOO7Gm0v+yD2FV/sCKj+9NDeVL7BOBYUuhWAQGKWOzBo8S9WdMvV0eixO233XQ==}

  flatted@3.3.1:
    resolution: {integrity: sha512-X8cqMLLie7KsNUDSdzeN8FYK9rEt4Dt67OsG/DNGnYTSDBG4uFAJFBnUeiV+zCVAvwFy56IjM9sH51jVaEhNxw==}

  for-each@0.3.3:
    resolution: {integrity: sha512-jqYfLp7mo9vIyQf8ykW2v7A+2N4QjeCeI5+Dz9XraiO1ign81wjiH7Fb9vSOWvQfNtmSa4H2RoQTrrXivdUZmw==}

  foreground-child@3.2.1:
    resolution: {integrity: sha512-PXUUyLqrR2XCWICfv6ukppP96sdFwWbNEnfEMt7jNsISjMsvaLNinAHNDYyvkyU+SZG2BTSbT5NjG+vZslfGTA==}
    engines: {node: '>=14'}

  fraction.js@4.3.7:
    resolution: {integrity: sha512-ZsDfxO51wGAXREY55a7la9LScWpwv9RxIrYABrlvOFBlH/ShPnrtsXeuUIfXKKOVicNxQ+o8JTbJvjS4M89yew==}

  framework-utils@1.1.0:
    resolution: {integrity: sha512-KAfqli5PwpFJ8o3psRNs8svpMGyCSAe8nmGcjQ0zZBWN2H6dZDnq+ABp3N3hdUmFeMrLtjOCTXD4yplUJIWceg==}

  fs.realpath@1.0.0:
    resolution: {integrity: sha512-OO0pH2lK6a0hZnAdau5ItzHPI6pUlvI7jMVnxUQRtw4owF2wk8lOSabtGDCTP4Ggrg2MbGnWO9X8K1t4+fGMDw==}

  fsevents@2.3.3:
    resolution: {integrity: sha512-5xoDfX+fL7faATnagmWPpbFtwh/R77WmMMqqHGS65C3vvB0YHrgF+B1YmZ3441tMj5n63k0212XNoJwzlhffQw==}
    engines: {node: ^8.16.0 || ^10.6.0 || >=11.0.0}
    os: [darwin]

  function-bind@1.1.2:
    resolution: {integrity: sha512-7XHNxH7qX9xG5mIwxkhumTox/MIRNcOgDrxWsMt2pAr23WHp6MrRlN7FBSFpCpr+oVO0F744iUgR82nJMfG2SA==}

  function.prototype.name@1.1.6:
    resolution: {integrity: sha512-Z5kx79swU5P27WEayXM1tBi5Ze/lbIyiNgU3qyXUOf9b2rgXYyF9Dy9Cx+IQv/Lc8WCG6L82zwUPpSS9hGehIg==}
    engines: {node: '>= 0.4'}

  functions-have-names@1.2.3:
    resolution: {integrity: sha512-xckBUXyTIqT97tq2x2AMb+g163b5JFysYk0x4qxNFwbfQkmNZoiRHb6sPzI9/QV33WeuvVYBUIiD4NzNIyqaRQ==}

  gesto@1.19.4:
    resolution: {integrity: sha512-hfr/0dWwh0Bnbb88s3QVJd1ZRJeOWcgHPPwmiH6NnafDYvhTsxg+SLYu+q/oPNh9JS3V+nlr6fNs8kvPAtcRDQ==}

  get-intrinsic@1.2.4:
    resolution: {integrity: sha512-5uYhsJH8VJBTv7oslg4BznJYhDoRI6waYCxMmCdnTrcCrHA/fCFKoTFz2JKKE0HdDFUF7/oQuhzumXJK7paBRQ==}
    engines: {node: '>= 0.4'}

  get-nonce@1.0.1:
    resolution: {integrity: sha512-FJhYRoDaiatfEkUK8HKlicmu/3SGFD51q3itKDGoSTysQJBnfOcxU5GxnhE1E6soB76MbT0MBtnKJuXyAx+96Q==}
    engines: {node: '>=6'}

  get-symbol-description@1.0.2:
    resolution: {integrity: sha512-g0QYk1dZBxGwk+Ngc+ltRH2IBp2f7zBkBMBJZCDerh6EhlhSR6+9irMCuT/09zD6qkarHUSn529sK/yL4S27mg==}
    engines: {node: '>= 0.4'}

  get-tsconfig@4.7.5:
    resolution: {integrity: sha512-ZCuZCnlqNzjb4QprAzXKdpp/gh6KTxSJuw3IBsPnV/7fV4NxC9ckB+vPTt8w7fJA0TaSD7c55BR47JD6MEDyDw==}

  glob-parent@5.1.2:
    resolution: {integrity: sha512-AOIgSQCepiJYwP3ARnGx+5VnTu2HBYdzbGP45eLw1vr3zB3vZLeyed1sC9hnbcOc9/SrMyM5RPQrkGz4aS9Zow==}
    engines: {node: '>= 6'}

  glob-parent@6.0.2:
    resolution: {integrity: sha512-XxwI8EOhVQgWp6iDL+3b0r86f4d6AX6zSU55HfB4ydCEuXLXc5FcYeOu+nnGftS4TEju/11rt4KJPTMgbfmv4A==}
    engines: {node: '>=10.13.0'}

  glob@10.3.10:
    resolution: {integrity: sha512-fa46+tv1Ak0UPK1TOy/pZrIybNNt4HCv7SDzwyfiOZkvZLEbjsZkJBPtDHVshZjbecAoAGSC20MjLDG/qr679g==}
    engines: {node: '>=16 || 14 >=14.17'}
    hasBin: true

  glob@10.4.2:
    resolution: {integrity: sha512-GwMlUF6PkPo3Gk21UxkCohOv0PLcIXVtKyLlpEI28R/cO/4eNOdmLk3CMW1wROV/WR/EsZOWAfBbBOqYvs88/w==}
    engines: {node: '>=16 || 14 >=14.18'}
    hasBin: true

  glob@7.2.3:
    resolution: {integrity: sha512-nFR0zLpU2YCaRxwoCJvL6UvCH2JFyFVIvwTLsIf21AuHlMskA1hhTdk+LlYJtOlYt9v6dvszD2BGRqBL+iQK9Q==}
    deprecated: Glob versions prior to v9 are no longer supported

  globals@13.24.0:
    resolution: {integrity: sha512-AhO5QUcj8llrbG09iWhPU2B204J1xnPeL8kQmVorSsy+Sjj1sk8gIyh6cUocGmH4L0UuhAJy+hJMRA4mgA4mFQ==}
    engines: {node: '>=8'}

  globalthis@1.0.4:
    resolution: {integrity: sha512-DpLKbNU4WylpxJykQujfCcwYWiV/Jhm50Goo0wrVILAv5jOr9d+H+UR3PhSCD2rCCEIg0uc+G+muBTwD54JhDQ==}
    engines: {node: '>= 0.4'}

  globby@11.1.0:
    resolution: {integrity: sha512-jhIXaOzy1sb8IyocaruWSn1TjmnBVs8Ayhcy83rmxNJ8q2uWKCAj3CnJY+KpGSXCueAPc0i05kVvVKtP1t9S3g==}
    engines: {node: '>=10'}

  gopd@1.0.1:
    resolution: {integrity: sha512-d65bNlIadxvpb/A2abVdlqKqV563juRnZ1Wtk6s1sIR8uNsXR70xqIzVqxVf1eTqDunwT2MkczEeaezCKTZhwA==}

  graceful-fs@4.2.11:
    resolution: {integrity: sha512-RbJ5/jmFcNNCcDV5o9eTnBLJ/HszWV0P73bc+Ff4nS/rJj+YaS6IGyiOL0VoBYX+l1Wrl3k63h/KrH+nhJ0XvQ==}

  graphemer@1.4.0:
    resolution: {integrity: sha512-EtKwoO6kxCL9WO5xipiHTZlSzBm7WLT627TqC/uVRd0HKmq8NXyebnNYxDoBi7wt8eTWrUrKXCOVaFq9x1kgag==}

  has-bigints@1.0.2:
    resolution: {integrity: sha512-tSvCKtBr9lkF0Ex0aQiP9N+OpV4zi2r/Nee5VkRDbaqv35RLYMzbwQfFSZZH0kR+Rd6302UJZ2p/bJCEoR3VoQ==}

  has-flag@4.0.0:
    resolution: {integrity: sha512-EykJT/Q1KjTWctppgIAgfSO0tKVuZUjhgMr17kqTumMl6Afv3EISleU7qZUzoXDFTAHTDC4NOoG/ZxU3EvlMPQ==}
    engines: {node: '>=8'}

  has-property-descriptors@1.0.2:
    resolution: {integrity: sha512-55JNKuIW+vq4Ke1BjOTjM2YctQIvCT7GFzHwmfZPGo5wnrgkid0YQtnAleFSqumZm4az3n2BS+erby5ipJdgrg==}

  has-proto@1.0.3:
    resolution: {integrity: sha512-SJ1amZAJUiZS+PhsVLf5tGydlaVB8EdFpaSO4gmiUKUOxk8qzn5AIy4ZeJUmh22znIdk/uMAUT2pl3FxzVUH+Q==}
    engines: {node: '>= 0.4'}

  has-symbols@1.0.3:
    resolution: {integrity: sha512-l3LCuF6MgDNwTDKkdYGEihYjt5pRPbEg46rtlmnSPlUbgmB8LOIrKJbYYFBSbnPaJexMKtiPO8hmeRjRz2Td+A==}
    engines: {node: '>= 0.4'}

  has-tostringtag@1.0.2:
    resolution: {integrity: sha512-NqADB8VjPFLM2V0VvHUewwwsw0ZWBaIdgo+ieHtK3hasLz4qeCRjYcqfB6AQrBggRKppKF8L52/VqdVsO47Dlw==}
    engines: {node: '>= 0.4'}

  hasown@2.0.2:
    resolution: {integrity: sha512-0hJU9SCPvmMzIBdZFqNPXWa6dqh7WdH0cII9y+CyS8rG3nL48Bclra9HmKhVVUHyPWNH5Y7xDwAB7bfgSjkUMQ==}
    engines: {node: '>= 0.4'}

  hast-util-whitespace@2.0.1:
    resolution: {integrity: sha512-nAxA0v8+vXSBDt3AnRUNjyRIQ0rD+ntpbAp4LnPkumc5M9yUbSMa4XDU9Q6etY4f1Wp4bNgvc1yjiZtsTTrSng==}

  highlight.js@11.9.0:
    resolution: {integrity: sha512-fJ7cW7fQGCYAkgv4CPfwFHrfd/cLS4Hau96JuJ+ZTOWhjnhoeN1ub1tFmALm/+lW5z4WCAuAV9bm05AP0mS6Gw==}
    engines: {node: '>=12.0.0'}

  hoist-non-react-statics@3.3.2:
    resolution: {integrity: sha512-/gGivxi8JPKWNm/W0jSmzcMPpfpPLc3dY/6GxhX2hQ9iGj3aDfklV4ET7NjKpSinLpJ5vafa9iiGIEZg10SfBw==}

  ignore@5.3.1:
    resolution: {integrity: sha512-5Fytz/IraMjqpwfd34ke28PTVMjZjJG2MPn5t7OE4eUCUNf8BAa7b5WUS9/Qvr6mwOQS7Mk6vdsMno5he+T8Xw==}
    engines: {node: '>= 4'}

  import-fresh@3.3.0:
    resolution: {integrity: sha512-veYYhQa+D1QBKznvhUHxb8faxlrwUnxseDAbAp457E0wLNio2bOSKnjYDhMj+YiAq61xrMGhQk9iXVk5FzgQMw==}
    engines: {node: '>=6'}

  imurmurhash@0.1.4:
    resolution: {integrity: sha512-JmXMZ6wuvDmLiHEml9ykzqO6lwFbof0GG4IkcGaENdCRDDmMVnny7s5HsIgHCbaq0w2MyPhDqkhTUgS2LU2PHA==}
    engines: {node: '>=0.8.19'}

  inflight@1.0.6:
    resolution: {integrity: sha512-k92I/b08q4wvFscXCLvqfsHCrjrF7yiXsQuIVvVE7N82W3+aqpzuUdBbfhWcy/FZR3/4IgflMgKLOsvPDrGCJA==}
    deprecated: This module is not supported, and leaks memory. Do not use it. Check out lru-cache if you want a good and tested way to coalesce async requests by a key value, which is much more comprehensive and powerful.

  inherits@2.0.4:
    resolution: {integrity: sha512-k/vGaX4/Yla3WzyMCvTQOXYeIHvqOKtnqBduzTHpzpQZzAskKMhZ2K+EnBiSM9zGSoIFeMpXKxa4dYeZIQqewQ==}

  inline-style-parser@0.1.1:
    resolution: {integrity: sha512-7NXolsK4CAS5+xvdj5OMMbI962hU/wvwoxk+LWR9Ek9bVtyuuYScDN6eS0rUm6TxApFpw7CX1o4uJzcd4AyD3Q==}

  internal-slot@1.0.7:
    resolution: {integrity: sha512-NGnrKwXzSms2qUUih/ILZ5JBqNTSa1+ZmP6flaIp6KmSElgE9qdndzS3cqjrDovwFdmwsGsLdeFgB6suw+1e9g==}
    engines: {node: '>= 0.4'}

  internmap@2.0.3:
    resolution: {integrity: sha512-5Hh7Y1wQbvY5ooGgPbDaL5iYLAPzMTUrjMulskHLH6wnv/A+1q5rgEaiuqEjB+oxGXIVZs1FF+R/KPN3ZSQYYg==}
    engines: {node: '>=12'}

  invariant@2.2.4:
    resolution: {integrity: sha512-phJfQVBuaJM5raOpJjSfkiD6BpbCE4Ns//LaXl6wGYtUBY83nWS6Rf9tXm2e8VaK60JEjYldbPif/A2B1C2gNA==}

  is-arguments@1.1.1:
    resolution: {integrity: sha512-8Q7EARjzEnKpt/PCD7e1cgUS0a6X8u5tdSiMqXhojOdoV9TsMsiO+9VLC5vAmO8N7/GmXn7yjR8qnA6bVAEzfA==}
    engines: {node: '>= 0.4'}

  is-array-buffer@3.0.4:
    resolution: {integrity: sha512-wcjaerHw0ydZwfhiKbXJWLDY8A7yV7KhjQOpb83hGgGfId/aQa4TOvwyzn2PuswW2gPCYEL/nEAiSVpdOj1lXw==}
    engines: {node: '>= 0.4'}

  is-async-function@2.0.0:
    resolution: {integrity: sha512-Y1JXKrfykRJGdlDwdKlLpLyMIiWqWvuSd17TvZk68PLAOGOoF4Xyav1z0Xhoi+gCYjZVeC5SI+hYFOfvXmGRCA==}
    engines: {node: '>= 0.4'}

  is-bigint@1.0.4:
    resolution: {integrity: sha512-zB9CruMamjym81i2JZ3UMn54PKGsQzsJeo6xvN3HJJ4CAsQNB6iRutp2To77OfCNuoxspsIhzaPoO1zyCEhFOg==}

  is-binary-path@2.1.0:
    resolution: {integrity: sha512-ZMERYes6pDydyuGidse7OsHxtbI7WVeUEozgR/g7rd0xUimYNlvZRE/K2MgZTjWy725IfelLeVcEM97mmtRGXw==}
    engines: {node: '>=8'}

  is-boolean-object@1.1.2:
    resolution: {integrity: sha512-gDYaKHJmnj4aWxyj6YHyXVpdQawtVLHU5cb+eztPGczf6cjuTdwve5ZIEfgXqH4e57An1D1AKf8CZ3kYrQRqYA==}
    engines: {node: '>= 0.4'}

  is-buffer@2.0.5:
    resolution: {integrity: sha512-i2R6zNFDwgEHJyQUtJEk0XFi1i0dPFn/oqjK3/vPCcDeJvW5NQ83V8QbicfF1SupOaB0h8ntgBC2YiE7dfyctQ==}
    engines: {node: '>=4'}

  is-callable@1.2.7:
    resolution: {integrity: sha512-1BC0BVFhS/p0qtw6enp8e+8OD0UrK0oFLztSjNzhcKA3WDuJxxAPXzPuPtKkjEY9UUoEWlX/8fgKeu2S8i9JTA==}
    engines: {node: '>= 0.4'}

  is-core-module@2.14.0:
    resolution: {integrity: sha512-a5dFJih5ZLYlRtDc0dZWP7RiKr6xIKzmn/oAYCDvdLThadVgyJwlaoQPmRtMSpz+rk0OGAgIu+TcM9HUF0fk1A==}
    engines: {node: '>= 0.4'}

  is-data-view@1.0.1:
    resolution: {integrity: sha512-AHkaJrsUVW6wq6JS8y3JnM/GJF/9cf+k20+iDzlSaJrinEo5+7vRiteOSwBhHRiAyQATN1AmY4hwzxJKPmYf+w==}
    engines: {node: '>= 0.4'}

  is-date-object@1.0.5:
    resolution: {integrity: sha512-9YQaSxsAiSwcvS33MBk3wTCVnWK+HhF8VZR2jRxehM16QcVOdHqPn4VPHmRK4lSr38n9JriurInLcP90xsYNfQ==}
    engines: {node: '>= 0.4'}

  is-extglob@2.1.1:
    resolution: {integrity: sha512-SbKbANkN603Vi4jEZv49LeVJMn4yGwsbzZworEoyEiutsN3nJYdbO36zfhGJ6QEDpOZIFkDtnq5JRxmvl3jsoQ==}
    engines: {node: '>=0.10.0'}

  is-finalizationregistry@1.0.2:
    resolution: {integrity: sha512-0by5vtUJs8iFQb5TYUHHPudOR+qXYIMKtiUzvLIZITZUjknFmziyBJuLhVRc+Ds0dREFlskDNJKYIdIzu/9pfw==}

  is-fullwidth-code-point@3.0.0:
    resolution: {integrity: sha512-zymm5+u+sCsSWyD9qNaejV3DFvhCKclKdizYaJUuHA83RLjb7nSuGnddCHGv0hk+KY7BMAlsWeK4Ueg6EV6XQg==}
    engines: {node: '>=8'}

  is-generator-function@1.0.10:
    resolution: {integrity: sha512-jsEjy9l3yiXEQ+PsXdmBwEPcOxaXWLspKdplFUVI9vq1iZgIekeC0L167qeu86czQaxed3q/Uzuw0swL0irL8A==}
    engines: {node: '>= 0.4'}

  is-glob@4.0.3:
    resolution: {integrity: sha512-xelSayHH36ZgE7ZWhli7pW34hNbNl8Ojv5KVmkJD4hBdD3th8Tfk9vYasLM+mXWOZhFkgZfxhLSnrwRr4elSSg==}
    engines: {node: '>=0.10.0'}

  is-map@2.0.3:
    resolution: {integrity: sha512-1Qed0/Hr2m+YqxnM09CjA2d/i6YZNfF6R2oRAOj36eUdS6qIV/huPJNSEpKbupewFs+ZsJlxsjjPbc0/afW6Lw==}
    engines: {node: '>= 0.4'}

  is-negative-zero@2.0.3:
    resolution: {integrity: sha512-5KoIu2Ngpyek75jXodFvnafB6DJgr3u8uuK0LEZJjrU19DrMD3EVERaR8sjz8CCGgpZvxPl9SuE1GMVPFHx1mw==}
    engines: {node: '>= 0.4'}

  is-number-object@1.0.7:
    resolution: {integrity: sha512-k1U0IRzLMo7ZlYIfzRu23Oh6MiIFasgpb9X76eqfFZAqwH44UI4KTBvBYIZ1dSL9ZzChTB9ShHfLkR4pdW5krQ==}
    engines: {node: '>= 0.4'}

  is-number@7.0.0:
    resolution: {integrity: sha512-41Cifkg6e8TylSpdtTpeLVMqvSBEVzTttHvERD741+pnZ8ANv0004MRL43QKPDlK9cGvNp6NZWZUBlbGXYxxng==}
    engines: {node: '>=0.12.0'}

  is-path-inside@3.0.3:
    resolution: {integrity: sha512-Fd4gABb+ycGAmKou8eMftCupSir5lRxqf4aD/vd0cD2qc4HL07OjCeuHMr8Ro4CoMaeCKDB0/ECBOVWjTwUvPQ==}
    engines: {node: '>=8'}

  is-plain-obj@4.1.0:
    resolution: {integrity: sha512-+Pgi+vMuUNkJyExiMBt5IlFoMyKnr5zhJ4Uspz58WOhBF5QoIZkFyNHIbBAtHwzVAgk5RtndVNsDRN61/mmDqg==}
    engines: {node: '>=12'}

  is-reference@3.0.2:
    resolution: {integrity: sha512-v3rht/LgVcsdZa3O2Nqs+NMowLOxeOm7Ay9+/ARQ2F+qEoANRcqrjAZKGN0v8ymUetZGgkp26LTnGT7H0Qo9Pg==}

  is-regex@1.1.4:
    resolution: {integrity: sha512-kvRdxDsxZjhzUX07ZnLydzS1TU/TJlTUHHY4YLL87e37oUA49DfkLqgy+VjFocowy29cKvcSiu+kIv728jTTVg==}
    engines: {node: '>= 0.4'}

  is-set@2.0.3:
    resolution: {integrity: sha512-iPAjerrse27/ygGLxw+EBR9agv9Y6uLeYVJMu+QNCoouJ1/1ri0mGrcWpfCqFZuzzx3WjtwxG098X+n4OuRkPg==}
    engines: {node: '>= 0.4'}

  is-shared-array-buffer@1.0.3:
    resolution: {integrity: sha512-nA2hv5XIhLR3uVzDDfCIknerhx8XUKnstuOERPNNIinXG7v9u+ohXF67vxm4TPTEPU6lm61ZkwP3c9PCB97rhg==}
    engines: {node: '>= 0.4'}

  is-string@1.0.7:
    resolution: {integrity: sha512-tE2UXzivje6ofPW7l23cjDOMa09gb7xlAqG6jG5ej6uPV32TlWP3NKPigtaGeHNu9fohccRYvIiZMfOOnOYUtg==}
    engines: {node: '>= 0.4'}

  is-symbol@1.0.4:
    resolution: {integrity: sha512-C/CPBqKWnvdcxqIARxyOh4v1UUEOCHpgDa0WYgpKDFMszcrPcffg5uhwSgPCLD2WWxmq6isisz87tzT01tuGhg==}
    engines: {node: '>= 0.4'}

  is-typed-array@1.1.13:
    resolution: {integrity: sha512-uZ25/bUAlUY5fR4OKT4rZQEBrzQWYV9ZJYGGsUmEJ6thodVJ1HX64ePQ6Z0qPWP+m+Uq6e9UugrE38jeYsDSMw==}
    engines: {node: '>= 0.4'}

  is-weakmap@2.0.2:
    resolution: {integrity: sha512-K5pXYOm9wqY1RgjpL3YTkF39tni1XajUIkawTLUo9EZEVUFga5gSQJF8nNS7ZwJQ02y+1YCNYcMh+HIf1ZqE+w==}
    engines: {node: '>= 0.4'}

  is-weakref@1.0.2:
    resolution: {integrity: sha512-qctsuLZmIQ0+vSSMfoVvyFe2+GSEvnmZ2ezTup1SBse9+twCCeial6EEi3Nc2KFcf6+qz2FBPnjXsk8xhKSaPQ==}

  is-weakset@2.0.3:
    resolution: {integrity: sha512-LvIm3/KWzS9oRFHugab7d+M/GcBXuXX5xZkzPmN+NxihdQlZUQ4dWuSV1xR/sq6upL1TJEDrfBgRepHFdBtSNQ==}
    engines: {node: '>= 0.4'}

  isarray@2.0.5:
    resolution: {integrity: sha512-xHjhDr3cNBK0BzdUJSPXZntQUx/mwMS5Rw4A7lPJ90XGAO6ISP/ePDNuo0vhqOZU+UD5JoodwCAAoZQd3FeAKw==}

  isexe@2.0.0:
    resolution: {integrity: sha512-RHxMLp9lnKHGHRng9QFhRCMbYAcVpn69smSGcq3f36xjgVVWThj4qqLbTLlq7Ssj8B+fIQ1EuCEGI2lKsyQeIw==}

  iterator.prototype@1.1.2:
    resolution: {integrity: sha512-DR33HMMr8EzwuRL8Y9D3u2BMj8+RqSE850jfGu59kS7tbmPLzGkZmVSfyCFSDxuZiEY6Rzt3T2NA/qU+NwVj1w==}

  jackspeak@2.3.6:
    resolution: {integrity: sha512-N3yCS/NegsOBokc8GAdM8UcmfsKiSS8cipheD/nivzr700H+nsMOxJjQnvwOcRYVuFkdH0wGUvW2WbXGmrZGbQ==}
    engines: {node: '>=14'}

  jackspeak@3.4.0:
    resolution: {integrity: sha512-JVYhQnN59LVPFCEcVa2C3CrEKYacvjRfqIQl+h8oi91aLYQVWRYbxjPcv1bUiUy/kLmQaANrYfNMCO3kuEDHfw==}
    engines: {node: '>=14'}

  jiti@1.21.6:
    resolution: {integrity: sha512-2yTgeWTWzMWkHu6Jp9NKgePDaYHbntiwvYuuJLbbN9vl7DC9DvXKOB2BC3ZZ92D3cvV/aflH0osDfwpHepQ53w==}
    hasBin: true

  jose@4.15.9:
    resolution: {integrity: sha512-1vUQX+IdDMVPj4k8kOxgUqlcK518yluMuGZwqlr44FS1ppZB/5GWh4rZG89erpOBOJjU/OBsnCVFfapsRz6nEA==}

  jotai@2.8.3:
    resolution: {integrity: sha512-pR4plVvdbzB6zyt7VLLHPMAkcRSKhRIvZKd+qkifQLa3CEziEo1uwZjePj4acTmQrboiISBlYSdCz3gWcr1Nkg==}
    engines: {node: '>=12.20.0'}
    peerDependencies:
      '@types/react': '>=17.0.0'
      react: '>=17.0.0'
    peerDependenciesMeta:
      '@types/react':
        optional: true
      react:
        optional: true

  js-cookie@3.0.5:
    resolution: {integrity: sha512-cEiJEAEoIbWfCZYKWhVwFuvPX1gETRYPw6LlaTKoxD3s2AkXzkCjnp6h0V77ozyqj0jakteJ4YqDJT830+lVGw==}
    engines: {node: '>=14'}

  js-tokens@4.0.0:
    resolution: {integrity: sha512-RdJUflcE3cUzKiMqQgsCu06FPu9UdIJO0beYbPhHN4k6apgJtifcoCtT9bcxOpYBtpD2kCM6Sbzg4CausW/PKQ==}

  js-yaml@4.1.0:
    resolution: {integrity: sha512-wpxZs9NoxZaJESJGIZTyDEaYpl0FKSA+FB9aJiyemKhMwkxQg63h4T1KJgUGHpTqPDNRcmmYLugrRjJlBtWvRA==}
    hasBin: true

  json-bignum@0.0.3:
    resolution: {integrity: sha512-2WHyXj3OfHSgNyuzDbSxI1w2jgw5gkWSWhS7Qg4bWXx1nLk3jnbwfUeS0PSba3IzpTUWdHxBieELUzXRjQB2zg==}
    engines: {node: '>=0.8'}

  json-buffer@3.0.1:
    resolution: {integrity: sha512-4bV5BfR2mqfQTJm+V5tPPdf+ZpuhiIvTuAB5g8kcrXOZpTT/QwwVRWBywX1ozr6lEuPdbHxwaJlm9G6mI2sfSQ==}

  json-schema-traverse@0.4.1:
    resolution: {integrity: sha512-xbbCH5dCYU5T8LcEhhuh7HJ88HXuW3qsI3Y0zOZFKfZEHcpWiHU/Jxzk629Brsab/mMiHQti9wMP+845RPe3Vg==}

  json-schema@0.4.0:
    resolution: {integrity: sha512-es94M3nTIfsEPisRafak+HDLfHXnKBhV3vU5eqPcS3flIWqcxJWgXHXiey3YrpaNsanY5ei1VoYEbOzijuq9BA==}

  json-stable-stringify-without-jsonify@1.0.1:
    resolution: {integrity: sha512-Bdboy+l7tA3OGW6FjyFHWkP5LuByj1Tk33Ljyq0axyzdk9//JSi2u3fP1QSmd1KNwq6VOKYGlAu87CisVir6Pw==}

  json5@1.0.2:
    resolution: {integrity: sha512-g1MWMLBiz8FKi1e4w0UyVL3w+iJceWAFBAaBnnGKOpNa5f8TLktkbre1+s6oICydWAm+HRUGTmI+//xv2hvXYA==}
    hasBin: true

  jsondiffpatch@0.6.0:
    resolution: {integrity: sha512-3QItJOXp2AP1uv7waBkao5nCvhEv+QmJAd38Ybq7wNI74Q+BBmnLn4EDKz6yI9xGAIQoUF87qHt+kc1IVxB4zQ==}
    engines: {node: ^18.0.0 || >=20.0.0}
    hasBin: true

  jsonwebtoken@9.0.2:
    resolution: {integrity: sha512-PRp66vJ865SSqOlgqS8hujT5U4AOgMfhrwYIuIhfKaoSCZcirrmASQr8CX7cUg+RMih+hgznrjp99o+W4pJLHQ==}
    engines: {node: '>=12', npm: '>=6'}

  jsx-ast-utils@3.3.5:
    resolution: {integrity: sha512-ZZow9HBI5O6EPgSJLUb8n2NKgmVWTwCvHGwFuJlMjvLFqlGG6pjirPhtdsseaLZjSibD8eegzmYpUZwoIlj2cQ==}
    engines: {node: '>=4.0'}

  jwa@1.4.1:
    resolution: {integrity: sha512-qiLX/xhEEFKUAJ6FiBMbes3w9ATzyk5W7Hvzpa/SLYdxNtng+gcurvrI7TbACjIXlsJyr05/S1oUhZrc63evQA==}

  jws@3.2.2:
    resolution: {integrity: sha512-YHlZCB6lMTllWDtSPHz/ZXTsi8S00usEV6v1tjq8tOUZzw7DpSDWVXjXDre6ed1w/pd495ODpHZYSdkRTsa0HA==}

  keycode@2.2.1:
    resolution: {integrity: sha512-Rdgz9Hl9Iv4QKi8b0OlCRQEzp4AgVxyCtz5S/+VIHezDmrDhkp2N2TqBWOLz0/gbeREXOOiI9/4b8BY9uw2vFg==}

  keycon@1.4.0:
    resolution: {integrity: sha512-p1NAIxiRMH3jYfTeXRs2uWbVJ1WpEjpi8ktzUyBJsX7/wn2qu2VRXktneBLNtKNxJmlUYxRi9gOJt1DuthXR7A==}

  keyv@4.5.4:
    resolution: {integrity: sha512-oxVHkHR/EJf2CNXnWxRLW6mg7JyCCUcG0DtEGmL2ctUo1PNTin1PUil+r/+4r5MpVgC/fn1kjsx7mjSujKqIpw==}

  kleur@4.1.5:
    resolution: {integrity: sha512-o+NO+8WrRiQEE4/7nwRJhN1HWpVmJm511pBHUxPLtp0BUISzlBplORYSmTclCnJvQq2tKu/sgl3xVpkc7ZWuQQ==}
    engines: {node: '>=6'}

  language-subtag-registry@0.3.23:
    resolution: {integrity: sha512-0K65Lea881pHotoGEa5gDlMxt3pctLi2RplBb7Ezh4rRdLEOtgi7n4EwK9lamnUCkKBqaeKRVebTq6BAxSkpXQ==}

  language-tags@1.0.9:
    resolution: {integrity: sha512-MbjN408fEndfiQXbFQ1vnd+1NoLDsnQW41410oQBXiyXDMYH5z505juWa4KUE1LqxRC7DgOgZDbKLxHIwm27hA==}
    engines: {node: '>=0.10'}

  levn@0.4.1:
    resolution: {integrity: sha512-+bT2uH4E5LGE7h/n3evcS/sQlJXCpIp6ym8OWJ5eV6+67Dsql/LaaT7qJBAt2rzfoa/5QBGBhxDix1dMt2kQKQ==}
    engines: {node: '>= 0.8.0'}

  lilconfig@2.1.0:
    resolution: {integrity: sha512-utWOt/GHzuUxnLKxB6dk81RoOeoNeHgbrXiuGk4yyF5qlRz+iIVWu56E2fqGHFrXz0QNUhLB/8nKqvRH66JKGQ==}
    engines: {node: '>=10'}

  lilconfig@3.1.2:
    resolution: {integrity: sha512-eop+wDAvpItUys0FWkHIKeC9ybYrTGbU41U5K7+bttZZeohvnY7M9dZ5kB21GNWiFT2q1OoPTvncPCgSOVO5ow==}
    engines: {node: '>=14'}

  lines-and-columns@1.2.4:
    resolution: {integrity: sha512-7ylylesZQ/PV29jhEDl3Ufjo6ZX7gCqJr5F7PKrqc93v7fzSymt1BpwEU8nAUXs8qzzvqhbjhK5QZg6Mt/HkBg==}

  linkify-it@5.0.0:
    resolution: {integrity: sha512-5aHCbzQRADcdP+ATqnDuhhJ/MRIqDkZX5pyjFHRRysS8vZ5AbqGEoFIb6pYHPZ+L/OC2Lc+xT8uHVVR5CAK/wQ==}

  linkifyjs@4.1.3:
    resolution: {integrity: sha512-auMesunaJ8yfkHvK4gfg1K0SaKX/6Wn9g2Aac/NwX+l5VdmFZzo/hdPGxEOETj+ryRa4/fiOPjeeKURSAJx1sg==}

  list-diff2@0.1.4:
    resolution: {integrity: sha512-tbeYg4d/hWorsur2KDAgKe3pUS5Xl5lW1DzT4V0NubgDgp7rpiMHl2r0TLnLPAdHs0gCbJ5Re9k1n+D1YVIEPA==}

  locate-character@3.0.0:
    resolution: {integrity: sha512-SW13ws7BjaeJ6p7Q6CO2nchbYEc3X3J6WrmTTDto7yMPqVSZTUyY5Tjbid+Ab8gLnATtygYtiDIJGQRRn2ZOiA==}

  locate-path@6.0.0:
    resolution: {integrity: sha512-iPZK6eYjbxRu3uB4/WZ3EsEIMJFMqAoopl3R+zuq0UjcAm/MO6KCweDgPfP3elTztoKP3KtnVHxTn2NHBSDVUw==}
    engines: {node: '>=10'}

  lodash.assignwith@4.2.0:
    resolution: {integrity: sha512-ZznplvbvtjK2gMvnQ1BR/zqPFZmS6jbK4p+6Up4xcRYA7yMIwxHCfbTcrYxXKzzqLsQ05eJPVznEW3tuwV7k1g==}

  lodash.camelcase@4.3.0:
    resolution: {integrity: sha512-TwuEnCnxbc3rAvhf/LbG7tJUDzhqXyFnv3dtzLOPgCG/hODL7WFnsbwktkD7yUV0RrreP/l1PALq/YSg6VvjlA==}

  lodash.castarray@4.4.0:
    resolution: {integrity: sha512-aVx8ztPv7/2ULbArGJ2Y42bG1mEQ5mGjpdvrbJcJFU3TbYybe+QlLS4pst9zV52ymy2in1KpFPiZnAOATxD4+Q==}

<<<<<<< HEAD
  lodash.includes@4.3.0:
    resolution: {integrity: sha512-W3Bx6mdkRTGtlJISOvVD/lbqjTlPPUDTMnlXZFnVwi9NKJ6tiAk6LVdlhZMm17VZisqhKcgzpO5Wz91PCt5b0w==}

  lodash.isboolean@3.0.3:
    resolution: {integrity: sha512-Bz5mupy2SVbPHURB98VAcw+aHh4vRV5IPNhILUCsOzRmsTmSQ17jIuqopAentWoehktxGd9e/hbIXq980/1QJg==}

  lodash.isinteger@4.0.4:
    resolution: {integrity: sha512-DBwtEWN2caHQ9/imiNeEA5ys1JoRtRfY3d7V9wkqtbycnAmTvRRmbHKDV4a0EYc678/dia0jrte4tjYwVBaZUA==}

  lodash.isnumber@3.0.3:
    resolution: {integrity: sha512-QYqzpfwO3/CWf3XP+Z+tkQsfaLL/EnUlXWVkIk5FUPc4sBdTehEqZONuyRt2P67PXAk+NXmTBcc97zw9t1FQrw==}
=======
  lodash.debounce@4.0.8:
    resolution: {integrity: sha512-FT1yDzDYEoYWhnSGnpE/4Kj1fLZkDFyqRb7fNt6FdYOSxlUWAtp42Eh6Wb0rGIv/m9Bgo7x4GhQbm5Ys4SG5ow==}
>>>>>>> 6515eb66

  lodash.isplainobject@4.0.6:
    resolution: {integrity: sha512-oSXzaWypCMHkPC3NvBEaPHf0KsA5mvPrOPgQWDsbg8n7orZ290M0BmC/jgRZ4vcJ6DTAhjrsSYgdsW/F+MFOBA==}

  lodash.isstring@4.0.1:
    resolution: {integrity: sha512-0wJxfxH1wgO3GrbuP+dTTk7op+6L41QCXbGINEmD+ny/G/eCqGzxyCsh7159S+mgDDcoarnBw6PC1PS5+wUGgw==}

  lodash.merge@4.6.2:
    resolution: {integrity: sha512-0KpjqXRVvrYyCsX1swR/XTK0va6VQkQM6MNo7PqW77ByjAhoARA8EfrP1N4+KlKj8YS0ZUCtRT/YUuhyYDujIQ==}

  lodash.once@4.1.1:
    resolution: {integrity: sha512-Sb487aTOCr9drQVL8pIxOzVhafOjZN9UU54hiN8PU3uAiSV7lx1yYNpbNmex2PK6dSJoNTSJUUswT651yww3Mg==}

  lodash@4.17.21:
    resolution: {integrity: sha512-v2kDEe57lecTulaDIuNTPy3Ry4gLGJ6Z1O3vE1krgXZNrsQ+LFTGHVxVjcXPs17LhbZVGedAJv8XZ1tvj5FvSg==}

  loose-envify@1.4.0:
    resolution: {integrity: sha512-lyuxPGr/Wfhrlem2CL/UcnUc1zcqKAImBDzukY7Y5F/yQiNdko6+fRLevlw1HgMySw7f611UIY408EtxRSoK3Q==}
    hasBin: true

  lowlight@3.1.0:
    resolution: {integrity: sha512-CEbNVoSikAxwDMDPjXlqlFYiZLkDJHwyGu/MfOsJnF3d7f3tds5J3z8s/l9TMXhzfsJCCJEAsD78842mwmg0PQ==}

  lru-cache@10.2.2:
    resolution: {integrity: sha512-9hp3Vp2/hFQUiIwKo8XCeFVnrg8Pk3TYNPIR7tJADKi5YfcF7vEaK7avFHTlSy3kOKYaJQaalfEo6YuXdceBOQ==}
    engines: {node: 14 || >=16.14}

  lru-cache@6.0.0:
    resolution: {integrity: sha512-Jo6dJ04CmSjuznwJSS3pUeWmd/H0ffTlkXXgwZi+eq1UCmqQwCh+eLsYOYCwY991i2Fah4h1BEMCx4qThGbsiA==}
    engines: {node: '>=10'}

  lucide-react@0.363.0:
    resolution: {integrity: sha512-AlsfPCsXQyQx7wwsIgzcKOL9LwC498LIMAo+c0Es5PkHJa33xwmYAkkSoKoJWWWSYQEStqu58/jT4tL2gi32uQ==}
    peerDependencies:
      react: ^16.5.1 || ^17.0.0 || ^18.0.0

  magic-string@0.30.10:
    resolution: {integrity: sha512-iIRwTIf0QKV3UAnYK4PU8uiEc4SRh5jX0mwpIwETPpHdhVM4f53RSwS/vXvN1JhGX+Cs7B8qIq3d6AH49O5fAQ==}

  markdown-it-task-lists@2.1.1:
    resolution: {integrity: sha512-TxFAc76Jnhb2OUu+n3yz9RMu4CwGfaT788br6HhEDlvWfdeJcLUsxk1Hgw2yJio0OXsxv7pyIPmvECY7bMbluA==}

  markdown-it@14.1.0:
    resolution: {integrity: sha512-a54IwgWPaeBCAAsv13YgmALOF1elABB08FxO9i+r4VFk5Vl4pKokRPeX8u5TCgSsPi6ec1otfLjdOpVcgbpshg==}
    hasBin: true

  mdast-util-definitions@5.1.2:
    resolution: {integrity: sha512-8SVPMuHqlPME/z3gqVwWY4zVXn8lqKv/pAhC57FuJ40ImXyBpmO5ukh98zB2v7Blql2FiHjHv9LVztSIqjY+MA==}

  mdast-util-from-markdown@1.3.1:
    resolution: {integrity: sha512-4xTO/M8c82qBcnQc1tgpNtubGUW/Y1tBQ1B0i5CtSoelOLKFYlElIr3bvgREYYO5iRqbMY1YuqZng0GVOI8Qww==}

  mdast-util-to-hast@12.3.0:
    resolution: {integrity: sha512-pits93r8PhnIoU4Vy9bjW39M2jJ6/tdHyja9rrot9uujkN7UTU9SDnE6WNJz/IGyQk3XHX6yNNtrBH6cQzm8Hw==}

  mdast-util-to-string@3.2.0:
    resolution: {integrity: sha512-V4Zn/ncyN1QNSqSBxTrMOLpjr+IKdHl2v3KVLoWmDPscP4r9GcCi71gjgvUV1SFSKh92AjAG4peFuBl2/YgCJg==}

  mdn-data@2.0.30:
    resolution: {integrity: sha512-GaqWWShW4kv/G9IEucWScBx9G1/vsFZZJUO+tD26M8J8z3Kw5RDQjaoZe03YAClgeS/SWPOcb4nkFBTEi5DUEA==}

  mdurl@2.0.0:
    resolution: {integrity: sha512-Lf+9+2r+Tdp5wXDXC4PcIBjTDtq4UKjCPMQhKIuzpJNW0b96kVqSwW0bT7FhRSfmAiFYgP+SCRvdrDozfh0U5w==}

  memoize-one@5.2.1:
    resolution: {integrity: sha512-zYiwtZUcYyXKo/np96AGZAckk+FWWsUdJ3cHGGmld7+AhvcWmQyGCYUh1hc4Q/pkOhb65dQR/pqCyK0cOaHz4Q==}

  merge2@1.4.1:
    resolution: {integrity: sha512-8q7VEgMJW4J8tcfVPy8g09NcQwZdbwFEqhe/WZkoIzjn/3TGDwtOCYtXGxA3O8tPzpczCCDgv+P2P5y00ZJOOg==}
    engines: {node: '>= 8'}

  micromark-core-commonmark@1.1.0:
    resolution: {integrity: sha512-BgHO1aRbolh2hcrzL2d1La37V0Aoz73ymF8rAcKnohLy93titmv62E0gP8Hrx9PKcKrqCZ1BbLGbP3bEhoXYlw==}

  micromark-factory-destination@1.1.0:
    resolution: {integrity: sha512-XaNDROBgx9SgSChd69pjiGKbV+nfHGDPVYFs5dOoDd7ZnMAE+Cuu91BCpsY8RT2NP9vo/B8pds2VQNCLiu0zhg==}

  micromark-factory-label@1.1.0:
    resolution: {integrity: sha512-OLtyez4vZo/1NjxGhcpDSbHQ+m0IIGnT8BoPamh+7jVlzLJBH98zzuCoUeMxvM6WsNeh8wx8cKvqLiPHEACn0w==}

  micromark-factory-space@1.1.0:
    resolution: {integrity: sha512-cRzEj7c0OL4Mw2v6nwzttyOZe8XY/Z8G0rzmWQZTBi/jjwyw/U4uqKtUORXQrR5bAZZnbTI/feRV/R7hc4jQYQ==}

  micromark-factory-title@1.1.0:
    resolution: {integrity: sha512-J7n9R3vMmgjDOCY8NPw55jiyaQnH5kBdV2/UXCtZIpnHH3P6nHUKaH7XXEYuWwx/xUJcawa8plLBEjMPU24HzQ==}

  micromark-factory-whitespace@1.1.0:
    resolution: {integrity: sha512-v2WlmiymVSp5oMg+1Q0N1Lxmt6pMhIHD457whWM7/GUlEks1hI9xj5w3zbc4uuMKXGisksZk8DzP2UyGbGqNsQ==}

  micromark-util-character@1.2.0:
    resolution: {integrity: sha512-lXraTwcX3yH/vMDaFWCQJP1uIszLVebzUa3ZHdrgxr7KEU/9mL4mVgCpGbyhvNLNlauROiNUq7WN5u7ndbY6xg==}

  micromark-util-chunked@1.1.0:
    resolution: {integrity: sha512-Ye01HXpkZPNcV6FiyoW2fGZDUw4Yc7vT0E9Sad83+bEDiCJ1uXu0S3mr8WLpsz3HaG3x2q0HM6CTuPdcZcluFQ==}

  micromark-util-classify-character@1.1.0:
    resolution: {integrity: sha512-SL0wLxtKSnklKSUplok1WQFoGhUdWYKggKUiqhX+Swala+BtptGCu5iPRc+xvzJ4PXE/hwM3FNXsfEVgoZsWbw==}

  micromark-util-combine-extensions@1.1.0:
    resolution: {integrity: sha512-Q20sp4mfNf9yEqDL50WwuWZHUrCO4fEyeDCnMGmG5Pr0Cz15Uo7KBs6jq+dq0EgX4DPwwrh9m0X+zPV1ypFvUA==}

  micromark-util-decode-numeric-character-reference@1.1.0:
    resolution: {integrity: sha512-m9V0ExGv0jB1OT21mrWcuf4QhP46pH1KkfWy9ZEezqHKAxkj4mPCy3nIH1rkbdMlChLHX531eOrymlwyZIf2iw==}

  micromark-util-decode-string@1.1.0:
    resolution: {integrity: sha512-YphLGCK8gM1tG1bd54azwyrQRjCFcmgj2S2GoJDNnh4vYtnL38JS8M4gpxzOPNyHdNEpheyWXCTnnTDY3N+NVQ==}

  micromark-util-encode@1.1.0:
    resolution: {integrity: sha512-EuEzTWSTAj9PA5GOAs992GzNh2dGQO52UvAbtSOMvXTxv3Criqb6IOzJUBCmEqrrXSblJIJBbFFv6zPxpreiJw==}

  micromark-util-html-tag-name@1.2.0:
    resolution: {integrity: sha512-VTQzcuQgFUD7yYztuQFKXT49KghjtETQ+Wv/zUjGSGBioZnkA4P1XXZPT1FHeJA6RwRXSF47yvJ1tsJdoxwO+Q==}

  micromark-util-normalize-identifier@1.1.0:
    resolution: {integrity: sha512-N+w5vhqrBihhjdpM8+5Xsxy71QWqGn7HYNUvch71iV2PM7+E3uWGox1Qp90loa1ephtCxG2ftRV/Conitc6P2Q==}

  micromark-util-resolve-all@1.1.0:
    resolution: {integrity: sha512-b/G6BTMSg+bX+xVCshPTPyAu2tmA0E4X98NSR7eIbeC6ycCqCeE7wjfDIgzEbkzdEVJXRtOG4FbEm/uGbCRouA==}

  micromark-util-sanitize-uri@1.2.0:
    resolution: {integrity: sha512-QO4GXv0XZfWey4pYFndLUKEAktKkG5kZTdUNaTAkzbuJxn2tNBOr+QtxR2XpWaMhbImT2dPzyLrPXLlPhph34A==}

  micromark-util-subtokenize@1.1.0:
    resolution: {integrity: sha512-kUQHyzRoxvZO2PuLzMt2P/dwVsTiivCK8icYTeR+3WgbuPqfHgPPy7nFKbeqRivBvn/3N3GBiNC+JRTMSxEC7A==}

  micromark-util-symbol@1.1.0:
    resolution: {integrity: sha512-uEjpEYY6KMs1g7QfJ2eX1SQEV+ZT4rUD3UcF6l57acZvLNK7PBZL+ty82Z1qhK1/yXIY4bdx04FKMgR0g4IAag==}

  micromark-util-types@1.1.0:
    resolution: {integrity: sha512-ukRBgie8TIAcacscVHSiddHjO4k/q3pnedmzMQ4iwDcK0FtFCohKOlFbaOL/mPgfnPsL3C1ZyxJa4sbWrBl3jg==}

  micromark@3.2.0:
    resolution: {integrity: sha512-uD66tJj54JLYq0De10AhWycZWGQNUvDI55xPgk2sQM5kn1JYlhbCMTtEeT27+vAhW2FBQxLlOmS3pmA7/2z4aA==}

  micromatch@4.0.7:
    resolution: {integrity: sha512-LPP/3KorzCwBxfeUuZmaR6bG2kdeHSbe0P2tY3FLRU4vYrjYz5hI4QZwV0njUx3jeuKe67YukQ1LSPZBKDqO/Q==}
    engines: {node: '>=8.6'}

  minimatch@3.1.2:
    resolution: {integrity: sha512-J7p63hRiAjw1NDEww1W7i37+ByIrOWO5XQQAzZ3VOcL0PNybwpfmV/N05zFAzwQ9USyEcX6t3UO+K5aqBQOIHw==}

  minimatch@9.0.3:
    resolution: {integrity: sha512-RHiac9mvaRw0x3AYRgDC1CxAP7HTcNrrECeA8YYJeWnpo+2Q5CegtZjaotWTWxDG3UeGA1coE05iH1mPjT/2mg==}
    engines: {node: '>=16 || 14 >=14.17'}

  minimatch@9.0.4:
    resolution: {integrity: sha512-KqWh+VchfxcMNRAJjj2tnsSJdNbHsVgnkBhTNrW7AjVo6OvLtxw8zfT9oLw1JSohlFzJ8jCoTgaoXvJ+kHt6fw==}
    engines: {node: '>=16 || 14 >=14.17'}

  minimist@1.2.8:
    resolution: {integrity: sha512-2yyAR8qBkN3YuheJanUpWC5U3bb5osDywNB8RzDVlDwDHbocAJveqqj1u8+SVD7jkWT4yvsHCpWqqWqAxb0zCA==}

  minipass@7.1.2:
    resolution: {integrity: sha512-qOOzS1cBTWYF4BH8fVePDBOO9iptMnGUEZwNc/cMWnTV2nVLZ7VoNWEPHkYczZA0pdoA7dl6e7FL659nX9S2aw==}
    engines: {node: '>=16 || 14 >=14.17'}

  monaco-editor@0.52.0:
    resolution: {integrity: sha512-OeWhNpABLCeTqubfqLMXGsqf6OmPU6pHM85kF3dhy6kq5hnhuVS1p3VrEW/XhWHc71P2tHyS5JFySD8mgs1crw==}

  mri@1.2.0:
    resolution: {integrity: sha512-tzzskb3bG8LvYGFF/mDTpq3jpI6Q9wc3LEmBaghu+DdCssd1FakN7Bc0hVNmEyGq1bq3RgfkCb3cmQLpNPOroA==}
    engines: {node: '>=4'}

  ms@2.1.2:
    resolution: {integrity: sha512-sGkPx+VjMtmA6MX27oA4FBFELFCZZ4S4XqeGOXCv68tT+jb3vk/RyaKWP0PTKyWtmLSM0b+adUTEvbs1PEaH2w==}

  ms@2.1.3:
    resolution: {integrity: sha512-6FlzubTLZG3J2a/NVCAleEhjzq5oxgHyaCU9yYXvcLsvoVaHJq/s5xXI6/XXP6tz7R9xAOtHnSO/tXtF3WRTlA==}

  mz@2.7.0:
    resolution: {integrity: sha512-z81GNO7nnYMEhrGh9LeymoE4+Yr0Wn5McHIZMK5cfQCl+NDX08sCZgUc9/6MHni9IWuFLm1Z3HTCXu2z9fN62Q==}

  nanoid@3.3.6:
    resolution: {integrity: sha512-BGcqMMJuToF7i1rt+2PWSNVnWIkGCU78jBG3RxO/bZlnZPK2Cmi2QaffxGO/2RvWi9sL+FAiRiXMgsyxQ1DIDA==}
    engines: {node: ^10 || ^12 || ^13.7 || ^14 || >=15.0.1}
    hasBin: true

  nanoid@3.3.7:
    resolution: {integrity: sha512-eSRppjcPIatRIMC1U6UngP8XFcz8MQWGQdt1MTBQ7NaAmvXDfvNxbvWV3x2y6CdEUciCSsDHDQZbhYaB8QEo2g==}
    engines: {node: ^10 || ^12 || ^13.7 || ^14 || >=15.0.1}
    hasBin: true

  natural-compare@1.4.0:
    resolution: {integrity: sha512-OWND8ei3VtNC9h7V60qff3SVobHr996CTwgxubgyQYEpg290h9J0buyECNNJexkFm5sOajh5G116RYA1c8ZMSw==}

  next-auth@4.24.7:
    resolution: {integrity: sha512-iChjE8ov/1K/z98gdKbn2Jw+2vLgJtVV39X+rCP5SGnVQuco7QOr19FRNGMIrD8d3LYhHWV9j9sKLzq1aDWWQQ==}
    peerDependencies:
      next: ^12.2.5 || ^13 || ^14
      nodemailer: ^6.6.5
      react: ^17.0.2 || ^18
      react-dom: ^17.0.2 || ^18
    peerDependenciesMeta:
      nodemailer:
        optional: true

  next-themes@0.3.0:
    resolution: {integrity: sha512-/QHIrsYpd6Kfk7xakK4svpDI5mmXP0gfvCoJdGpZQ2TOrQZmsW0QxjaiLn8wbIKjtm4BTSqLoix4lxYYOnLJ/w==}
    peerDependencies:
      react: ^16.8 || ^17 || ^18
      react-dom: ^16.8 || ^17 || ^18

  next@14.1.4:
    resolution: {integrity: sha512-1WTaXeSrUwlz/XcnhGTY7+8eiaFvdet5z9u3V2jb+Ek1vFo0VhHKSAIJvDWfQpttWjnyw14kBeq28TPq7bTeEQ==}
    engines: {node: '>=18.17.0'}
    hasBin: true
    peerDependencies:
      '@opentelemetry/api': ^1.1.0
      react: ^18.2.0
      react-dom: ^18.2.0
      sass: ^1.3.0
    peerDependenciesMeta:
      '@opentelemetry/api':
        optional: true
      sass:
        optional: true

  node-releases@2.0.14:
    resolution: {integrity: sha512-y10wOWt8yZpqXmOgRo77WaHEmhYQYGNA6y421PKsKYWEK8aW+cqAphborZDhqfyKrbZEN92CN1X2KbafY2s7Yw==}

  normalize-path@3.0.0:
    resolution: {integrity: sha512-6eZs5Ls3WtCisHWp9S2GUy8dqkpGi4BVSz3GaqiE6ezub0512ESztXUwUB6C6IKbQkY2Pnb/mD4WYojCRwcwLA==}
    engines: {node: '>=0.10.0'}

  normalize-range@0.1.2:
    resolution: {integrity: sha512-bdok/XvKII3nUpklnV6P2hxtMNrCboOjAcyBuQnWEhO665FwrSNRxU+AqpsyvO6LgGYPspN+lu5CLtw4jPRKNA==}
    engines: {node: '>=0.10.0'}

  novel@0.4.3:
    resolution: {integrity: sha512-3a4Zt3GvpklMqpMZJlGJDwNRt188t8p/WYwDNdn3nKmQGM6U8Maq04ZL3MRVNm9K9OgAEIf1Dax0ki5wBWm15w==}
    peerDependencies:
      react: ^18.0.0
      react-dom: ^18.0.0

  oauth@0.9.15:
    resolution: {integrity: sha512-a5ERWK1kh38ExDEfoO6qUHJb32rd7aYmPHuyCu3Fta/cnICvYmgd2uhuKXvPD+PXB+gCEYYEaQdIRAjCOwAKNA==}

  object-assign@4.1.1:
    resolution: {integrity: sha512-rJgTQnkUnH1sFw8yT6VSU3zD3sWmu6sZhIseY8VX+GRu3P6F7Fu+JNDoXfklElbLJSnc3FUQHVe4cU5hj+BcUg==}
    engines: {node: '>=0.10.0'}

  object-hash@2.2.0:
    resolution: {integrity: sha512-gScRMn0bS5fH+IuwyIFgnh9zBdo4DV+6GhygmWM9HyNJSgS0hScp1f5vjtm7oIIOiT9trXrShAkLFSc2IqKNgw==}
    engines: {node: '>= 6'}

  object-hash@3.0.0:
    resolution: {integrity: sha512-RSn9F68PjH9HqtltsSnqYC1XXoWe9Bju5+213R98cNGttag9q9yAOTzdbsqvIa7aNm5WffBZFpWYr2aWrklWAw==}
    engines: {node: '>= 6'}

  object-inspect@1.13.2:
    resolution: {integrity: sha512-IRZSRuzJiynemAXPYtPe5BoI/RESNYR7TYm50MC5Mqbd3Jmw5y790sErYw3V6SryFJD64b74qQQs9wn5Bg/k3g==}
    engines: {node: '>= 0.4'}

  object-is@1.1.6:
    resolution: {integrity: sha512-F8cZ+KfGlSGi09lJT7/Nd6KJZ9ygtvYC0/UYYLI9nmQKLMnydpB9yvbv9K1uSkEu7FU9vYPmVwLg328tX+ot3Q==}
    engines: {node: '>= 0.4'}

  object-keys@1.1.1:
    resolution: {integrity: sha512-NuAESUOUMrlIXOfHKzD6bpPu3tYt3xvjNdRIQ+FeT0lNb4K8WR70CaDxhuNguS2XG+GjkyMwOzsN5ZktImfhLA==}
    engines: {node: '>= 0.4'}

  object.assign@4.1.5:
    resolution: {integrity: sha512-byy+U7gp+FVwmyzKPYhW2h5l3crpmGsxl7X2s8y43IgxvG4g3QZ6CffDtsNQy1WsmZpQbO+ybo0AlW7TY6DcBQ==}
    engines: {node: '>= 0.4'}

  object.entries@1.1.8:
    resolution: {integrity: sha512-cmopxi8VwRIAw/fkijJohSfpef5PdN0pMQJN6VC/ZKvn0LIknWD8KtgY6KlQdEc4tIjcQ3HxSMmnvtzIscdaYQ==}
    engines: {node: '>= 0.4'}

  object.fromentries@2.0.8:
    resolution: {integrity: sha512-k6E21FzySsSK5a21KRADBd/NGneRegFO5pLHfdQLpRDETUNJueLXs3WCzyQ3tFRDYgbq3KHGXfTbi2bs8WQ6rQ==}
    engines: {node: '>= 0.4'}

  object.groupby@1.0.3:
    resolution: {integrity: sha512-+Lhy3TQTuzXI5hevh8sBGqbmurHbbIjAi0Z4S63nthVLmLxfbj4T54a4CfZrXIrt9iP4mVAPYMo/v99taj3wjQ==}
    engines: {node: '>= 0.4'}

  object.hasown@1.1.4:
    resolution: {integrity: sha512-FZ9LZt9/RHzGySlBARE3VF+gE26TxR38SdmqOqliuTnl9wrKulaQs+4dee1V+Io8VfxqzAfHu6YuRgUy8OHoTg==}
    engines: {node: '>= 0.4'}

  object.values@1.2.0:
    resolution: {integrity: sha512-yBYjY9QX2hnRmZHAjG/f13MzmBzxzYgQhFrke06TTyKY5zSTEqkOeukBzIdVA3j3ulu8Qa3MbVFShV7T2RmGtQ==}
    engines: {node: '>= 0.4'}

  oidc-token-hash@5.0.3:
    resolution: {integrity: sha512-IF4PcGgzAr6XXSff26Sk/+P4KZFJVuHAJZj3wgO3vX2bMdNVp/QXTP3P7CEm9V1IdG8lDLY3HhiqpsE/nOwpPw==}
    engines: {node: ^10.13.0 || >=12.0.0}

  once@1.4.0:
    resolution: {integrity: sha512-lNaJgI+2Q5URQBkccEKHTQOPaXdUxnZZElQTZY0MFUAuaEqe1E+Nyvgdz/aIyNi6Z9MzO5dv1H8n58/GELp3+w==}

  openid-client@5.6.5:
    resolution: {integrity: sha512-5P4qO9nGJzB5PI0LFlhj4Dzg3m4odt0qsJTfyEtZyOlkgpILwEioOhVVJOrS1iVH494S4Ee5OCjjg6Bf5WOj3w==}

  optionator@0.9.4:
    resolution: {integrity: sha512-6IpQ7mKUxRcZNLIObR0hz7lxsapSSIYNZJwXPGeF0mTVqGKFIXj1DQcMoT22S3ROcLyY/rz0PWaWZ9ayWmad9g==}
    engines: {node: '>= 0.8.0'}

  orderedmap@2.1.1:
    resolution: {integrity: sha512-TvAWxi0nDe1j/rtMcWcIj94+Ffe6n7zhow33h40SKxmsmozs6dz/e+EajymfoFcHd7sxNn8yHM8839uixMOV6g==}

  overlap-area@1.1.0:
    resolution: {integrity: sha512-3dlJgJCaVeXH0/eZjYVJvQiLVVrPO4U1ZGqlATtx6QGO3b5eNM6+JgUKa7oStBTdYuGTk7gVoABCW6Tp+dhRdw==}

  p-limit@3.1.0:
    resolution: {integrity: sha512-TYOanM3wGwNGsZN2cVTYPArw454xnXj5qmWF1bEoAc4+cU/ol7GVh7odevjp1FNHduHc3KZMcFduxU5Xc6uJRQ==}
    engines: {node: '>=10'}

  p-locate@5.0.0:
    resolution: {integrity: sha512-LaNjtRWUBY++zB5nE/NwcaoMylSPk+S+ZHNB1TzdbMJMny6dynpAGt7X/tl/QYq3TIeE6nxHppbo2LGymrG5Pw==}
    engines: {node: '>=10'}

  package-json-from-dist@1.0.0:
    resolution: {integrity: sha512-dATvCeZN/8wQsGywez1mzHtTlP22H8OEfPrVMLNr4/eGa+ijtLn/6M5f0dY8UKNrC2O9UCU6SSoG3qRKnt7STw==}

  parent-module@1.0.1:
    resolution: {integrity: sha512-GQ2EWRpQV8/o+Aw8YqtfZZPfNRWZYkbidE9k5rpl/hC3vtHHBfGm2Ifi6qWV+coDGkrUKZAxE3Lot5kcsRlh+g==}
    engines: {node: '>=6'}

  path-exists@4.0.0:
    resolution: {integrity: sha512-ak9Qy5Q7jYb2Wwcey5Fpvg2KoAc/ZIhLSLOSBmRmygPsGwkVVt0fZa0qrtMz+m6tJTAHfZQ8FnmB4MG4LWy7/w==}
    engines: {node: '>=8'}

  path-is-absolute@1.0.1:
    resolution: {integrity: sha512-AVbw3UJ2e9bq64vSaS9Am0fje1Pa8pbGqTTsmXfaIiMpnr5DlDhfJOuLj9Sf95ZPVDAUerDfEk88MPmPe7UCQg==}
    engines: {node: '>=0.10.0'}

  path-key@3.1.1:
    resolution: {integrity: sha512-ojmeN0qd+y0jszEtoY48r0Peq5dwMEkIlCOu6Q5f41lfkswXuKtYrhgoTpLnyIcHm24Uhqx+5Tqm2InSwLhE6Q==}
    engines: {node: '>=8'}

  path-parse@1.0.7:
    resolution: {integrity: sha512-LDJzPVEEEPR+y48z93A0Ed0yXb8pAByGWo/k5YYdYgpY2/2EsOsksJrq7lOHxryrVOn1ejG6oAp8ahvOIQD8sw==}

  path-scurry@1.11.1:
    resolution: {integrity: sha512-Xa4Nw17FS9ApQFJ9umLiJS4orGjm7ZzwUrwamcGQuHSzDyth9boKDaycYdDcZDuqYATXw4HFXgaqWTctW/v1HA==}
    engines: {node: '>=16 || 14 >=14.18'}

  path-type@4.0.0:
    resolution: {integrity: sha512-gDKb8aZMDeD/tZWs9P6+q0J9Mwkdl6xMV8TjnGP3qJVJ06bdMgkbBlLU8IdfOsIsFz2BW1rNVT3XuNEl8zPAvw==}
    engines: {node: '>=8'}

  periscopic@3.1.0:
    resolution: {integrity: sha512-vKiQ8RRtkl9P+r/+oefh25C3fhybptkHKCZSPlcXiJux2tJF55GnEj3BVn4A5gKfq9NWWXXrxkHBwVPUfH0opw==}

  picocolors@1.0.1:
    resolution: {integrity: sha512-anP1Z8qwhkbmu7MFP5iTt+wQKXgwzf7zTyGlcdzabySa9vd0Xt392U0rVmz9poOaBj0uHJKyyo9/upk0HrEQew==}

  picomatch@2.3.1:
    resolution: {integrity: sha512-JU3teHTNjmE2VCGFzuY8EXzCDVwEqB2a8fsIvwaStHhAWJEeVd1o1QD80CU6+ZdEXXSLbSsuLwJjkCBWqRQUVA==}
    engines: {node: '>=8.6'}

  pify@2.3.0:
    resolution: {integrity: sha512-udgsAY+fTnvv7kI7aaxbqwWNb0AHiB0qBO89PZKPkoTmGOgdbrHDKD+0B2X4uTfJ/FT1R09r9gTsjUjNJotuog==}
    engines: {node: '>=0.10.0'}

  pirates@4.0.6:
    resolution: {integrity: sha512-saLsH7WeYYPiD25LDuLRRY/i+6HaPYr6G1OUlN39otzkSTxKnubR9RTxS3/Kk50s1g2JTgFwWQDQyplC5/SHZg==}
    engines: {node: '>= 6'}

  possible-typed-array-names@1.0.0:
    resolution: {integrity: sha512-d7Uw+eZoloe0EHDIYoe+bQ5WXnGMOpmiZFTuMWCwpjzzkL2nTjcKiAk4hh8TjnGye2TwWOk3UXucZ+3rbmBa8Q==}
    engines: {node: '>= 0.4'}

  postcss-import@15.1.0:
    resolution: {integrity: sha512-hpr+J05B2FVYUAXHeK1YyI267J/dDDhMU6B6civm8hSY1jYJnBXxzKDKDswzJmtLHryrjhnDjqqp/49t8FALew==}
    engines: {node: '>=14.0.0'}
    peerDependencies:
      postcss: ^8.0.0

  postcss-js@4.0.1:
    resolution: {integrity: sha512-dDLF8pEO191hJMtlHFPRa8xsizHaM82MLfNkUHdUtVEV3tgTp5oj+8qbEqYM57SLfc74KSbw//4SeJma2LRVIw==}
    engines: {node: ^12 || ^14 || >= 16}
    peerDependencies:
      postcss: ^8.4.21

  postcss-load-config@4.0.2:
    resolution: {integrity: sha512-bSVhyJGL00wMVoPUzAVAnbEoWyqRxkjv64tUl427SKnPrENtq6hJwUojroMz2VB+Q1edmi4IfrAPpami5VVgMQ==}
    engines: {node: '>= 14'}
    peerDependencies:
      postcss: '>=8.0.9'
      ts-node: '>=9.0.0'
    peerDependenciesMeta:
      postcss:
        optional: true
      ts-node:
        optional: true

  postcss-nested@6.0.1:
    resolution: {integrity: sha512-mEp4xPMi5bSWiMbsgoPfcP74lsWLHkQbZc3sY+jWYd65CUwXrUaTp0fmNpa01ZcETKlIgUdFN/MpS2xZtqL9dQ==}
    engines: {node: '>=12.0'}
    peerDependencies:
      postcss: ^8.2.14

  postcss-selector-parser@6.0.10:
    resolution: {integrity: sha512-IQ7TZdoaqbT+LCpShg46jnZVlhWD2w6iQYAcYXfHARZ7X1t/UGhhceQDs5X0cGqKvYlHNOuv7Oa1xmb0oQuA3w==}
    engines: {node: '>=4'}

  postcss-selector-parser@6.1.0:
    resolution: {integrity: sha512-UMz42UD0UY0EApS0ZL9o1XnLhSTtvvvLe5Dc2H2O56fvRZi+KulDyf5ctDhhtYJBGKStV2FL1fy6253cmLgqVQ==}
    engines: {node: '>=4'}

  postcss-value-parser@4.2.0:
    resolution: {integrity: sha512-1NNCs6uurfkVbeXG4S8JFT9t19m45ICnif8zWLd5oPSZ50QnwMfK+H3jv408d4jw/7Bttv5axS5IiHoLaVNHeQ==}

  postcss@8.4.31:
    resolution: {integrity: sha512-PS08Iboia9mts/2ygV3eLpY5ghnUcfLV/EXTOW1E2qYxJKGGBUtNjN76FYHnMs36RmARn41bC0AZmn+rR0OVpQ==}
    engines: {node: ^10 || ^12 || >=14}

  postcss@8.4.38:
    resolution: {integrity: sha512-Wglpdk03BSfXkHoQa3b/oulrotAkwrlLDRSOb9D0bN86FdRyE9lppSp33aHNPgBa0JKCoB+drFLZkQoRRYae5A==}
    engines: {node: ^10 || ^12 || >=14}

  posthog-js@1.160.3:
    resolution: {integrity: sha512-mGvxOIlWPtdPx8EI0MQ81wNKlnH2K0n4RqwQOl044b34BCKiFVzZ7Hc7geMuZNaRAvCi5/5zyGeWHcAYZQxiMQ==}

  preact-render-to-string@5.2.6:
    resolution: {integrity: sha512-JyhErpYOvBV1hEPwIxc/fHWXPfnEGdRKxc8gFdAZ7XV4tlzyzG847XAyEZqoDnynP88akM4eaHcSOzNcLWFguw==}
    peerDependencies:
      preact: '>=10'

  preact@10.22.0:
    resolution: {integrity: sha512-RRurnSjJPj4rp5K6XoP45Ui33ncb7e4H7WiOHVpjbkvqvA3U+N8Z6Qbo0AE6leGYBV66n8EhEaFixvIu3SkxFw==}

  prelude-ls@1.2.1:
    resolution: {integrity: sha512-vkcDPrRZo1QZLbn5RLGPpg/WmIQ65qoWWhcGKf/b5eplkkarX0m9z8ppCat4mlOqUsWpyNuYgO3VRyrYHSzX5g==}
    engines: {node: '>= 0.8.0'}

  pretty-format@3.8.0:
    resolution: {integrity: sha512-WuxUnVtlWL1OfZFQFuqvnvs6MiAGk9UNsBostyBOB0Is9wb5uRESevA6rnl/rkksXaGX3GzZhPup5d6Vp1nFew==}

  prop-types@15.8.1:
    resolution: {integrity: sha512-oj87CgZICdulUohogVAR7AjlC0327U4el4L6eAvOqCeudMDVU0NThNaV+b9Df4dXgSP1gXMTnPdhfe/2qDH5cg==}

  property-information@6.5.0:
    resolution: {integrity: sha512-PgTgs/BlvHxOu8QuEN7wi5A0OmXaBcHpmCSTehcs6Uuu9IkDIEo13Hy7n898RHfrQ49vKCoGeWZSaAK01nwVig==}

  prosemirror-changeset@2.2.1:
    resolution: {integrity: sha512-J7msc6wbxB4ekDFj+n9gTW/jav/p53kdlivvuppHsrZXCaQdVgRghoZbSS3kwrRyAstRVQ4/+u5k7YfLgkkQvQ==}

  prosemirror-collab@1.3.1:
    resolution: {integrity: sha512-4SnynYR9TTYaQVXd/ieUvsVV4PDMBzrq2xPUWutHivDuOshZXqQ5rGbZM84HEaXKbLdItse7weMGOUdDVcLKEQ==}

  prosemirror-commands@1.5.2:
    resolution: {integrity: sha512-hgLcPaakxH8tu6YvVAaILV2tXYsW3rAdDR8WNkeKGcgeMVQg3/TMhPdVoh7iAmfgVjZGtcOSjKiQaoeKjzd2mQ==}

  prosemirror-dropcursor@1.8.1:
    resolution: {integrity: sha512-M30WJdJZLyXHi3N8vxN6Zh5O8ZBbQCz0gURTfPmTIBNQ5pxrdU7A58QkNqfa98YEjSAL1HUyyU34f6Pm5xBSGw==}

  prosemirror-gapcursor@1.3.2:
    resolution: {integrity: sha512-wtjswVBd2vaQRrnYZaBCbyDqr232Ed4p2QPtRIUK5FuqHYKGWkEwl08oQM4Tw7DOR0FsasARV5uJFvMZWxdNxQ==}

  prosemirror-history@1.4.0:
    resolution: {integrity: sha512-UUiGzDVcqo1lovOPdi9YxxUps3oBFWAIYkXLu3Ot+JPv1qzVogRbcizxK3LhHmtaUxclohgiOVesRw5QSlMnbQ==}

  prosemirror-inputrules@1.4.0:
    resolution: {integrity: sha512-6ygpPRuTJ2lcOXs9JkefieMst63wVJBgHZGl5QOytN7oSZs3Co/BYbc3Yx9zm9H37Bxw8kVzCnDsihsVsL4yEg==}

  prosemirror-keymap@1.2.2:
    resolution: {integrity: sha512-EAlXoksqC6Vbocqc0GtzCruZEzYgrn+iiGnNjsJsH4mrnIGex4qbLdWWNza3AW5W36ZRrlBID0eM6bdKH4OStQ==}

  prosemirror-markdown@1.13.0:
    resolution: {integrity: sha512-UziddX3ZYSYibgx8042hfGKmukq5Aljp2qoBiJRejD/8MH70siQNz5RB1TrdTPheqLMy4aCe4GYNF10/3lQS5g==}

  prosemirror-menu@1.2.4:
    resolution: {integrity: sha512-S/bXlc0ODQup6aiBbWVsX/eM+xJgCTAfMq/nLqaO5ID/am4wS0tTCIkzwytmao7ypEtjj39i7YbJjAgO20mIqA==}

  prosemirror-model@1.21.2:
    resolution: {integrity: sha512-zT9DBnr/6pzw85+dDfEF11KZmS4mmjgvUIoTxQkm96HxhpF2KGZaq+zWt/xHe32Dh8dn/u/UC77TjGVnYoClGQ==}

  prosemirror-schema-basic@1.2.2:
    resolution: {integrity: sha512-/dT4JFEGyO7QnNTe9UaKUhjDXbTNkiWTq/N4VpKaF79bBjSExVV2NXmJpcM7z/gD7mbqNjxbmWW5nf1iNSSGnw==}

  prosemirror-schema-list@1.4.0:
    resolution: {integrity: sha512-nZOIq/AkBSzCENxUyLm5ltWE53e2PLk65ghMN8qLQptOmDVixZlPqtMeQdiNw0odL9vNpalEjl3upgRkuJ/Jyw==}

  prosemirror-state@1.4.3:
    resolution: {integrity: sha512-goFKORVbvPuAQaXhpbemJFRKJ2aixr+AZMGiquiqKxaucC6hlpHNZHWgz5R7dS4roHiwq9vDctE//CZ++o0W1Q==}

  prosemirror-tables@1.3.7:
    resolution: {integrity: sha512-oEwX1wrziuxMtwFvdDWSFHVUWrFJWt929kVVfHvtTi8yvw+5ppxjXZkMG/fuTdFo+3DXyIPSKfid+Be1npKXDA==}

  prosemirror-trailing-node@2.0.8:
    resolution: {integrity: sha512-ujRYhSuhQb1Jsarh1IHqb2KoSnRiD7wAMDGucP35DN7j5af6X7B18PfdPIrbwsPTqIAj0fyOvxbuPsWhNvylmA==}
    peerDependencies:
      prosemirror-model: ^1.19.0
      prosemirror-state: ^1.4.2
      prosemirror-view: ^1.31.2

  prosemirror-transform@1.9.0:
    resolution: {integrity: sha512-5UXkr1LIRx3jmpXXNKDhv8OyAOeLTGuXNwdVfg8x27uASna/wQkr9p6fD3eupGOi4PLJfbezxTyi/7fSJypXHg==}

  prosemirror-view@1.33.8:
    resolution: {integrity: sha512-4PhMr/ufz2cdvFgpUAnZfs+0xij3RsFysreeG9V/utpwX7AJtYCDVyuRxzWoMJIEf4C7wVihuBNMPpFLPCiLQw==}

  punycode.js@2.3.1:
    resolution: {integrity: sha512-uxFIHU0YlHYhDQtV4R9J6a52SLx28BCjT+4ieh7IGbgwVJWO+km431c4yRlREUAsAmt/uMjQUyQHNEPf0M39CA==}
    engines: {node: '>=6'}

  punycode@2.3.1:
    resolution: {integrity: sha512-vYt7UD1U9Wg6138shLtLOvdAu+8DsC/ilFtEVHcH+wydcSpNE20AfSOduf6MkRFahL5FY7X1oU7nKVZFtfq8Fg==}
    engines: {node: '>=6'}

  queue-microtask@1.2.3:
    resolution: {integrity: sha512-NuaNSa6flKT5JaSYQzJok04JzTL1CA6aGhv5rfLW3PgqA+M2ChpZQnAC8h8i4ZFkBS8X5RqkDBHA7r4hej3K9A==}

  react-arborist@3.4.0:
    resolution: {integrity: sha512-QI46oRGXJr0oaQfqqVobIiIoqPp5Y5gM69D2A2P7uHVif+X75XWnScR5drC7YDKgJ4CXVaDeFwnYKOWRRfncMg==}
    peerDependencies:
      react: '>= 16.14'
      react-dom: '>= 16.14'

  react-css-styled@1.1.9:
    resolution: {integrity: sha512-M7fJZ3IWFaIHcZEkoFOnkjdiUFmwd8d+gTh2bpqMOcnxy/0Gsykw4dsL4QBiKsxcGow6tETUa4NAUcmJF+/nfw==}

  react-dnd-html5-backend@14.1.0:
    resolution: {integrity: sha512-6ONeqEC3XKVf4eVmMTe0oPds+c5B9Foyj8p/ZKLb7kL2qh9COYxiBHv3szd6gztqi/efkmriywLUVlPotqoJyw==}

  react-dnd@14.0.5:
    resolution: {integrity: sha512-9i1jSgbyVw0ELlEVt/NkCUkxy1hmhJOkePoCH713u75vzHGyXhPDm28oLfc2NMSBjZRM1Y+wRjHXJT3sPrTy+A==}
    peerDependencies:
      '@types/hoist-non-react-statics': '>= 3.3.1'
      '@types/node': '>= 12'
      '@types/react': '>= 16'
      react: '>= 16.14'
    peerDependenciesMeta:
      '@types/hoist-non-react-statics':
        optional: true
      '@types/node':
        optional: true
      '@types/react':
        optional: true

  react-dom@18.3.1:
    resolution: {integrity: sha512-5m4nQKp+rZRb09LNH59GM4BxTh9251/ylbKIbpe7TpGxfJ+9kv6BLkLBXIjjspbgbnIBNqlI23tRnTWT0snUIw==}
    peerDependencies:
      react: ^18.3.1

  react-error-boundary@4.0.13:
    resolution: {integrity: sha512-b6PwbdSv8XeOSYvjt8LpgpKrZ0yGdtZokYwkwV2wlcZbxgopHX/hgPl5VgpnoVOWd868n1hktM8Qm4b+02MiLQ==}
    peerDependencies:
      react: '>=16.13.1'

  react-hook-form@7.52.0:
    resolution: {integrity: sha512-mJX506Xc6mirzLsmXUJyqlAI3Kj9Ph2RhplYhUVffeOQSnubK2uVqBFOBJmvKikvbFV91pxVXmDiR+QMF19x6A==}
    engines: {node: '>=12.22.0'}
    peerDependencies:
      react: ^16.8.0 || ^17 || ^18 || ^19

  react-hotkeys-hook@4.5.0:
    resolution: {integrity: sha512-Samb85GSgAWFQNvVt3PS90LPPGSf9mkH/r4au81ZP1yOIFayLC3QAvqTgGtJ8YEDMXtPmaVBs6NgipHO6h4Mug==}
    peerDependencies:
      react: '>=16.8.1'
      react-dom: '>=16.8.1'

  react-is@16.13.1:
    resolution: {integrity: sha512-24e6ynE2H+OKt4kqsOvNd8kBpV65zoxbA4BVsEOB3ARVWQki/DHzaUoC5KuON/BiccDaCCTZBuOcfZs70kR8bQ==}

  react-is@18.3.1:
    resolution: {integrity: sha512-/LLMVyas0ljjAtoYiPqYiL8VWXzUUdThrmU5+n20DZv+a+ClRoevUzw5JxU+Ieh5/c87ytoTBV9G1FiKfNJdmg==}

  react-lifecycles-compat@3.0.4:
    resolution: {integrity: sha512-fBASbA6LnOU9dOU2eW7aQ8xmYBSXUIWr+UmF9b1efZBazGNO+rcXT/icdKnYm2pTwcRylVUYwW7H1PHfLekVzA==}

  react-markdown@8.0.7:
    resolution: {integrity: sha512-bvWbzG4MtOU62XqBx3Xx+zB2raaFFsq4mYiAzfjXJMEz2sixgeAfraA3tvzULF02ZdOMUOKTBFFaZJDDrq+BJQ==}
    peerDependencies:
      '@types/react': '>=16'
      react: '>=16'

  react-modal@3.16.1:
    resolution: {integrity: sha512-VStHgI3BVcGo7OXczvnJN7yT2TWHJPDXZWyI/a0ssFNhGZWsPmB8cF0z33ewDXq4VfYMO1vXgiv/g8Nj9NDyWg==}
    engines: {node: '>=8'}
    peerDependencies:
      react: ^0.14.0 || ^15.0.0 || ^16 || ^17 || ^18
      react-dom: ^0.14.0 || ^15.0.0 || ^16 || ^17 || ^18

  react-moveable@0.56.0:
    resolution: {integrity: sha512-FmJNmIOsOA36mdxbrc/huiE4wuXSRlmon/o+/OrfNhSiYYYL0AV5oObtPluEhb2Yr/7EfYWBHTxF5aWAvjg1SA==}

  react-remove-scroll-bar@2.3.6:
    resolution: {integrity: sha512-DtSYaao4mBmX+HDo5YWYdBWQwYIQQshUV/dVxFxK+KM26Wjwp1gZ6rv6OC3oujI6Bfu6Xyg3TwK533AQutsn/g==}
    engines: {node: '>=10'}
    peerDependencies:
      '@types/react': ^16.8.0 || ^17.0.0 || ^18.0.0
      react: ^16.8.0 || ^17.0.0 || ^18.0.0
    peerDependenciesMeta:
      '@types/react':
        optional: true

  react-remove-scroll@2.5.4:
    resolution: {integrity: sha512-xGVKJJr0SJGQVirVFAUZ2k1QLyO6m+2fy0l8Qawbp5Jgrv3DeLalrfMNBFSlmz5kriGGzsVBtGVnf4pTKIhhWA==}
    engines: {node: '>=10'}
    peerDependencies:
      '@types/react': ^16.8.0 || ^17.0.0 || ^18.0.0
      react: ^16.8.0 || ^17.0.0 || ^18.0.0
    peerDependenciesMeta:
      '@types/react':
        optional: true

  react-remove-scroll@2.5.5:
    resolution: {integrity: sha512-ImKhrzJJsyXJfBZ4bzu8Bwpka14c/fQt0k+cyFp/PBhTfyDnU5hjOtM4AG/0AMyy8oKzOTR0lDgJIM7pYXI0kw==}
    engines: {node: '>=10'}
    peerDependencies:
      '@types/react': ^16.8.0 || ^17.0.0 || ^18.0.0
      react: ^16.8.0 || ^17.0.0 || ^18.0.0
    peerDependenciesMeta:
      '@types/react':
        optional: true

  react-remove-scroll@2.5.7:
    resolution: {integrity: sha512-FnrTWO4L7/Bhhf3CYBNArEG/yROV0tKmTv7/3h9QCFvH6sndeFf1wPqOcbFVu5VAulS5dV1wGT3GZZ/1GawqiA==}
    engines: {node: '>=10'}
    peerDependencies:
      '@types/react': ^16.8.0 || ^17.0.0 || ^18.0.0
      react: ^16.8.0 || ^17.0.0 || ^18.0.0
    peerDependenciesMeta:
      '@types/react':
        optional: true

  react-resizable-panels@2.0.19:
    resolution: {integrity: sha512-v3E41kfKSuCPIvJVb4nL4mIZjjKIn/gh6YqZF/gDfQDolv/8XnhJBek4EiV2gOr3hhc5A3kOGOayk3DhanpaQw==}
    peerDependencies:
      react: ^16.14.0 || ^17.0.0 || ^18.0.0
      react-dom: ^16.14.0 || ^17.0.0 || ^18.0.0

  react-selecto@1.26.3:
    resolution: {integrity: sha512-Ubik7kWSnZyQEBNro+1k38hZaI1tJarE+5aD/qsqCOA1uUBSjgKVBy3EWRzGIbdmVex7DcxznFZLec/6KZNvwQ==}

  react-smooth@4.0.1:
    resolution: {integrity: sha512-OE4hm7XqR0jNOq3Qmk9mFLyd6p2+j6bvbPJ7qlB7+oo0eNcL2l7WQzG6MBnT3EXY6xzkLMUBec3AfewJdA0J8w==}
    peerDependencies:
      react: ^16.8.0 || ^17.0.0 || ^18.0.0
      react-dom: ^16.8.0 || ^17.0.0 || ^18.0.0

  react-style-singleton@2.2.1:
    resolution: {integrity: sha512-ZWj0fHEMyWkHzKYUr2Bs/4zU6XLmq9HsgBURm7g5pAVfyn49DgUiNgY2d4lXRlYSiCif9YBGpQleewkcqddc7g==}
    engines: {node: '>=10'}
    peerDependencies:
      '@types/react': ^16.8.0 || ^17.0.0 || ^18.0.0
      react: ^16.8.0 || ^17.0.0 || ^18.0.0
    peerDependenciesMeta:
      '@types/react':
        optional: true

  react-transition-group@4.4.5:
    resolution: {integrity: sha512-pZcd1MCJoiKiBR2NRxeCRg13uCXbydPnmB4EOeRrY7480qNWO8IIgQG6zlDkm6uRMsURXPuKq0GWtiM59a5Q6g==}
    peerDependencies:
      react: '>=16.6.0'
      react-dom: '>=16.6.0'

  react-tweet@3.2.1:
    resolution: {integrity: sha512-dktP3RMuwRB4pnSDocKpSsW5Hq1IXRW6fONkHhxT5EBIXsKZzdQuI70qtub1XN2dtZdkJWWxfBm/Q+kN+vRYFA==}
    peerDependencies:
      react: '>= 18.0.0'
      react-dom: '>= 18.0.0'

  react-window@1.8.10:
    resolution: {integrity: sha512-Y0Cx+dnU6NLa5/EvoHukUD0BklJ8qITCtVEPY1C/nL8wwoZ0b5aEw8Ff1dOVHw7fCzMt55XfJDd8S8W8LCaUCg==}
    engines: {node: '>8.0.0'}
    peerDependencies:
      react: ^15.0.0 || ^16.0.0 || ^17.0.0 || ^18.0.0
      react-dom: ^15.0.0 || ^16.0.0 || ^17.0.0 || ^18.0.0

  react@18.3.1:
    resolution: {integrity: sha512-wS+hAgJShR0KhEvPJArfuPVN1+Hz1t0Y6n5jLrGQbkb4urgPE/0Rve+1kMB1v/oWgHgm4WIcV+i7F2pTVj+2iQ==}
    engines: {node: '>=0.10.0'}

  reactflow@11.11.4:
    resolution: {integrity: sha512-70FOtJkUWH3BAOsN+LU9lCrKoKbtOPnz2uq0CV2PLdNSwxTXOhCbsZr50GmZ+Rtw3jx8Uv7/vBFtCGixLfd4Og==}
    peerDependencies:
      react: '>=17'
      react-dom: '>=17'

  read-cache@1.0.0:
    resolution: {integrity: sha512-Owdv/Ft7IjOgm/i0xvNDZ1LrRANRfew4b2prF3OWMQLxLfu3bS8FVhCsrSCMK4lR56Y9ya+AThoTpDCTxCmpRA==}

  readdirp@3.6.0:
    resolution: {integrity: sha512-hOS089on8RduqdbhvQ5Z37A0ESjsqz6qnRcffsMU3495FuTdqSm+7bhJ29JvIOsBDEEnan5DPu9t3To9VRlMzA==}
    engines: {node: '>=8.10.0'}

  recharts-scale@0.4.5:
    resolution: {integrity: sha512-kivNFO+0OcUNu7jQquLXAxz1FIwZj8nrj+YkOKc5694NbjCvcT6aSZiIzNzd2Kul4o4rTto8QVR9lMNtxD4G1w==}

  recharts@2.12.7:
    resolution: {integrity: sha512-hlLJMhPQfv4/3NBSAyq3gzGg4h2v69RJh6KU7b3pXYNNAELs9kEoXOjbkxdXpALqKBoVmVptGfLpxdaVYqjmXQ==}
    engines: {node: '>=14'}
    peerDependencies:
      react: ^16.0.0 || ^17.0.0 || ^18.0.0
      react-dom: ^16.0.0 || ^17.0.0 || ^18.0.0

  redux@4.2.1:
    resolution: {integrity: sha512-LAUYz4lc+Do8/g7aeRa8JkyDErK6ekstQaqWQrNRW//MY1TvCEpMtpTWvlQ+FPbWCx+Xixu/6SHt5N0HR+SB4w==}

  redux@5.0.1:
    resolution: {integrity: sha512-M9/ELqF6fy8FwmkpnF0S3YKOqMyoWJ4+CS5Efg2ct3oY9daQvd/Pc71FpGZsVsbl3Cpb+IIcjBDUnnyBdQbq4w==}

  reflect.getprototypeof@1.0.6:
    resolution: {integrity: sha512-fmfw4XgoDke3kdI6h4xcUz1dG8uaiv5q9gcEwLS4Pnth2kxT+GZ7YehS1JTMGBQmtV7Y4GFGbs2re2NqhdozUg==}
    engines: {node: '>= 0.4'}

  regenerator-runtime@0.14.1:
    resolution: {integrity: sha512-dYnhHh0nJoMfnkZs6GmmhFknAGRrLznOu5nc9ML+EJxGvrx6H7teuevqVqCuPcPK//3eDrrjQhehXVx9cnkGdw==}

  regexp.prototype.flags@1.5.2:
    resolution: {integrity: sha512-NcDiDkTLuPR+++OCKB0nWafEmhg/Da8aUPLPMQbK+bxKKCm1/S5he+AqYa4PlMCVBalb4/yxIRub6qkEx5yJbw==}
    engines: {node: '>= 0.4'}

  remark-parse@10.0.2:
    resolution: {integrity: sha512-3ydxgHa/ZQzG8LvC7jTXccARYDcRld3VfcgIIFs7bI6vbRSxJJmzgLEIIoYKyrfhaY+ujuWaf/PJiMZXoiCXgw==}

  remark-rehype@10.1.0:
    resolution: {integrity: sha512-EFmR5zppdBp0WQeDVZ/b66CWJipB2q2VLNFMabzDSGR66Z2fQii83G5gTBbgGEnEEA0QRussvrFHxk1HWGJskw==}

  resolve-from@4.0.0:
    resolution: {integrity: sha512-pb/MYmXstAkysRFx8piNI1tGFNQIFA3vkE3Gq4EuA1dF6gHp/+vgZqsCGJapvy8N3Q+4o7FwvquPJcnZ7RYy4g==}
    engines: {node: '>=4'}

  resolve-pkg-maps@1.0.0:
    resolution: {integrity: sha512-seS2Tj26TBVOC2NIc2rOe2y2ZO7efxITtLZcGSOnHHNOQ7CkiUBfw0Iw2ck6xkIhPwLhKNLS8BO+hEpngQlqzw==}

  resolve@1.22.8:
    resolution: {integrity: sha512-oKWePCxqpd6FlLvGV1VU0x7bkPmmCNolxzjMf4NczoDnQcIWrAF+cPtZn5i6n+RfD2d9i0tzpKnG6Yk168yIyw==}
    hasBin: true

  resolve@2.0.0-next.5:
    resolution: {integrity: sha512-U7WjGVG9sH8tvjW5SmGbQuui75FiyjAX72HX15DwBBwF9dNiQZRQAg9nnPhYy+TUnE0+VcrttuvNI8oSxZcocA==}
    hasBin: true

  reusify@1.0.4:
    resolution: {integrity: sha512-U9nH88a3fc/ekCF1l0/UP1IosiuIjyTh7hBvXVMHYgVcfGvt897Xguj2UOLDeI5BG2m7/uwyaLVT6fbtCwTyzw==}
    engines: {iojs: '>=1.0.0', node: '>=0.10.0'}

  rimraf@3.0.2:
    resolution: {integrity: sha512-JZkJMZkAGFFPP2YqXZXPbMlMBgsxzE8ILs4lMIX/2o0L9UBw9O/Y3o6wFw/i9YLapcUJWwqbi3kdxIPdC62TIA==}
    deprecated: Rimraf versions prior to v4 are no longer supported
    hasBin: true

  rope-sequence@1.3.4:
    resolution: {integrity: sha512-UT5EDe2cu2E/6O4igUr5PSFs23nvvukicWHx6GnOPlHAiiYbzNuCRQCuiUdHJQcqKalLKlrYJnjY0ySGsXNQXQ==}

  run-parallel@1.2.0:
    resolution: {integrity: sha512-5l4VyZR86LZ/lDxZTR6jqL8AFE2S0IFLMP26AbjsLVADxHdhB/c0GUsH+y39UfCi3dzz8OlQuPmnaJOMoDHQBA==}

  sade@1.8.1:
    resolution: {integrity: sha512-xal3CZX1Xlo/k4ApwCFrHVACi9fBqJ7V+mwhBsuf/1IOKbBy098Fex+Wa/5QMubw09pSZ/u8EY8PWgevJsXp1A==}
    engines: {node: '>=6'}

  safe-array-concat@1.1.2:
    resolution: {integrity: sha512-vj6RsCsWBCf19jIeHEfkRMw8DPiBb+DMXklQ/1SGDHOMlHdPUkZXFQ2YdplS23zESTijAcurb1aSgJA3AgMu1Q==}
    engines: {node: '>=0.4'}

  safe-buffer@5.2.1:
    resolution: {integrity: sha512-rp3So07KcdmmKbGvgaNxQSJr7bGVSVk5S9Eq1F+ppbRo70+YeaDxkw5Dd8NPN+GD6bjnYm2VuPuCXmpuYvmCXQ==}

  safe-regex-test@1.0.3:
    resolution: {integrity: sha512-CdASjNJPvRa7roO6Ra/gLYBTzYzzPyyBXxIMdGW3USQLyjWEls2RgW5UBTXaQVp+OrpeCK3bLem8smtmheoRuw==}
    engines: {node: '>= 0.4'}

  scheduler@0.23.2:
    resolution: {integrity: sha512-UOShsPwz7NrMUqhR6t0hWjFduvOzbtv7toDH1/hIrfRNIDBnnBWd0CwJTGvTpngVlmwGCdP9/Zl/tVrDqcuYzQ==}

  secure-json-parse@2.7.0:
    resolution: {integrity: sha512-6aU+Rwsezw7VR8/nyvKTx8QpWH9FrcYiXXlqC4z5d5XQBDRqtbfsRjnwGyqbi3gddNtWHuEk9OANUotL26qKUw==}

  selecto@1.26.3:
    resolution: {integrity: sha512-gZHgqMy5uyB6/2YDjv3Qqaf7bd2hTDOpPdxXlrez4R3/L0GiEWDCFaUfrflomgqdb3SxHF2IXY0Jw0EamZi7cw==}

  semver@6.3.1:
    resolution: {integrity: sha512-BR7VvDCVHO+q2xBEWskxS6DJE1qRnb7DxzUrogb71CWoSficBxYsiAGd+Kl0mmq/MprG9yArRkyrQxTO6XjMzA==}
    hasBin: true

  semver@7.6.2:
    resolution: {integrity: sha512-FNAIBWCx9qcRhoHcgcJ0gvU7SN1lYU2ZXuSfl04bSC5OpvDHFyJCjdNHomPXxjQlCBU67YW64PzY7/VIEH7F2w==}
    engines: {node: '>=10'}
    hasBin: true

  seroval-plugins@1.0.7:
    resolution: {integrity: sha512-GO7TkWvodGp6buMEX9p7tNyIkbwlyuAWbI6G9Ec5bhcm7mQdu3JOK1IXbEUwb3FVzSc363GraG/wLW23NSavIw==}
    engines: {node: '>=10'}
    peerDependencies:
      seroval: ^1.0

  seroval@1.0.7:
    resolution: {integrity: sha512-n6ZMQX5q0Vn19Zq7CIKNIo7E75gPkGCFUEqDpa8jgwpYr/vScjqnQ6H09t1uIiZ0ZSK0ypEGvrYK2bhBGWsGdw==}
    engines: {node: '>=10'}

  set-function-length@1.2.2:
    resolution: {integrity: sha512-pgRc4hJ4/sNjWCSS9AmnS40x3bNMDTknHgL5UaMBTMyJnU90EgWh1Rz+MC9eFu4BuN/UwZjKQuY/1v3rM7HMfg==}
    engines: {node: '>= 0.4'}

  set-function-name@2.0.2:
    resolution: {integrity: sha512-7PGFlmtwsEADb0WYyvCMa1t+yke6daIG4Wirafur5kcf+MhUnPms1UeR0CKQdTZD81yESwMHbtn+TR+dMviakQ==}
    engines: {node: '>= 0.4'}

  shebang-command@2.0.0:
    resolution: {integrity: sha512-kHxr2zZpYtdmrN1qDjrrX/Z1rR1kG8Dx+gkpK1G4eXmvXswmcE1hTWBWYUzlraYw1/yZp6YuDY77YtvbN0dmDA==}
    engines: {node: '>=8'}

  shebang-regex@3.0.0:
    resolution: {integrity: sha512-7++dFhtcx3353uBaq8DDR4NuxBetBzC7ZQOhmTQInHEd6bSrXdiEyzCvG07Z44UYdLShWUyXt5M/yhz8ekcb1A==}
    engines: {node: '>=8'}

  side-channel@1.0.6:
    resolution: {integrity: sha512-fDW/EZ6Q9RiO8eFG8Hj+7u/oW+XrPTIChwCOM2+th2A6OblDtYYIpve9m+KvI9Z4C9qSEXlaGR6bTEYHReuglA==}
    engines: {node: '>= 0.4'}

  signal-exit@4.1.0:
    resolution: {integrity: sha512-bzyZ1e88w9O1iNJbKnOlvYTrWPDl46O1bG0D3XInv+9tkPrxrN8jUUTiFlDkkmKWgn1M6CfIA13SuGqOa9Korw==}
    engines: {node: '>=14'}

  slash@3.0.0:
    resolution: {integrity: sha512-g9Q1haeby36OSStwb4ntCGGGaKsaVSjQ68fBxoQcutl5fS1vuY18H3wSt3jFyFtrkx+Kz0V1G85A4MyAdDMi2Q==}
    engines: {node: '>=8'}

  snabbdom@0.7.4:
    resolution: {integrity: sha512-nnN+7uZ2NTIiu7EPMNwSDhmrYXqwlfCP/j72RdzvDPujXyvQxOW7Jl9yuLayzxMHDNWQR7FM6Pcn4wnDpKRe6Q==}

  solid-js@1.8.17:
    resolution: {integrity: sha512-E0FkUgv9sG/gEBWkHr/2XkBluHb1fkrHywUgA6o6XolPDCJ4g1HaLmQufcBBhiF36ee40q+HpG/vCZu7fLpI3Q==}

  solid-swr-store@0.10.7:
    resolution: {integrity: sha512-A6d68aJmRP471aWqKKPE2tpgOiR5fH4qXQNfKIec+Vap+MGQm3tvXlT8n0I8UgJSlNAsSAUuw2VTviH2h3Vv5g==}
    engines: {node: '>=10'}
    peerDependencies:
      solid-js: ^1.2
      swr-store: ^0.10

  sonder@0.0.0:
    resolution: {integrity: sha512-PCouvfT7MyNXC9whoeYIbkg65yRRrcN1pZP36uzIlPGFoTpDdvYyKGMH2O9/JRuIGYGmRa1GVBWPwUDdtrcAEg==}

  sonner@1.5.0:
    resolution: {integrity: sha512-FBjhG/gnnbN6FY0jaNnqZOMmB73R+5IiyYAw8yBj7L54ER7HB3fOSE5OFiQiE2iXWxeXKvg6fIP4LtVppHEdJA==}
    peerDependencies:
      react: ^18.0.0
      react-dom: ^18.0.0

  source-map-js@1.2.0:
    resolution: {integrity: sha512-itJW8lvSA0TXEphiRoawsCksnlf8SyvmFzIhltqAHluXd88pkCd+cXJVHTDwdCr0IzwptSm035IHQktUu1QUMg==}
    engines: {node: '>=0.10.0'}

  space-separated-tokens@2.0.2:
    resolution: {integrity: sha512-PEGlAwrG8yXGXRjW32fGbg66JAlOAwbObuqVoJpv/mRgoWDQfgH1wDPvtzWyUSNAXBGSk8h755YDbbcEy3SH2Q==}

  sswr@2.1.0:
    resolution: {integrity: sha512-Cqc355SYlTAaUt8iDPaC/4DPPXK925PePLMxyBKuWd5kKc5mwsG3nT9+Mq2tyguL5s7b4Jg+IRMpTRsNTAfpSQ==}
    peerDependencies:
      svelte: ^4.0.0 || ^5.0.0-next.0

  state-local@1.0.7:
    resolution: {integrity: sha512-HTEHMNieakEnoe33shBYcZ7NX83ACUjCu8c40iOGEZsngj9zRnkqS9j1pqQPXwobB0ZcVTk27REb7COQ0UR59w==}

  stop-iteration-iterator@1.0.0:
    resolution: {integrity: sha512-iCGQj+0l0HOdZ2AEeBADlsRC+vsnDsZsbdSiH1yNSjcfKM7fdpCMfqAL/dwF5BLiw/XhRft/Wax6zQbhq2BcjQ==}
    engines: {node: '>= 0.4'}

  stream-read-all@3.0.1:
    resolution: {integrity: sha512-EWZT9XOceBPlVJRrYcykW8jyRSZYbkb/0ZK36uLEmoWVO5gxBOnntNTseNzfREsqxqdfEGQrD8SXQ3QWbBmq8A==}
    engines: {node: '>=10'}

  streamsearch@1.1.0:
    resolution: {integrity: sha512-Mcc5wHehp9aXz1ax6bZUyY5afg9u2rv5cqQI3mRrYkGC8rW2hM02jWuwjtL++LS5qinSyhj2QfLyNsuc+VsExg==}
    engines: {node: '>=10.0.0'}

  string-width@4.2.3:
    resolution: {integrity: sha512-wKyQRQpjJ0sIp62ErSZdGsjMJWsap5oRNihHhu6G7JVO/9jIB6UyevL+tXuOqrng8j/cxKTWyWUwvSTriiZz/g==}
    engines: {node: '>=8'}

  string-width@5.1.2:
    resolution: {integrity: sha512-HnLOCR3vjcY8beoNLtcjZ5/nxn2afmME6lhrDrebokqMap+XbeW8n9TXpPDOqdGK5qcI3oT0GKTW6wC7EMiVqA==}
    engines: {node: '>=12'}

  string.prototype.includes@2.0.0:
    resolution: {integrity: sha512-E34CkBgyeqNDcrbU76cDjL5JLcVrtSdYq0MEh/B10r17pRP4ciHLwTgnuLV8Ay6cgEMLkcBkFCKyFZ43YldYzg==}

  string.prototype.matchall@4.0.11:
    resolution: {integrity: sha512-NUdh0aDavY2og7IbBPenWqR9exH+E26Sv8e0/eTe1tltDGZL+GtBkDAnnyBtmekfK6/Dq3MkcGtzXFEd1LQrtg==}
    engines: {node: '>= 0.4'}

  string.prototype.trim@1.2.9:
    resolution: {integrity: sha512-klHuCNxiMZ8MlsOihJhJEBJAiMVqU3Z2nEXWfWnIqjN0gEFS9J9+IxKozWWtQGcgoa1WUZzLjKPTr4ZHNFTFxw==}
    engines: {node: '>= 0.4'}

  string.prototype.trimend@1.0.8:
    resolution: {integrity: sha512-p73uL5VCHCO2BZZ6krwwQE3kCzM7NKmis8S//xEC6fQonchbum4eP6kR4DLEjQFO3Wnj3Fuo8NM0kOSjVdHjZQ==}

  string.prototype.trimstart@1.0.8:
    resolution: {integrity: sha512-UXSH262CSZY1tfu3G3Secr6uGLCFVPMhIqHjlgCUtCCcgihYc/xKs9djMTMUOb2j1mVSeU8EU6NWc/iQKU6Gfg==}
    engines: {node: '>= 0.4'}

  strip-ansi@6.0.1:
    resolution: {integrity: sha512-Y38VPSHcqkFrCpFnQ9vuSXmquuv5oXOKpGeT6aGrr3o3Gc9AlVa6JBfUSOCnbxGGZF+/0ooI7KrPuUSztUdU5A==}
    engines: {node: '>=8'}

  strip-ansi@7.1.0:
    resolution: {integrity: sha512-iq6eVVI64nQQTRYq2KtEg2d2uU7LElhTJwsH4YzIHZshxlgZms/wIc4VoDQTlG/IvVIrBKG06CrZnp0qv7hkcQ==}
    engines: {node: '>=12'}

  strip-bom@3.0.0:
    resolution: {integrity: sha512-vavAMRXOgBVNF6nyEEmL3DBK19iRpDcoIwW+swQ+CbGiu7lju6t+JklA1MHweoWtadgt4ISVUsXLyDq34ddcwA==}
    engines: {node: '>=4'}

  strip-json-comments@3.1.1:
    resolution: {integrity: sha512-6fPc+R4ihwqP6N/aIv2f1gMH8lOVtWQHoqC4yK6oSDVVocumAsfCqjkXnqiYMhmMwS/mEHLp7Vehlt3ql6lEig==}
    engines: {node: '>=8'}

  style-mod@4.1.2:
    resolution: {integrity: sha512-wnD1HyVqpJUI2+eKZ+eo1UwghftP6yuFheBqqe+bWCotBjC2K1YnteJILRMs3SM4V/0dLEW1SC27MWP5y+mwmw==}

  style-to-object@0.4.4:
    resolution: {integrity: sha512-HYNoHZa2GorYNyqiCaBgsxvcJIn7OHq6inEga+E6Ke3m5JkoqpQbnFssk4jwe+K7AhGa2fcha4wSOf1Kn01dMg==}

  styled-jsx@5.1.1:
    resolution: {integrity: sha512-pW7uC1l4mBZ8ugbiZrcIsiIvVx1UmTfw7UkC3Um2tmfUq9Bhk8IiyEIPl6F8agHgjzku6j0xQEZbfA5uSgSaCw==}
    engines: {node: '>= 12.0.0'}
    peerDependencies:
      '@babel/core': '*'
      babel-plugin-macros: '*'
      react: '>= 16.8.0 || 17.x.x || ^18.0.0-0'
    peerDependenciesMeta:
      '@babel/core':
        optional: true
      babel-plugin-macros:
        optional: true

  sucrase@3.35.0:
    resolution: {integrity: sha512-8EbVDiu9iN/nESwxeSxDKe0dunta1GOlHufmSSXxMD2z2/tMZpDMpvXQGsc+ajGo8y2uYUmixaSRUc/QPoQ0GA==}
    engines: {node: '>=16 || 14 >=14.17'}
    hasBin: true

  supports-color@7.2.0:
    resolution: {integrity: sha512-qpCAvRl9stuOHveKsn7HncJRvv501qIacKzQlO/+Lwxc9+0q2wLyv4Dfvt80/DPn2pqOBsJdDiogXGR9+OvwRw==}
    engines: {node: '>=8'}

  supports-preserve-symlinks-flag@1.0.0:
    resolution: {integrity: sha512-ot0WnXS9fgdkgIcePe6RHNk1WA8+muPa6cSjeR3V8K27q9BB1rTE3R1p7Hv0z1ZyAc8s6Vvv8DIyWf681MAt0w==}
    engines: {node: '>= 0.4'}

  svelte@4.2.18:
    resolution: {integrity: sha512-d0FdzYIiAePqRJEb90WlJDkjUEx42xhivxN8muUBmfZnP+tzUgz12DJ2hRJi8sIHCME7jeK1PTMgKPSfTd8JrA==}
    engines: {node: '>=16'}

  swr-store@0.10.6:
    resolution: {integrity: sha512-xPjB1hARSiRaNNlUQvWSVrG5SirCjk2TmaUyzzvk69SZQan9hCJqw/5rG9iL7xElHU784GxRPISClq4488/XVw==}
    engines: {node: '>=10'}

  swr@2.2.0:
    resolution: {integrity: sha512-AjqHOv2lAhkuUdIiBu9xbuettzAzWXmCEcLONNKJRba87WAefz8Ca9d6ds/SzrPc235n1IxWYdhJ2zF3MNUaoQ==}
    peerDependencies:
      react: ^16.11.0 || ^17.0.0 || ^18.0.0

  swr@2.2.5:
    resolution: {integrity: sha512-QtxqyclFeAsxEUeZIYmsaQ0UjimSq1RZ9Un7I68/0ClKK/U3LoyQunwkQfJZr2fc22DfIXLNDc2wFyTEikCUpg==}
    peerDependencies:
      react: ^16.11.0 || ^17.0.0 || ^18.0.0

  swrev@4.0.0:
    resolution: {integrity: sha512-LqVcOHSB4cPGgitD1riJ1Hh4vdmITOp+BkmfmXRh4hSF/t7EnS4iD+SOTmq7w5pPm/SiPeto4ADbKS6dHUDWFA==}

  swrv@1.0.4:
    resolution: {integrity: sha512-zjEkcP8Ywmj+xOJW3lIT65ciY/4AL4e/Or7Gj0MzU3zBJNMdJiT8geVZhINavnlHRMMCcJLHhraLTAiDOTmQ9g==}
    peerDependencies:
      vue: '>=3.2.26 < 4'

  table-layout@3.0.2:
    resolution: {integrity: sha512-rpyNZYRw+/C+dYkcQ3Pr+rLxW4CfHpXjPDnG7lYhdRoUcZTUt+KEsX+94RGp/aVp/MQU35JCITv2T/beY4m+hw==}
    engines: {node: '>=12.17'}
    hasBin: true

  tailwind-merge@2.3.0:
    resolution: {integrity: sha512-vkYrLpIP+lgR0tQCG6AP7zZXCTLc1Lnv/CCRT3BqJ9CZ3ui2++GPaGb1x/ILsINIMSYqqvrpqjUFsMNLlW99EA==}

  tailwindcss-animate@1.0.7:
    resolution: {integrity: sha512-bl6mpH3T7I3UFxuvDEXLxy/VuFxBk5bbzplh7tXI68mwMokNYd1t9qPBHlnyTwfa4JGC4zP516I1hYYtQ/vspA==}
    peerDependencies:
      tailwindcss: '>=3.0.0 || insiders'

  tailwindcss@3.4.4:
    resolution: {integrity: sha512-ZoyXOdJjISB7/BcLTR6SEsLgKtDStYyYZVLsUtWChO4Ps20CBad7lfJKVDiejocV4ME1hLmyY0WJE3hSDcmQ2A==}
    engines: {node: '>=14.0.0'}
    hasBin: true

  tapable@2.2.1:
    resolution: {integrity: sha512-GNzQvQTOIP6RyTfE2Qxb8ZVlNmw0n88vp1szwWRimP02mnTsx3Wtn5qRdqY9w2XduFNUgvOwhNnQsjwCp+kqaQ==}
    engines: {node: '>=6'}

  text-table@0.2.0:
    resolution: {integrity: sha512-N+8UisAXDGk8PFXP4HAzVR9nbfmVJ3zYLAWiTIoqC5v5isinhr+r5uaO8+7r3BMfuNIufIsA7RdpVgacC2cSpw==}

  thenify-all@1.6.0:
    resolution: {integrity: sha512-RNxQH/qI8/t3thXJDwcstUO4zeqo64+Uy/+sNVRBx4Xn2OX+OZ9oP+iJnNFqplFra2ZUVeKCSa2oVWi3T4uVmA==}
    engines: {node: '>=0.8'}

  thenify@3.3.1:
    resolution: {integrity: sha512-RVZSIV5IG10Hk3enotrhvz0T9em6cyHBLkH/YAZuKqd8hRkKhSfCGIcP2KUY0EPxndzANBmNllzWPwak+bheSw==}

  tiny-invariant@1.3.3:
    resolution: {integrity: sha512-+FbBPE1o9QAYvviau/qC5SE3caw21q3xkvWKBtja5vgqOWIHHJ3ioaq1VPfn/Szqctz2bU/oYeKd9/z5BL+PVg==}

  tippy.js@6.3.7:
    resolution: {integrity: sha512-E1d3oP2emgJ9dRQZdf3Kkn0qJgI6ZLpyS5z6ZkY1DF3kaQaBsGZsndEpHwx+eC+tYM41HaSNvNtLx8tU57FzTQ==}

  tiptap-extension-auto-joiner@0.1.3:
    resolution: {integrity: sha512-nY3aKeCpVb2WjjVEZkLtEqxsK3KU1zGioyglMhK1sUFNjKDccOfRyz/YDKrHRAVsKJPGnk2A8VA1827iGEAXWQ==}

  tiptap-extension-global-drag-handle@0.1.8:
    resolution: {integrity: sha512-alLZm385Ot9USqmO5s4HAPHgQnIScuuMxAXgxqVEBhKPkN/Zl8ICEW5caPx+b7kFUOGVDcgbRFDR+My4A91iXw==}

  tiptap-markdown@0.8.10:
    resolution: {integrity: sha512-iDVkR2BjAqkTDtFX0h94yVvE2AihCXlF0Q7RIXSJPRSR5I0PA1TMuAg6FHFpmqTn4tPxJ0by0CK7PUMlnFLGEQ==}
    peerDependencies:
      '@tiptap/core': ^2.0.3

  to-fast-properties@2.0.0:
    resolution: {integrity: sha512-/OaKK0xYrs3DmxRYqL/yDc+FxFUVYhDlXMhRmv3z915w2HF1tnN1omB354j8VUGO/hbRzyD6Y3sA7v7GS/ceog==}
    engines: {node: '>=4'}

  to-regex-range@5.0.1:
    resolution: {integrity: sha512-65P7iz6X5yEr1cwcgvQxbbIw7Uk3gOy5dIdtZ4rDveLqhrdJP+Li/Hx6tyK0NEb+2GCyneCMJiGqrADCSNk8sQ==}
    engines: {node: '>=8.0'}

  trim-lines@3.0.1:
    resolution: {integrity: sha512-kRj8B+YHZCc9kQYdWfJB2/oUl9rA99qbowYYBtr4ui4mZyAQ2JpvVBd/6U2YloATfqBhBTSMhTpgBHtU0Mf3Rg==}

  trough@2.2.0:
    resolution: {integrity: sha512-tmMpK00BjZiUyVyvrBK7knerNgmgvcV/KLVyuma/SC+TQN167GrMRciANTz09+k3zW8L8t60jWO1GpfkZdjTaw==}

  ts-api-utils@1.3.0:
    resolution: {integrity: sha512-UQMIo7pb8WRomKR1/+MFVLTroIvDVtMX3K6OUir8ynLyzB8Jeriont2bTAtmNPa1ekAgN7YPDyf6V+ygrdU+eQ==}
    engines: {node: '>=16'}
    peerDependencies:
      typescript: '>=4.2.0'

  ts-interface-checker@0.1.13:
    resolution: {integrity: sha512-Y/arvbn+rrz3JCKl9C4kVNfTfSm2/mEp5FSz5EsZSANGPSlQrpRI5M4PKF+mJnE52jOO90PnPSc3Ur3bTQw0gA==}

  tsconfig-paths@3.15.0:
    resolution: {integrity: sha512-2Ac2RgzDe/cn48GvOe3M+o82pEFewD3UPbyoUHHdKasHwJKjds4fLXWf/Ux5kATBKN20oaFGu+jbElp1pos0mg==}

  tslib@2.6.3:
    resolution: {integrity: sha512-xNvxJEOUiWPGhUuUdQgAJPKOOJfGnIyKySOc09XkKsgdUV/3E2zvwZYdejjmRgPCgcym1juLH3226yA7sEFJKQ==}

  tunnel-rat@0.1.2:
    resolution: {integrity: sha512-lR5VHmkPhzdhrM092lI2nACsLO4QubF0/yoOhzX7c+wIpbN1GjHNzCc91QlpxBi+cnx8vVJ+Ur6vL5cEoQPFpQ==}

  type-check@0.4.0:
    resolution: {integrity: sha512-XleUoc9uwGXqjWwXaUTZAmzMcFZ5858QA2vvx1Ur5xIcixXIP+8LnFDgRplU30us6teqdlskFfu+ae4K79Ooew==}
    engines: {node: '>= 0.8.0'}

  type-fest@0.20.2:
    resolution: {integrity: sha512-Ne+eE4r0/iWnpAxD852z3A+N0Bt5RN//NjJwRd2VFHEmrywxf5vsZlh4R6lixl6B+wz/8d+maTSAkN1FIkI3LQ==}
    engines: {node: '>=10'}

  typed-array-buffer@1.0.2:
    resolution: {integrity: sha512-gEymJYKZtKXzzBzM4jqa9w6Q1Jjm7x2d+sh19AdsD4wqnMPDYyvwpsIc2Q/835kHuo3BEQ7CjelGhfTsoBb2MQ==}
    engines: {node: '>= 0.4'}

  typed-array-byte-length@1.0.1:
    resolution: {integrity: sha512-3iMJ9q0ao7WE9tWcaYKIptkNBuOIcZCCT0d4MRvuuH88fEoEH62IuQe0OtraD3ebQEoTRk8XCBoknUNc1Y67pw==}
    engines: {node: '>= 0.4'}

  typed-array-byte-offset@1.0.2:
    resolution: {integrity: sha512-Ous0vodHa56FviZucS2E63zkgtgrACj7omjwd/8lTEMEPFFyjfixMZ1ZXenpgCFBBt4EC1J2XsyVS2gkG0eTFA==}
    engines: {node: '>= 0.4'}

  typed-array-length@1.0.6:
    resolution: {integrity: sha512-/OxDN6OtAk5KBpGb28T+HZc2M+ADtvRxXrKKbUwtsLgdoxgX13hyy7ek6bFRl5+aBs2yZzB0c4CnQfAtVypW/g==}
    engines: {node: '>= 0.4'}

  typescript@5.5.2:
    resolution: {integrity: sha512-NcRtPEOsPFFWjobJEtfihkLCZCXZt/os3zf8nTxjVH3RvTSxjrCamJpbExGvYOF+tFHc3pA65qpdwPbzjohhew==}
    engines: {node: '>=14.17'}
    hasBin: true

  typical@4.0.0:
    resolution: {integrity: sha512-VAH4IvQ7BDFYglMd7BPRDfLgxZZX4O4TFcRDA6EN5X7erNJJq+McIEp8np9aVtxrCJ6qx4GTYVfOWNjcqwZgRw==}
    engines: {node: '>=8'}

  typical@7.1.1:
    resolution: {integrity: sha512-T+tKVNs6Wu7IWiAce5BgMd7OZfNYUndHwc5MknN+UHOudi7sGZzuHdCadllRuqJ3fPtgFtIH9+lt9qRv6lmpfA==}
    engines: {node: '>=12.17'}

  uc.micro@2.1.0:
    resolution: {integrity: sha512-ARDJmphmdvUk6Glw7y9DQ2bFkKBHwQHLi2lsaH6PPmz/Ka9sFOBsBluozhDltWmnv9u/cF6Rt87znRTPV+yp/A==}

  unbox-primitive@1.0.2:
    resolution: {integrity: sha512-61pPlCD9h51VoreyJ0BReideM3MDKMKnh6+V9L08331ipq6Q8OFXZYiqP6n/tbHx4s5I9uRhcye6BrbkizkBDw==}

  undici-types@5.26.5:
    resolution: {integrity: sha512-JlCMO+ehdEIKqlFxk6IfVoAUVmgz7cU7zD/h9XZ0qzeosSHmUJVOzSQvvYSYWXkFXC+IfLKSIffhv0sVZup6pA==}

  unified@10.1.2:
    resolution: {integrity: sha512-pUSWAi/RAnVy1Pif2kAoeWNBa3JVrx0MId2LASj8G+7AiHWoKZNTomq6LG326T68U7/e263X6fTdcXIy7XnF7Q==}

  unist-util-generated@2.0.1:
    resolution: {integrity: sha512-qF72kLmPxAw0oN2fwpWIqbXAVyEqUzDHMsbtPvOudIlUzXYFIeQIuxXQCRCFh22B7cixvU0MG7m3MW8FTq/S+A==}

  unist-util-is@5.2.1:
    resolution: {integrity: sha512-u9njyyfEh43npf1M+yGKDGVPbY/JWEemg5nH05ncKPfi+kBbKBJoTdsogMu33uhytuLlv9y0O7GH7fEdwLdLQw==}

  unist-util-position@4.0.4:
    resolution: {integrity: sha512-kUBE91efOWfIVBo8xzh/uZQ7p9ffYRtUbMRZBNFYwf0RK8koUMx6dGUfwylLOKmaT2cs4wSW96QoYUSXAyEtpg==}

  unist-util-stringify-position@3.0.3:
    resolution: {integrity: sha512-k5GzIBZ/QatR8N5X2y+drfpWG8IDBzdnVj6OInRNWm1oXrzydiaAT2OQiA8DPRRZyAKb9b6I2a6PxYklZD0gKg==}

  unist-util-visit-parents@5.1.3:
    resolution: {integrity: sha512-x6+y8g7wWMyQhL1iZfhIPhDAs7Xwbn9nRosDXl7qoPTSCy0yNxnKc+hWokFifWQIDGi154rdUqKvbCa4+1kLhg==}

  unist-util-visit@4.1.2:
    resolution: {integrity: sha512-MSd8OUGISqHdVvfY9TPhyK2VdUrPgxkUtWSuMHF6XAAFuL4LokseigBnZtPnJMu+FbynTkFNnFlyjxpVKujMRg==}

  update-browserslist-db@1.0.16:
    resolution: {integrity: sha512-KVbTxlBYlckhF5wgfyZXTWnMn7MMZjMu9XG8bPlliUOP9ThaF4QnhP8qrjrH7DRzHfSk0oQv1wToW+iA5GajEQ==}
    hasBin: true
    peerDependencies:
      browserslist: '>= 4.21.0'

  uri-js@4.4.1:
    resolution: {integrity: sha512-7rKUyy33Q1yc98pQ1DAmLtwX109F7TIfWlW1Ydo8Wl1ii1SeHieeh0HHfPeL2fMXK6z0s8ecKs9frCuLJvndBg==}

  use-callback-ref@1.3.2:
    resolution: {integrity: sha512-elOQwe6Q8gqZgDA8mrh44qRTQqpIHDcZ3hXTLjBe1i4ph8XpNJnO+aQf3NaG+lriLopI4HMx9VjQLfPQ6vhnoA==}
    engines: {node: '>=10'}
    peerDependencies:
      '@types/react': ^16.8.0 || ^17.0.0 || ^18.0.0
      react: ^16.8.0 || ^17.0.0 || ^18.0.0
    peerDependenciesMeta:
      '@types/react':
        optional: true

  use-debounce@10.0.1:
    resolution: {integrity: sha512-0uUXjOfm44e6z4LZ/woZvkM8FwV1wiuoB6xnrrOmeAEjRDDzTLQNRFtYHvqUsJdrz1X37j0rVGIVp144GLHGKg==}
    engines: {node: '>= 16.0.0'}
    peerDependencies:
      react: '>=16.8.0'

  use-resize-observer@9.1.0:
    resolution: {integrity: sha512-R25VqO9Wb3asSD4eqtcxk8sJalvIOYBqS8MNZlpDSQ4l4xMQxC/J7Id9HoTqPq8FwULIn0PVW+OAqF2dyYbjow==}
    peerDependencies:
      react: 16.8.0 - 18
      react-dom: 16.8.0 - 18

  use-sidecar@1.1.2:
    resolution: {integrity: sha512-epTbsLuzZ7lPClpz2TyryBfztm7m+28DlEv2ZCQ3MDr5ssiwyOwGH/e5F9CkfWjJ1t4clvI58yF822/GUkjjhw==}
    engines: {node: '>=10'}
    peerDependencies:
      '@types/react': ^16.9.0 || ^17.0.0 || ^18.0.0
      react: ^16.8.0 || ^17.0.0 || ^18.0.0
    peerDependenciesMeta:
      '@types/react':
        optional: true

  use-sync-external-store@1.2.0:
    resolution: {integrity: sha512-eEgnFxGQ1Ife9bzYs6VLi8/4X6CObHMw9Qr9tPY43iKwsPw8xE8+EFsf/2cFZ5S3esXgpWgtSCtLNS41F+sKPA==}
    peerDependencies:
      react: ^16.8.0 || ^17.0.0 || ^18.0.0

  use-sync-external-store@1.2.2:
    resolution: {integrity: sha512-PElTlVMwpblvbNqQ82d2n6RjStvdSoNe9FG28kNfz3WiXilJm4DdNkEzRhCZuIDwY8U08WVihhGR5iRqAwfDiw==}
    peerDependencies:
      react: ^16.8.0 || ^17.0.0 || ^18.0.0

  usehooks-ts@3.1.0:
    resolution: {integrity: sha512-bBIa7yUyPhE1BCc0GmR96VU/15l/9gP1Ch5mYdLcFBaFGQsdmXkvjV0TtOqW1yUd6VjIwDunm+flSciCQXujiw==}
    engines: {node: '>=16.15.0'}
    peerDependencies:
      react: ^16.8.0  || ^17 || ^18

  util-deprecate@1.0.2:
    resolution: {integrity: sha512-EPD5q1uXyFxJpCrLnCc1nHnq3gOa6DZBocAIiI2TaSCA7VCJ1UJDMagCzIkXNsUYfD1daK//LTEQ8xiIbrHtcw==}

  uuid@8.3.2:
    resolution: {integrity: sha512-+NYs2QeMWy+GWFOEm9xnn6HCDp0l7QBD7ml8zLUmJ+93Q5NF0NocErnwkTkXVFNiX3/fpC6afS8Dhb/gz7R7eg==}
    hasBin: true

  uuid@9.0.1:
    resolution: {integrity: sha512-b+1eJOlsR9K8HJpow9Ok3fiWOWSIcIzXodvv0rQjVoOVNpWMpxf1wZNpt4y9h10odCNrqnYp1OBzRktckBe3sA==}
    hasBin: true

  uvu@0.5.6:
    resolution: {integrity: sha512-+g8ENReyr8YsOc6fv/NVJs2vFdHBnBNdfE49rshrTzDWOlUx4Gq7KOS2GD8eqhy2j+Ejq29+SbKH8yjkAqXqoA==}
    engines: {node: '>=8'}
    hasBin: true

  vaul@0.9.1:
    resolution: {integrity: sha512-fAhd7i4RNMinx+WEm6pF3nOl78DFkAazcN04ElLPFF9BMCNGbY/kou8UMhIcicm0rJCNePJP0Yyza60gGOD0Jw==}
    peerDependencies:
      react: ^16.8 || ^17.0 || ^18.0
      react-dom: ^16.8 || ^17.0 || ^18.0

  vfile-message@3.1.4:
    resolution: {integrity: sha512-fa0Z6P8HUrQN4BZaX05SIVXic+7kE3b05PWAtPuYP9QLHsLKYR7/AlLW3NtOrpXRLeawpDLMsVkmk5DG0NXgWw==}

  vfile@5.3.7:
    resolution: {integrity: sha512-r7qlzkgErKjobAmyNIkkSpizsFPYiUPuJb5pNW1RB4JcYVZhs4lIbVqk8XPk033CV/1z8ss5pkax8SuhGpcG8g==}

  victory-vendor@36.9.2:
    resolution: {integrity: sha512-PnpQQMuxlwYdocC8fIJqVXvkeViHYzotI+NJrCuav0ZYFoq912ZHBk3mCeuj+5/VpodOjPe1z0Fk2ihgzlXqjQ==}

  vue@3.4.30:
    resolution: {integrity: sha512-NcxtKCwkdf1zPsr7Y8+QlDBCGqxvjLXF2EX+yi76rV5rrz90Y6gK1cq0olIhdWGgrlhs9ElHuhi9t3+W5sG5Xw==}
    peerDependencies:
      typescript: '*'
    peerDependenciesMeta:
      typescript:
        optional: true

  w3c-keyname@2.2.8:
    resolution: {integrity: sha512-dpojBhNsCNN7T82Tm7k26A6G9ML3NkhDsnw9n/eoxSRlVBB4CEtIQ/KTCLI2Fwf3ataSXRhYFkQi3SlnFwPvPQ==}

  warning@4.0.3:
    resolution: {integrity: sha512-rpJyN222KWIvHJ/F53XSZv0Zl/accqHR8et1kpaMTD/fLCRxtV8iX8czMzY7sVZupTI3zcUTg8eycS2kNF9l6w==}

  web-vitals@4.2.0:
    resolution: {integrity: sha512-ohj72kbtVWCpKYMxcbJ+xaOBV3En76hW47j52dG+tEGG36LZQgfFw5yHl9xyjmosy3XUMn8d/GBUAy4YPM839w==}

  which-boxed-primitive@1.0.2:
    resolution: {integrity: sha512-bwZdv0AKLpplFY2KZRX6TvyuN7ojjr7lwkg6ml0roIy9YeuSr7JS372qlNW18UQYzgYK9ziGcerWqZOmEn9VNg==}

  which-builtin-type@1.1.3:
    resolution: {integrity: sha512-YmjsSMDBYsM1CaFiayOVT06+KJeXf0o5M/CAd4o1lTadFAtacTUM49zoYxr/oroopFDfhvN6iEcBxUyc3gvKmw==}
    engines: {node: '>= 0.4'}

  which-collection@1.0.2:
    resolution: {integrity: sha512-K4jVyjnBdgvc86Y6BkaLZEN933SwYOuBFkdmBu9ZfkcAbdVbpITnDmjvZ/aQjRXQrv5EPkTnD1s39GiiqbngCw==}
    engines: {node: '>= 0.4'}

  which-typed-array@1.1.15:
    resolution: {integrity: sha512-oV0jmFtUky6CXfkqehVvBP/LSWJ2sy4vWMioiENyJLePrBO/yKyV9OyJySfAKosh+RYkIl5zJCNZ8/4JncrpdA==}
    engines: {node: '>= 0.4'}

  which@2.0.2:
    resolution: {integrity: sha512-BLI3Tl1TW3Pvl70l3yq3Y64i+awpwXqsGBYWkkqMtnbXgrMD+yj7rhW0kuEDxzJaYXGjEW5ogapKNMEKNMjibA==}
    engines: {node: '>= 8'}
    hasBin: true

  word-wrap@1.2.5:
    resolution: {integrity: sha512-BN22B5eaMMI9UMtjrGd5g5eCYPpCPDUy0FJXbYsaT5zYxjFOckS53SQDE3pWkVoWpHXVb3BrYcEN4Twa55B5cA==}
    engines: {node: '>=0.10.0'}

  wordwrapjs@5.1.0:
    resolution: {integrity: sha512-JNjcULU2e4KJwUNv6CHgI46UvDGitb6dGryHajXTDiLgg1/RiGoPSDw4kZfYnwGtEXf2ZMeIewDQgFGzkCB2Sg==}
    engines: {node: '>=12.17'}

  wrap-ansi@7.0.0:
    resolution: {integrity: sha512-YVGIj2kamLSTxw6NsZjoBxfSwsn0ycdesmc4p+Q21c5zPuZ1pl+NfxVdxPtdHvmNVOQ6XSYG4AUtyt/Fi7D16Q==}
    engines: {node: '>=10'}

  wrap-ansi@8.1.0:
    resolution: {integrity: sha512-si7QWI6zUMq56bESFvagtmzMdGOtoxfR+Sez11Mobfc7tm+VkUckk9bW2UeffTGVUbOksxmSw0AA2gs8g71NCQ==}
    engines: {node: '>=12'}

  wrappy@1.0.2:
    resolution: {integrity: sha512-l4Sp/DRseor9wL6EvV2+TuQn63dMkPjZ/sp9XkghTEbV9KlPS1xUsZ3u7/IQO4wxtcFB4bgpQPRcR3QCvezPcQ==}

  wretch@2.9.0:
    resolution: {integrity: sha512-kKp1xWQO+Vh9I6RJq7Yers2KKrmF7LXB00c9knMDn3IdB7etcQOarrsHArpj1sZ1Dlav8ss6R1DuUpDSTqmQew==}
    engines: {node: '>=14'}

  yallist@4.0.0:
    resolution: {integrity: sha512-3wdGidZyq5PB084XLES5TpOSRA3wjXAlIWMhum2kRcv/41Sn2emQ0dycQW4uZXLejwKvg6EsvbdlVL+FYEct7A==}

  yaml@2.4.5:
    resolution: {integrity: sha512-aBx2bnqDzVOyNKfsysjA2ms5ZlnjSAW2eG3/L5G/CSujfjLJTJsEw1bGw8kCf04KodQWk1pxlGnZ56CRxiawmg==}
    engines: {node: '>= 14'}
    hasBin: true

  yocto-queue@0.1.0:
    resolution: {integrity: sha512-rVksvsnNCdJ/ohGc6xgPwyN8eheCxsiLM8mxuE/t/mOVqJewPuO1miLpTHQiRgTKCLexL4MeAFVagts7HmNZ2Q==}
    engines: {node: '>=10'}

  zod-to-json-schema@3.22.5:
    resolution: {integrity: sha512-+akaPo6a0zpVCCseDed504KBJUQpEW5QZw7RMneNmKw+fGaML1Z9tUNLnHHAC8x6dzVRO1eB2oEMyZRnuBZg7Q==}
    peerDependencies:
      zod: ^3.22.4

  zod@3.23.8:
    resolution: {integrity: sha512-XBx9AXhXktjUqnepgTiE5flcKIYWi/rme0Eaj+5Y0lftuGBq+jyRu/md4WnuxqgP1ubdpNCsYEYPxrzVHD8d6g==}

  zustand@4.5.2:
    resolution: {integrity: sha512-2cN1tPkDVkwCy5ickKrI7vijSjPksFRfqS6237NzT0vqSsztTNnQdHw9mmN7uBdk3gceVXU0a+21jFzFzAc9+g==}
    engines: {node: '>=12.7.0'}
    peerDependencies:
      '@types/react': '>=16.8'
      immer: '>=9.0.6'
      react: '>=16.8'
    peerDependenciesMeta:
      '@types/react':
        optional: true
      immer:
        optional: true
      react:
        optional: true

snapshots:

  '@75lb/deep-merge@1.1.1':
    dependencies:
      lodash.assignwith: 4.2.0
      typical: 7.1.1

  '@ag-grid-community/styles@31.3.2': {}

  '@ai-sdk/provider-utils@0.0.16(zod@3.23.8)':
    dependencies:
      '@ai-sdk/provider': 0.0.10
      eventsource-parser: 1.1.2
      nanoid: 3.3.6
      secure-json-parse: 2.7.0
    optionalDependencies:
      zod: 3.23.8

  '@ai-sdk/provider@0.0.10':
    dependencies:
      json-schema: 0.4.0

  '@ai-sdk/react@0.0.10(react@18.3.1)(zod@3.23.8)':
    dependencies:
      '@ai-sdk/provider-utils': 0.0.16(zod@3.23.8)
      '@ai-sdk/ui-utils': 0.0.6(zod@3.23.8)
      swr: 2.2.0(react@18.3.1)
    optionalDependencies:
      react: 18.3.1
      zod: 3.23.8

  '@ai-sdk/solid@0.0.7(solid-js@1.8.17)(zod@3.23.8)':
    dependencies:
      '@ai-sdk/ui-utils': 0.0.6(zod@3.23.8)
      solid-swr-store: 0.10.7(solid-js@1.8.17)(swr-store@0.10.6)
      swr-store: 0.10.6
    optionalDependencies:
      solid-js: 1.8.17
    transitivePeerDependencies:
      - zod

  '@ai-sdk/svelte@0.0.8(svelte@4.2.18)(zod@3.23.8)':
    dependencies:
      '@ai-sdk/provider-utils': 0.0.16(zod@3.23.8)
      '@ai-sdk/ui-utils': 0.0.6(zod@3.23.8)
      sswr: 2.1.0(svelte@4.2.18)
    optionalDependencies:
      svelte: 4.2.18
    transitivePeerDependencies:
      - zod

  '@ai-sdk/ui-utils@0.0.6(zod@3.23.8)':
    dependencies:
      '@ai-sdk/provider-utils': 0.0.16(zod@3.23.8)
      secure-json-parse: 2.7.0
    optionalDependencies:
      zod: 3.23.8

  '@ai-sdk/vue@0.0.8(vue@3.4.30(typescript@5.5.2))(zod@3.23.8)':
    dependencies:
      '@ai-sdk/ui-utils': 0.0.6(zod@3.23.8)
      swrv: 1.0.4(vue@3.4.30(typescript@5.5.2))
    optionalDependencies:
      vue: 3.4.30(typescript@5.5.2)
    transitivePeerDependencies:
      - zod

  '@alloc/quick-lru@5.2.0': {}

  '@ampproject/remapping@2.3.0':
    dependencies:
      '@jridgewell/gen-mapping': 0.3.5
      '@jridgewell/trace-mapping': 0.3.25

  '@babel/helper-string-parser@7.24.7': {}

  '@babel/helper-validator-identifier@7.24.7': {}

  '@babel/parser@7.24.7':
    dependencies:
      '@babel/types': 7.24.7

  '@babel/runtime@7.24.7':
    dependencies:
      regenerator-runtime: 0.14.1

  '@babel/types@7.24.7':
    dependencies:
      '@babel/helper-string-parser': 7.24.7
      '@babel/helper-validator-identifier': 7.24.7
      to-fast-properties: 2.0.0

  '@cfcs/core@0.0.6':
    dependencies:
      '@egjs/component': 3.0.5

  '@codemirror/autocomplete@6.16.3(@codemirror/language@6.10.2)(@codemirror/state@6.4.1)(@codemirror/view@6.28.2)(@lezer/common@1.2.1)':
    dependencies:
      '@codemirror/language': 6.10.2
      '@codemirror/state': 6.4.1
      '@codemirror/view': 6.28.2
      '@lezer/common': 1.2.1

  '@codemirror/commands@6.6.0':
    dependencies:
      '@codemirror/language': 6.10.2
      '@codemirror/state': 6.4.1
      '@codemirror/view': 6.28.2
      '@lezer/common': 1.2.1

  '@codemirror/lang-sql@6.7.0(@codemirror/view@6.28.2)':
>>>>>>> metabase-embed-preview
    dependencies:
      '@codemirror/autocomplete': 6.16.3(@codemirror/language@6.10.2)(@codemirror/state@6.4.1)(@codemirror/view@6.28.2)(@lezer/common@1.2.1)
      '@codemirror/language': 6.10.2
      '@codemirror/state': 6.4.1
      '@lezer/common': 1.2.1
      '@lezer/highlight': 1.2.0
      '@lezer/lr': 1.4.1
    transitivePeerDependencies:
      - '@codemirror/view'
    dev: false

  /@codemirror/language@6.10.2:
    resolution: {integrity: sha512-kgbTYTo0Au6dCSc/TFy7fK3fpJmgHDv1sG1KNQKJXVi+xBTEeBPY/M30YXiU6mMXeH+YIDLsbrT4ZwNRdtF+SA==}
    dependencies:
      '@codemirror/state': 6.4.1
      '@codemirror/view': 6.28.2
      '@lezer/common': 1.2.1
      '@lezer/highlight': 1.2.0
      '@lezer/lr': 1.4.1
      style-mod: 4.1.2
    dev: false

  /@codemirror/lint@6.8.1:
    resolution: {integrity: sha512-IZ0Y7S4/bpaunwggW2jYqwLuHj0QtESf5xcROewY6+lDNwZ/NzvR4t+vpYgg9m7V8UXLPYqG+lu3DF470E5Oxg==}
    dependencies:
      '@codemirror/state': 6.4.1
      '@codemirror/view': 6.28.2
      crelt: 1.0.6
    dev: false

  /@codemirror/search@6.5.6:
    resolution: {integrity: sha512-rpMgcsh7o0GuCDUXKPvww+muLA1pDJaFrpq/CCHtpQJYz8xopu4D1hPcKRoDD0YlF8gZaqTNIRa4VRBWyhyy7Q==}
    dependencies:
      '@codemirror/state': 6.4.1
      '@codemirror/view': 6.28.2
      crelt: 1.0.6
    dev: false

  /@codemirror/state@6.4.1:
    resolution: {integrity: sha512-QkEyUiLhsJoZkbumGZlswmAhA7CBU02Wrz7zvH4SrcifbsqwlXShVXg65f3v/ts57W3dqyamEriMhij1Z3Zz4A==}
    dev: false

  /@codemirror/theme-one-dark@6.1.2:
    resolution: {integrity: sha512-F+sH0X16j/qFLMAfbciKTxVOwkdAS336b7AXTKOZhy8BR3eH/RelsnLgLFINrpST63mmN2OuwUt0W2ndUgYwUA==}
    dependencies:
      '@codemirror/language': 6.10.2
      '@codemirror/state': 6.4.1
      '@codemirror/view': 6.28.2
      '@lezer/highlight': 1.2.0
    dev: false

  /@codemirror/view@6.28.2:
    resolution: {integrity: sha512-A3DmyVfjgPsGIjiJqM/zvODUAPQdQl3ci0ghehYNnbt5x+o76xq+dL5+mMBuysDXnI3kapgOkoeJ0sbtL/3qPw==}
    dependencies:
      '@codemirror/state': 6.4.1
      style-mod: 4.1.2
      w3c-keyname: 2.2.8
    dev: false

  /@dagrejs/dagre@1.1.2:
    resolution: {integrity: sha512-F09dphqvHsbe/6C2t2unbmpr5q41BNPEfJCdn8Z7aEBpVSy/zFQ/b4SWsweQjWNsYMDvE2ffNUN8X0CeFsEGNw==}
    dependencies:
      '@dagrejs/graphlib': 2.2.2
    dev: false

  /@dagrejs/graphlib@2.2.2:
    resolution: {integrity: sha512-CbyGpCDKsiTg/wuk79S7Muoj8mghDGAESWGxcSyhHX5jD35vYMBZochYVFzlHxynpE9unpu6O+4ZuhrLxASsOg==}
    engines: {node: '>17.0.0'}
    dev: false

  /@daybrush/utils@1.13.0:
    resolution: {integrity: sha512-ALK12C6SQNNHw1enXK+UO8bdyQ+jaWNQ1Af7Z3FNxeAwjYhQT7do+TRE4RASAJ3ObaS2+TJ7TXR3oz2Gzbw0PQ==}
    dev: false

  /@egjs/agent@2.4.3:
    resolution: {integrity: sha512-XvksSENe8wPeFlEVouvrOhKdx8HMniJ3by7sro2uPF3M6QqWwjzVcmvwoPtdjiX8O1lfRoLhQMp1a7NGlVTdIA==}
    dev: false

  /@egjs/children-differ@1.0.1:
    resolution: {integrity: sha512-DRvyqMf+CPCOzAopQKHtW+X8iN6Hy6SFol+/7zCUiE5y4P/OB8JP8FtU4NxtZwtafvSL4faD5KoQYPj3JHzPFQ==}
    dependencies:
      '@egjs/list-differ': 1.0.1
    dev: false

  /@egjs/component@3.0.5:
    resolution: {integrity: sha512-cLcGizTrrUNA2EYE3MBmEDt2tQv1joVP1Q3oDisZ5nw0MZDx2kcgEXM+/kZpfa/PAkFvYVhRUZwytIQWoN3V/w==}
    dev: false

  /@egjs/list-differ@1.0.1:
    resolution: {integrity: sha512-OTFTDQcWS+1ZREOdCWuk5hCBgYO4OsD30lXcOCyVOAjXMhgL5rBRDnt/otb6Nz8CzU0L/igdcaQBDLWc4t9gvg==}
    dev: false

  /@eslint-community/eslint-utils@4.4.0(eslint@8.57.0):
    resolution: {integrity: sha512-1/sA4dwrzBAyeUoQ6oxahHKmrZvsnLCg4RfxW3ZFGGmQkSNQPFNLV9CUEFQP1x9EYXHTo5p6xdhZM1Ne9p/AfA==}
    engines: {node: ^12.22.0 || ^14.17.0 || >=16.0.0}
    peerDependencies:
      eslint: ^6.0.0 || ^7.0.0 || >=8.0.0
    dependencies:
      eslint: 8.57.0
      eslint-visitor-keys: 3.4.3
    dev: true

  /@eslint-community/regexpp@4.10.1:
    resolution: {integrity: sha512-Zm2NGpWELsQAD1xsJzGQpYfvICSsFkEpU0jxBjfdC6uNEWXcHnfs9hScFWtXVDVl+rBQJGrl4g1vcKIejpH9dA==}
    engines: {node: ^12.0.0 || ^14.0.0 || >=16.0.0}
    dev: true

  /@eslint/eslintrc@2.1.4:
    resolution: {integrity: sha512-269Z39MS6wVJtsoUl10L60WdkhJVdPG24Q4eZTH3nnF6lpvSShEK3wQjDX9JRWAUPvPh7COouPpU9IrqaZFvtQ==}
    engines: {node: ^12.22.0 || ^14.17.0 || >=16.0.0}
    dependencies:
      ajv: 6.12.6
      debug: 4.3.5
      espree: 9.6.1
      globals: 13.24.0
      ignore: 5.3.1
      import-fresh: 3.3.0
      js-yaml: 4.1.0
      minimatch: 3.1.2
      strip-json-comments: 3.1.1
    transitivePeerDependencies:
      - supports-color
    dev: true

  /@eslint/js@8.57.0:
    resolution: {integrity: sha512-Ys+3g2TaW7gADOJzPt83SJtCDhMjndcDMFVQ/Tj9iA1BfJzFKD9mAUXT3OenpuPHbI6P/myECxRJrofUsDx/5g==}
    engines: {node: ^12.22.0 || ^14.17.0 || >=16.0.0}
    dev: true

  /@floating-ui/core@1.6.3:
    resolution: {integrity: sha512-1ZpCvYf788/ZXOhRQGFxnYQOVgeU+pi0i+d0Ow34La7qjIXETi6RNswGVKkA6KcDO8/+Ysu2E/CeUmmeEBDvTg==}
    dependencies:
      '@floating-ui/utils': 0.2.3
    dev: false

  /@floating-ui/dom@1.6.6:
    resolution: {integrity: sha512-qiTYajAnh3P+38kECeffMSQgbvXty2VB6rS+42iWR4FPIlZjLK84E9qtLnMTLIpPz2znD/TaFqaiavMUrS+Hcw==}
    dependencies:
      '@floating-ui/core': 1.6.3
      '@floating-ui/utils': 0.2.3
    dev: false

  /@floating-ui/react-dom@2.1.1(react-dom@18.3.1)(react@18.3.1):
    resolution: {integrity: sha512-4h84MJt3CHrtG18mGsXuLCHMrug49d7DFkU0RMIyshRveBeyV2hmV/pDaF2Uxtu8kgq5r46llp5E5FQiR0K2Yg==}
    peerDependencies:
      react: '>=16.8.0'
      react-dom: '>=16.8.0'
    dependencies:
      '@floating-ui/dom': 1.6.6
      react: 18.3.1
      react-dom: 18.3.1(react@18.3.1)
    dev: false

  /@floating-ui/utils@0.2.3:
    resolution: {integrity: sha512-XGndio0l5/Gvd6CLIABvsav9HHezgDFFhDfHk1bvLfr9ni8dojqLSvBbotJEjmIwNHL7vK4QzBJTdBRoB+c1ww==}
    dev: false

  /@formkit/tempo@0.1.1:
    resolution: {integrity: sha512-nepRwKnCIjukLkblqh339sSXYI6P3cqktF/T7ECj3vURW+Pd+YzTv/I/lwjRqPGmlQJG93LORodIAkvgoExIAg==}
    dev: false

  /@hookform/resolvers@3.6.0(react-hook-form@7.52.0):
    resolution: {integrity: sha512-UBcpyOX3+RR+dNnqBd0lchXpoL8p4xC21XP8H6Meb8uve5Br1GCnmg0PcBoKKqPKgGu9GHQ/oygcmPrQhetwqw==}
    peerDependencies:
      react-hook-form: ^7.0.0
    dependencies:
      react-hook-form: 7.52.0(react@18.3.1)
    dev: false

  /@humanwhocodes/config-array@0.11.14:
    resolution: {integrity: sha512-3T8LkOmg45BV5FICb15QQMsyUSWrQ8AygVfC7ZG32zOalnqrilm018ZVCw0eapXux8FtA33q8PSRSstjee3jSg==}
    engines: {node: '>=10.10.0'}
    deprecated: Use @eslint/config-array instead
    dependencies:
      '@humanwhocodes/object-schema': 2.0.3
      debug: 4.3.5
      minimatch: 3.1.2
    transitivePeerDependencies:
      - supports-color
    dev: true

  /@humanwhocodes/module-importer@1.0.1:
    resolution: {integrity: sha512-bxveV4V8v5Yb4ncFTT3rPSgZBOpCkjfK0y4oVVVJwIuDVBRMDXrPyXRL988i5ap9m9bnyEEjWfm5WkBmtffLfA==}
    engines: {node: '>=12.22'}
    dev: true

  /@humanwhocodes/object-schema@2.0.3:
    resolution: {integrity: sha512-93zYdMES/c1D69yZiKDBj0V24vqNzB/koF26KPaagAfd3P/4gUlh3Dys5ogAK+Exi9QyzlD8x/08Zt7wIKcDcA==}
    deprecated: Use @eslint/object-schema instead
    dev: true

  /@isaacs/cliui@8.0.2:
    resolution: {integrity: sha512-O8jcjabXaleOG9DQ0+ARXWZBTfnP4WNAqzuiJK7ll44AmxGKv/J2M4TPjxjY3znBCfvBXFzucm1twdyFybFqEA==}
    engines: {node: '>=12'}
    dependencies:
      string-width: 5.1.2
      string-width-cjs: /string-width@4.2.3
      strip-ansi: 7.1.0
      strip-ansi-cjs: /strip-ansi@6.0.1
      wrap-ansi: 8.1.0
      wrap-ansi-cjs: /wrap-ansi@7.0.0

  /@jridgewell/gen-mapping@0.3.5:
    resolution: {integrity: sha512-IzL8ZoEDIBRWEzlCcRhOaCupYyN5gdIK+Q6fbFdPDg6HqX6jpkItn7DFIpW9LQzXG6Df9sA7+OKnq0qlz/GaQg==}
    engines: {node: '>=6.0.0'}
    dependencies:
      '@jridgewell/set-array': 1.2.1
      '@jridgewell/sourcemap-codec': 1.4.15
      '@jridgewell/trace-mapping': 0.3.25

  /@jridgewell/resolve-uri@3.1.2:
    resolution: {integrity: sha512-bRISgCIjP20/tbWSPWMEi54QVPRZExkuD9lJL+UIxUKtwVJA8wW1Trb1jMs1RFXo1CBTNZ/5hpC9QvmKWdopKw==}
    engines: {node: '>=6.0.0'}

  /@jridgewell/set-array@1.2.1:
    resolution: {integrity: sha512-R8gLRTZeyp03ymzP/6Lil/28tGeGEzhx1q2k703KGWRAI1VdvPIXdG70VJc2pAMw3NA6JKL5hhFu1sJX0Mnn/A==}
    engines: {node: '>=6.0.0'}

  /@jridgewell/sourcemap-codec@1.4.15:
    resolution: {integrity: sha512-eF2rxCRulEKXHTRiDrDy6erMYWqNw4LPdQ8UQA4huuxaQsVeRPFl2oM8oDGxMFhJUWZf9McpLtJasDDZb/Bpeg==}

  /@jridgewell/trace-mapping@0.3.25:
    resolution: {integrity: sha512-vNk6aEwybGtawWmy/PzwnGDOjCkLWSD2wqvjGGAgOAwCGWySYXfYoxt00IJkTF+8Lb57DwOb3Aa0o9CApepiYQ==}
    dependencies:
      '@jridgewell/resolve-uri': 3.1.2
      '@jridgewell/sourcemap-codec': 1.4.15

  /@juggle/resize-observer@3.4.0:
    resolution: {integrity: sha512-dfLbk+PwWvFzSxwk3n5ySL0hfBog779o8h68wK/7/APo/7cgyWp5jcXockbxdk5kFRkbeXWm4Fbi9FrdN381sA==}
    dev: false

  /@lezer/common@1.2.1:
    resolution: {integrity: sha512-yemX0ZD2xS/73llMZIK6KplkjIjf2EvAHcinDi/TfJ9hS25G0388+ClHt6/3but0oOxinTcQHJLDXh6w1crzFQ==}
    dev: false

  /@lezer/highlight@1.2.0:
    resolution: {integrity: sha512-WrS5Mw51sGrpqjlh3d4/fOwpEV2Hd3YOkp9DBt4k8XZQcoTHZFB7sx030A6OcahF4J1nDQAa3jXlTVVYH50IFA==}
    dependencies:
      '@lezer/common': 1.2.1
    dev: false

  /@lezer/lr@1.4.1:
    resolution: {integrity: sha512-CHsKq8DMKBf9b3yXPDIU4DbH+ZJd/sJdYOW2llbW/HudP5u0VS6Bfq1hLYfgU7uAYGFIyGGQIsSOXGPEErZiJw==}
    dependencies:
      '@lezer/common': 1.2.1
    dev: false

  /@monaco-editor/loader@1.4.0(monaco-editor@0.52.0):
    resolution: {integrity: sha512-00ioBig0x642hytVspPl7DbQyaSWRaolYie/UFNjoTdvoKPzo6xrXLhTk9ixgIKcLH5b5vDOjVNiGyY+uDCUlg==}
    peerDependencies:
      monaco-editor: '>= 0.21.0 < 1'
    dependencies:
      monaco-editor: 0.52.0
      state-local: 1.0.7
    dev: false

  /@monaco-editor/react@4.6.0(monaco-editor@0.52.0)(react-dom@18.3.1)(react@18.3.1):
    resolution: {integrity: sha512-RFkU9/i7cN2bsq/iTkurMWOEErmYcY6JiQI3Jn+WeR/FGISH8JbHERjpS9oRuSOPvDMJI0Z8nJeKkbOs9sBYQw==}
    peerDependencies:
      monaco-editor: '>= 0.25.0 < 1'
      react: ^16.8.0 || ^17.0.0 || ^18.0.0
      react-dom: ^16.8.0 || ^17.0.0 || ^18.0.0
    dependencies:
      '@monaco-editor/loader': 1.4.0(monaco-editor@0.52.0)
      monaco-editor: 0.52.0
      react: 18.3.1
      react-dom: 18.3.1(react@18.3.1)
    dev: false

  /@next/env@14.1.4:
    resolution: {integrity: sha512-e7X7bbn3Z6DWnDi75UWn+REgAbLEqxI8Tq2pkFOFAMpWAWApz/YCUhtWMWn410h8Q2fYiYL7Yg5OlxMOCfFjJQ==}
    dev: false

  /@next/eslint-plugin-next@14.1.4:
    resolution: {integrity: sha512-n4zYNLSyCo0Ln5b7qxqQeQ34OZKXwgbdcx6kmkQbywr+0k6M3Vinft0T72R6CDAcDrne2IAgSud4uWCzFgc5HA==}
    dependencies:
      glob: 10.3.10
    dev: true

  /@next/swc-darwin-arm64@14.1.4:
    resolution: {integrity: sha512-ubmUkbmW65nIAOmoxT1IROZdmmJMmdYvXIe8211send9ZYJu+SqxSnJM4TrPj9wmL6g9Atvj0S/2cFmMSS99jg==}
    engines: {node: '>= 10'}
    cpu: [arm64]
    os: [darwin]
    requiresBuild: true
    dev: false
    optional: true

  /@next/swc-darwin-x64@14.1.4:
    resolution: {integrity: sha512-b0Xo1ELj3u7IkZWAKcJPJEhBop117U78l70nfoQGo4xUSvv0PJSTaV4U9xQBLvZlnjsYkc8RwQN1HoH/oQmLlQ==}
    engines: {node: '>= 10'}
    cpu: [x64]
    os: [darwin]
    requiresBuild: true
    dev: false
    optional: true

  /@next/swc-linux-arm64-gnu@14.1.4:
    resolution: {integrity: sha512-457G0hcLrdYA/u1O2XkRMsDKId5VKe3uKPvrKVOyuARa6nXrdhJOOYU9hkKKyQTMru1B8qEP78IAhf/1XnVqKA==}
    engines: {node: '>= 10'}
    cpu: [arm64]
    os: [linux]
    requiresBuild: true
    dev: false
    optional: true

  /@next/swc-linux-arm64-musl@14.1.4:
    resolution: {integrity: sha512-l/kMG+z6MB+fKA9KdtyprkTQ1ihlJcBh66cf0HvqGP+rXBbOXX0dpJatjZbHeunvEHoBBS69GYQG5ry78JMy3g==}
    engines: {node: '>= 10'}
    cpu: [arm64]
    os: [linux]
    requiresBuild: true
    dev: false
    optional: true

  /@next/swc-linux-x64-gnu@14.1.4:
    resolution: {integrity: sha512-BapIFZ3ZRnvQ1uWbmqEGJuPT9cgLwvKtxhK/L2t4QYO7l+/DxXuIGjvp1x8rvfa/x1FFSsipERZK70pewbtJtw==}
    engines: {node: '>= 10'}
    cpu: [x64]
    os: [linux]
    requiresBuild: true
    dev: false
    optional: true

  /@next/swc-linux-x64-musl@14.1.4:
    resolution: {integrity: sha512-mqVxTwk4XuBl49qn2A5UmzFImoL1iLm0KQQwtdRJRKl21ylQwwGCxJtIYo2rbfkZHoSKlh/YgztY0qH3wG1xIg==}
    engines: {node: '>= 10'}
    cpu: [x64]
    os: [linux]
    requiresBuild: true
    dev: false
    optional: true

  /@next/swc-win32-arm64-msvc@14.1.4:
    resolution: {integrity: sha512-xzxF4ErcumXjO2Pvg/wVGrtr9QQJLk3IyQX1ddAC/fi6/5jZCZ9xpuL9Tzc4KPWMFq8GGWFVDMshZOdHGdkvag==}
    engines: {node: '>= 10'}
    cpu: [arm64]
    os: [win32]
    requiresBuild: true
    dev: false
    optional: true

  /@next/swc-win32-ia32-msvc@14.1.4:
    resolution: {integrity: sha512-WZiz8OdbkpRw6/IU/lredZWKKZopUMhcI2F+XiMAcPja0uZYdMTZQRoQ0WZcvinn9xZAidimE7tN9W5v9Yyfyw==}
    engines: {node: '>= 10'}
    cpu: [ia32]
    os: [win32]
    requiresBuild: true
    dev: false
    optional: true

  /@next/swc-win32-x64-msvc@14.1.4:
    resolution: {integrity: sha512-4Rto21sPfw555sZ/XNLqfxDUNeLhNYGO2dlPqsnuCg8N8a2a9u1ltqBOPQ4vj1Gf7eJC0W2hHG2eYUHuiXgY2w==}
    engines: {node: '>= 10'}
    cpu: [x64]
    os: [win32]
    requiresBuild: true
    dev: false
    optional: true

  /@nodelib/fs.scandir@2.1.5:
    resolution: {integrity: sha512-vq24Bq3ym5HEQm2NKCr3yXDwjc7vTsEThRDnkp2DK9p1uqLR+DHurm/NOTo0KG7HYHU7eppKZj3MyqYuMBf62g==}
    engines: {node: '>= 8'}
    dependencies:
      '@nodelib/fs.stat': 2.0.5
      run-parallel: 1.2.0

  /@nodelib/fs.stat@2.0.5:
    resolution: {integrity: sha512-RkhPPp2zrqDAQA/2jNhnztcPAlv64XdhIp7a7454A5ovI7Bukxgt7MX7udwAu3zg1DcpPU0rz3VV1SeaqvY4+A==}
    engines: {node: '>= 8'}

  /@nodelib/fs.walk@1.2.8:
    resolution: {integrity: sha512-oGB+UxlgWcgQkgwo8GcEGwemoTFt3FIO9ababBmaGwXIoBKZ+GTy0pP185beGg7Llih/NSHSV2XAs1lnznocSg==}
    engines: {node: '>= 8'}
    dependencies:
      '@nodelib/fs.scandir': 2.1.5
      fastq: 1.17.1

  /@nx-js/observer-util@4.2.2:
    resolution: {integrity: sha512-9OayX1xkdGjdnsDiO2YdaYJ6aMyCF7/NY4QWVgIgjSAZJ4OX2fD766Ts79hEzBscenQy2DCaSoY8VkguIMB1ZA==}
    engines: {node: '>=6.5.0'}
    dev: false

  /@panva/hkdf@1.2.1:
    resolution: {integrity: sha512-6oclG6Y3PiDFcoyk8srjLfVKyMfVCKJ27JwNPViuXziFpmdz+MZnZN/aKY0JGXgYuO/VghU0jcOAZgWXZ1Dmrw==}
    dev: false

  /@pkgjs/parseargs@0.11.0:
    resolution: {integrity: sha512-+1VkjdD0QBLPodGrJUeqarH8VAIvQODIbwh9XpP5Syisf7YoQgsJKPNFoqqLQlu+VQ/tVSshMR6loPMn8U+dPg==}
    engines: {node: '>=14'}
    requiresBuild: true
    optional: true

  /@popperjs/core@2.11.8:
    resolution: {integrity: sha512-P1st0aksCrn9sGZhp8GMYwBnQsbvAWsZAX44oXNNvLHGqAOcoVxmjZiohstwQ7SqKnbR47akdNi+uleWD8+g6A==}
    dev: false

  /@radix-ui/number@1.1.0:
    resolution: {integrity: sha512-V3gRzhVNU1ldS5XhAPTom1fOIo4ccrjjJgmE+LI2h/WaFpHmx0MQApT+KZHnx8abG6Avtfcz4WoEciMnpFT3HQ==}
    dev: false

  /@radix-ui/primitive@1.0.0:
    resolution: {integrity: sha512-3e7rn8FDMin4CgeL7Z/49smCA3rFYY3Ha2rUQ7HRWFadS5iCRw08ZgVT1LaNTCNqgvrUiyczLflrVrF0SRQtNA==}
    dependencies:
      '@babel/runtime': 7.24.7
    dev: false

  /@radix-ui/primitive@1.0.1:
    resolution: {integrity: sha512-yQ8oGX2GVsEYMWGxcovu1uGWPCxV5BFfeeYxqPmuAzUyLT9qmaMXSAhXpb0WrspIeqYzdJpkh2vHModJPgRIaw==}
    dependencies:
      '@babel/runtime': 7.24.7
    dev: false

  /@radix-ui/primitive@1.1.0:
    resolution: {integrity: sha512-4Z8dn6Upk0qk4P74xBhZ6Hd/w0mPEzOOLxy4xiPXOXqjF7jZS0VAKk7/x/H6FyY2zCkYJqePf1G5KmkmNJ4RBA==}
    dev: false

  /@radix-ui/react-accordion@1.2.0(@types/react-dom@18.3.0)(@types/react@18.3.3)(react-dom@18.3.1)(react@18.3.1):
    resolution: {integrity: sha512-HJOzSX8dQqtsp/3jVxCU3CXEONF7/2jlGAB28oX8TTw1Dz8JYbEI1UcL8355PuLBE41/IRRMvCw7VkiK/jcUOQ==}
    peerDependencies:
      '@types/react': '*'
      '@types/react-dom': '*'
      react: ^16.8 || ^17.0 || ^18.0 || ^19.0 || ^19.0.0-rc
      react-dom: ^16.8 || ^17.0 || ^18.0 || ^19.0 || ^19.0.0-rc
    peerDependenciesMeta:
      '@types/react':
        optional: true
      '@types/react-dom':
        optional: true
    dependencies:
      '@radix-ui/primitive': 1.1.0
      '@radix-ui/react-collapsible': 1.1.0(@types/react-dom@18.3.0)(@types/react@18.3.3)(react-dom@18.3.1)(react@18.3.1)
      '@radix-ui/react-collection': 1.1.0(@types/react-dom@18.3.0)(@types/react@18.3.3)(react-dom@18.3.1)(react@18.3.1)
      '@radix-ui/react-compose-refs': 1.1.0(@types/react@18.3.3)(react@18.3.1)
      '@radix-ui/react-context': 1.1.0(@types/react@18.3.3)(react@18.3.1)
      '@radix-ui/react-direction': 1.1.0(@types/react@18.3.3)(react@18.3.1)
      '@radix-ui/react-id': 1.1.0(@types/react@18.3.3)(react@18.3.1)
      '@radix-ui/react-primitive': 2.0.0(@types/react-dom@18.3.0)(@types/react@18.3.3)(react-dom@18.3.1)(react@18.3.1)
      '@radix-ui/react-use-controllable-state': 1.1.0(@types/react@18.3.3)(react@18.3.1)
      '@types/react': 18.3.3
      '@types/react-dom': 18.3.0
      react: 18.3.1
      react-dom: 18.3.1(react@18.3.1)
    dev: false

  /@radix-ui/react-alert-dialog@1.1.1(@types/react-dom@18.3.0)(@types/react@18.3.3)(react-dom@18.3.1)(react@18.3.1):
    resolution: {integrity: sha512-wmCoJwj7byuVuiLKqDLlX7ClSUU0vd9sdCeM+2Ls+uf13+cpSJoMgwysHq1SGVVkJj5Xn0XWi1NoRCdkMpr6Mw==}
    peerDependencies:
      '@types/react': '*'
      '@types/react-dom': '*'
      react: ^16.8 || ^17.0 || ^18.0 || ^19.0 || ^19.0.0-rc
      react-dom: ^16.8 || ^17.0 || ^18.0 || ^19.0 || ^19.0.0-rc
    peerDependenciesMeta:
      '@types/react':
        optional: true
      '@types/react-dom':
        optional: true
    dependencies:
      '@radix-ui/primitive': 1.1.0
      '@radix-ui/react-compose-refs': 1.1.0(@types/react@18.3.3)(react@18.3.1)
      '@radix-ui/react-context': 1.1.0(@types/react@18.3.3)(react@18.3.1)
      '@radix-ui/react-dialog': 1.1.1(@types/react-dom@18.3.0)(@types/react@18.3.3)(react-dom@18.3.1)(react@18.3.1)
      '@radix-ui/react-primitive': 2.0.0(@types/react-dom@18.3.0)(@types/react@18.3.3)(react-dom@18.3.1)(react@18.3.1)
      '@radix-ui/react-slot': 1.1.0(@types/react@18.3.3)(react@18.3.1)
      '@types/react': 18.3.3
      '@types/react-dom': 18.3.0
      react: 18.3.1
      react-dom: 18.3.1(react@18.3.1)
    dev: false

  /@radix-ui/react-arrow@1.1.0(@types/react-dom@18.3.0)(@types/react@18.3.3)(react-dom@18.3.1)(react@18.3.1):
    resolution: {integrity: sha512-FmlW1rCg7hBpEBwFbjHwCW6AmWLQM6g/v0Sn8XbP9NvmSZ2San1FpQeyPtufzOMSIx7Y4dzjlHoifhp+7NkZhw==}
    peerDependencies:
      '@types/react': '*'
      '@types/react-dom': '*'
      react: ^16.8 || ^17.0 || ^18.0 || ^19.0 || ^19.0.0-rc
      react-dom: ^16.8 || ^17.0 || ^18.0 || ^19.0 || ^19.0.0-rc
    peerDependenciesMeta:
      '@types/react':
        optional: true
      '@types/react-dom':
        optional: true
    dependencies:
      '@radix-ui/react-primitive': 2.0.0(@types/react-dom@18.3.0)(@types/react@18.3.3)(react-dom@18.3.1)(react@18.3.1)
      '@types/react': 18.3.3
      '@types/react-dom': 18.3.0
      react: 18.3.1
      react-dom: 18.3.1(react@18.3.1)
    dev: false

  /@radix-ui/react-avatar@1.1.0(@types/react-dom@18.3.0)(@types/react@18.3.3)(react-dom@18.3.1)(react@18.3.1):
    resolution: {integrity: sha512-Q/PbuSMk/vyAd/UoIShVGZ7StHHeRFYU7wXmi5GV+8cLXflZAEpHL/F697H1klrzxKXNtZ97vWiC0q3RKUH8UA==}
    peerDependencies:
      '@types/react': '*'
      '@types/react-dom': '*'
      react: ^16.8 || ^17.0 || ^18.0 || ^19.0 || ^19.0.0-rc
      react-dom: ^16.8 || ^17.0 || ^18.0 || ^19.0 || ^19.0.0-rc
    peerDependenciesMeta:
      '@types/react':
        optional: true
      '@types/react-dom':
        optional: true
    dependencies:
      '@radix-ui/react-context': 1.1.0(@types/react@18.3.3)(react@18.3.1)
      '@radix-ui/react-primitive': 2.0.0(@types/react-dom@18.3.0)(@types/react@18.3.3)(react-dom@18.3.1)(react@18.3.1)
      '@radix-ui/react-use-callback-ref': 1.1.0(@types/react@18.3.3)(react@18.3.1)
      '@radix-ui/react-use-layout-effect': 1.1.0(@types/react@18.3.3)(react@18.3.1)
      '@types/react': 18.3.3
      '@types/react-dom': 18.3.0
      react: 18.3.1
      react-dom: 18.3.1(react@18.3.1)
    dev: false

  /@radix-ui/react-checkbox@1.1.0(@types/react-dom@18.3.0)(@types/react@18.3.3)(react-dom@18.3.1)(react@18.3.1):
    resolution: {integrity: sha512-3+kSzVfMONtP3B6CvaOrXLVTyGYws7tGmG5kOY0AfyH9sexkLytIwciNwjZhY0RoGOEbxI7bMS21XYB8H5itWQ==}
    peerDependencies:
      '@types/react': '*'
      '@types/react-dom': '*'
      react: ^16.8 || ^17.0 || ^18.0 || ^19.0 || ^19.0.0-rc
      react-dom: ^16.8 || ^17.0 || ^18.0 || ^19.0 || ^19.0.0-rc
    peerDependenciesMeta:
      '@types/react':
        optional: true
      '@types/react-dom':
        optional: true
    dependencies:
      '@radix-ui/primitive': 1.1.0
      '@radix-ui/react-compose-refs': 1.1.0(@types/react@18.3.3)(react@18.3.1)
      '@radix-ui/react-context': 1.1.0(@types/react@18.3.3)(react@18.3.1)
      '@radix-ui/react-presence': 1.1.0(@types/react-dom@18.3.0)(@types/react@18.3.3)(react-dom@18.3.1)(react@18.3.1)
      '@radix-ui/react-primitive': 2.0.0(@types/react-dom@18.3.0)(@types/react@18.3.3)(react-dom@18.3.1)(react@18.3.1)
      '@radix-ui/react-use-controllable-state': 1.1.0(@types/react@18.3.3)(react@18.3.1)
      '@radix-ui/react-use-previous': 1.1.0(@types/react@18.3.3)(react@18.3.1)
      '@radix-ui/react-use-size': 1.1.0(@types/react@18.3.3)(react@18.3.1)
      '@types/react': 18.3.3
      '@types/react-dom': 18.3.0
      react: 18.3.1
      react-dom: 18.3.1(react@18.3.1)
    dev: false

  /@radix-ui/react-collapsible@1.1.0(@types/react-dom@18.3.0)(@types/react@18.3.3)(react-dom@18.3.1)(react@18.3.1):
    resolution: {integrity: sha512-zQY7Epa8sTL0mq4ajSJpjgn2YmCgyrG7RsQgLp3C0LQVkG7+Tf6Pv1CeNWZLyqMjhdPkBa5Lx7wYBeSu7uCSTA==}
    peerDependencies:
      '@types/react': '*'
      '@types/react-dom': '*'
      react: ^16.8 || ^17.0 || ^18.0 || ^19.0 || ^19.0.0-rc
      react-dom: ^16.8 || ^17.0 || ^18.0 || ^19.0 || ^19.0.0-rc
    peerDependenciesMeta:
      '@types/react':
        optional: true
      '@types/react-dom':
        optional: true
    dependencies:
      '@radix-ui/primitive': 1.1.0
      '@radix-ui/react-compose-refs': 1.1.0(@types/react@18.3.3)(react@18.3.1)
      '@radix-ui/react-context': 1.1.0(@types/react@18.3.3)(react@18.3.1)
      '@radix-ui/react-id': 1.1.0(@types/react@18.3.3)(react@18.3.1)
      '@radix-ui/react-presence': 1.1.0(@types/react-dom@18.3.0)(@types/react@18.3.3)(react-dom@18.3.1)(react@18.3.1)
      '@radix-ui/react-primitive': 2.0.0(@types/react-dom@18.3.0)(@types/react@18.3.3)(react-dom@18.3.1)(react@18.3.1)
      '@radix-ui/react-use-controllable-state': 1.1.0(@types/react@18.3.3)(react@18.3.1)
      '@radix-ui/react-use-layout-effect': 1.1.0(@types/react@18.3.3)(react@18.3.1)
      '@types/react': 18.3.3
      '@types/react-dom': 18.3.0
      react: 18.3.1
      react-dom: 18.3.1(react@18.3.1)
    dev: false

  /@radix-ui/react-collection@1.1.0(@types/react-dom@18.3.0)(@types/react@18.3.3)(react-dom@18.3.1)(react@18.3.1):
    resolution: {integrity: sha512-GZsZslMJEyo1VKm5L1ZJY8tGDxZNPAoUeQUIbKeJfoi7Q4kmig5AsgLMYYuyYbfjd8fBmFORAIwYAkXMnXZgZw==}
    peerDependencies:
      '@types/react': '*'
      '@types/react-dom': '*'
      react: ^16.8 || ^17.0 || ^18.0 || ^19.0 || ^19.0.0-rc
      react-dom: ^16.8 || ^17.0 || ^18.0 || ^19.0 || ^19.0.0-rc
    peerDependenciesMeta:
      '@types/react':
        optional: true
      '@types/react-dom':
        optional: true
    dependencies:
      '@radix-ui/react-compose-refs': 1.1.0(@types/react@18.3.3)(react@18.3.1)
      '@radix-ui/react-context': 1.1.0(@types/react@18.3.3)(react@18.3.1)
      '@radix-ui/react-primitive': 2.0.0(@types/react-dom@18.3.0)(@types/react@18.3.3)(react-dom@18.3.1)(react@18.3.1)
      '@radix-ui/react-slot': 1.1.0(@types/react@18.3.3)(react@18.3.1)
      '@types/react': 18.3.3
      '@types/react-dom': 18.3.0
      react: 18.3.1
      react-dom: 18.3.1(react@18.3.1)
    dev: false

  /@radix-ui/react-compose-refs@1.0.0(react@18.3.1):
    resolution: {integrity: sha512-0KaSv6sx787/hK3eF53iOkiSLwAGlFMx5lotrqD2pTjB18KbybKoEIgkNZTKC60YECDQTKGTRcDBILwZVqVKvA==}
    peerDependencies:
      react: ^16.8 || ^17.0 || ^18.0
    dependencies:
      '@babel/runtime': 7.24.7
      react: 18.3.1
    dev: false

  /@radix-ui/react-compose-refs@1.0.1(@types/react@18.3.3)(react@18.3.1):
    resolution: {integrity: sha512-fDSBgd44FKHa1FRMU59qBMPFcl2PZE+2nmqunj+BWFyYYjnhIDWL2ItDs3rrbJDQOtzt5nIebLCQc4QRfz6LJw==}
    peerDependencies:
      '@types/react': '*'
      react: ^16.8 || ^17.0 || ^18.0
    peerDependenciesMeta:
      '@types/react':
        optional: true
    dependencies:
      '@babel/runtime': 7.24.7
      '@types/react': 18.3.3
      react: 18.3.1
    dev: false

  /@radix-ui/react-compose-refs@1.1.0(@types/react@18.3.3)(react@18.3.1):
    resolution: {integrity: sha512-b4inOtiaOnYf9KWyO3jAeeCG6FeyfY6ldiEPanbUjWd+xIk5wZeHa8yVwmrJ2vderhu/BQvzCrJI0lHd+wIiqw==}
    peerDependencies:
      '@types/react': '*'
      react: ^16.8 || ^17.0 || ^18.0 || ^19.0 || ^19.0.0-rc
    peerDependenciesMeta:
      '@types/react':
        optional: true
    dependencies:
      '@types/react': 18.3.3
      react: 18.3.1
    dev: false

  /@radix-ui/react-context@1.0.0(react@18.3.1):
    resolution: {integrity: sha512-1pVM9RfOQ+n/N5PJK33kRSKsr1glNxomxONs5c49MliinBY6Yw2Q995qfBUUo0/Mbg05B/sGA0gkgPI7kmSHBg==}
    peerDependencies:
      react: ^16.8 || ^17.0 || ^18.0
    dependencies:
      '@babel/runtime': 7.24.7
      react: 18.3.1
    dev: false

  /@radix-ui/react-context@1.0.1(@types/react@18.3.3)(react@18.3.1):
    resolution: {integrity: sha512-ebbrdFoYTcuZ0v4wG5tedGnp9tzcV8awzsxYph7gXUyvnNLuTIcCk1q17JEbnVhXAKG9oX3KtchwiMIAYp9NLg==}
    peerDependencies:
      '@types/react': '*'
      react: ^16.8 || ^17.0 || ^18.0
    peerDependenciesMeta:
      '@types/react':
        optional: true
    dependencies:
      '@babel/runtime': 7.24.7
      '@types/react': 18.3.3
      react: 18.3.1
    dev: false

  /@radix-ui/react-context@1.1.0(@types/react@18.3.3)(react@18.3.1):
    resolution: {integrity: sha512-OKrckBy+sMEgYM/sMmqmErVn0kZqrHPJze+Ql3DzYsDDp0hl0L62nx/2122/Bvps1qz645jlcu2tD9lrRSdf8A==}
    peerDependencies:
      '@types/react': '*'
      react: ^16.8 || ^17.0 || ^18.0 || ^19.0 || ^19.0.0-rc
    peerDependenciesMeta:
      '@types/react':
        optional: true
    dependencies:
      '@types/react': 18.3.3
      react: 18.3.1
    dev: false

  /@radix-ui/react-dialog@1.0.0(@types/react@18.3.3)(react-dom@18.3.1)(react@18.3.1):
    resolution: {integrity: sha512-Yn9YU+QlHYLWwV1XfKiqnGVpWYWk6MeBVM6x/bcoyPvxgjQGoeT35482viLPctTMWoMw0PoHgqfSox7Ig+957Q==}
    peerDependencies:
      react: ^16.8 || ^17.0 || ^18.0
      react-dom: ^16.8 || ^17.0 || ^18.0
    dependencies:
      '@babel/runtime': 7.24.7
      '@radix-ui/primitive': 1.0.0
      '@radix-ui/react-compose-refs': 1.0.0(react@18.3.1)
      '@radix-ui/react-context': 1.0.0(react@18.3.1)
      '@radix-ui/react-dismissable-layer': 1.0.0(react-dom@18.3.1)(react@18.3.1)
      '@radix-ui/react-focus-guards': 1.0.0(react@18.3.1)
      '@radix-ui/react-focus-scope': 1.0.0(react-dom@18.3.1)(react@18.3.1)
      '@radix-ui/react-id': 1.0.0(react@18.3.1)
      '@radix-ui/react-portal': 1.0.0(react-dom@18.3.1)(react@18.3.1)
      '@radix-ui/react-presence': 1.0.0(react-dom@18.3.1)(react@18.3.1)
      '@radix-ui/react-primitive': 1.0.0(react-dom@18.3.1)(react@18.3.1)
      '@radix-ui/react-slot': 1.0.0(react@18.3.1)
      '@radix-ui/react-use-controllable-state': 1.0.0(react@18.3.1)
      aria-hidden: 1.2.4
      react: 18.3.1
      react-dom: 18.3.1(react@18.3.1)
      react-remove-scroll: 2.5.4(@types/react@18.3.3)(react@18.3.1)
    transitivePeerDependencies:
      - '@types/react'
    dev: false

  /@radix-ui/react-dialog@1.0.5(@types/react-dom@18.3.0)(@types/react@18.3.3)(react-dom@18.3.1)(react@18.3.1):
    resolution: {integrity: sha512-GjWJX/AUpB703eEBanuBnIWdIXg6NvJFCXcNlSZk4xdszCdhrJgBoUd1cGk67vFO+WdA2pfI/plOpqz/5GUP6Q==}
    peerDependencies:
      '@types/react': '*'
      '@types/react-dom': '*'
      react: ^16.8 || ^17.0 || ^18.0
      react-dom: ^16.8 || ^17.0 || ^18.0
    peerDependenciesMeta:
      '@types/react':
        optional: true
      '@types/react-dom':
        optional: true
    dependencies:
      '@babel/runtime': 7.24.7
      '@radix-ui/primitive': 1.0.1
      '@radix-ui/react-compose-refs': 1.0.1(@types/react@18.3.3)(react@18.3.1)
      '@radix-ui/react-context': 1.0.1(@types/react@18.3.3)(react@18.3.1)
      '@radix-ui/react-dismissable-layer': 1.0.5(@types/react-dom@18.3.0)(@types/react@18.3.3)(react-dom@18.3.1)(react@18.3.1)
      '@radix-ui/react-focus-guards': 1.0.1(@types/react@18.3.3)(react@18.3.1)
      '@radix-ui/react-focus-scope': 1.0.4(@types/react-dom@18.3.0)(@types/react@18.3.3)(react-dom@18.3.1)(react@18.3.1)
      '@radix-ui/react-id': 1.0.1(@types/react@18.3.3)(react@18.3.1)
      '@radix-ui/react-portal': 1.0.4(@types/react-dom@18.3.0)(@types/react@18.3.3)(react-dom@18.3.1)(react@18.3.1)
      '@radix-ui/react-presence': 1.0.1(@types/react-dom@18.3.0)(@types/react@18.3.3)(react-dom@18.3.1)(react@18.3.1)
      '@radix-ui/react-primitive': 1.0.3(@types/react-dom@18.3.0)(@types/react@18.3.3)(react-dom@18.3.1)(react@18.3.1)
      '@radix-ui/react-slot': 1.0.2(@types/react@18.3.3)(react@18.3.1)
      '@radix-ui/react-use-controllable-state': 1.0.1(@types/react@18.3.3)(react@18.3.1)
      '@types/react': 18.3.3
      '@types/react-dom': 18.3.0
      aria-hidden: 1.2.4
      react: 18.3.1
      react-dom: 18.3.1(react@18.3.1)
      react-remove-scroll: 2.5.5(@types/react@18.3.3)(react@18.3.1)
    dev: false

  /@radix-ui/react-dialog@1.1.1(@types/react-dom@18.3.0)(@types/react@18.3.3)(react-dom@18.3.1)(react@18.3.1):
    resolution: {integrity: sha512-zysS+iU4YP3STKNS6USvFVqI4qqx8EpiwmT5TuCApVEBca+eRCbONi4EgzfNSuVnOXvC5UPHHMjs8RXO6DH9Bg==}
    peerDependencies:
      '@types/react': '*'
      '@types/react-dom': '*'
      react: ^16.8 || ^17.0 || ^18.0 || ^19.0 || ^19.0.0-rc
      react-dom: ^16.8 || ^17.0 || ^18.0 || ^19.0 || ^19.0.0-rc
    peerDependenciesMeta:
      '@types/react':
        optional: true
      '@types/react-dom':
        optional: true
    dependencies:
      '@radix-ui/primitive': 1.1.0
      '@radix-ui/react-compose-refs': 1.1.0(@types/react@18.3.3)(react@18.3.1)
      '@radix-ui/react-context': 1.1.0(@types/react@18.3.3)(react@18.3.1)
      '@radix-ui/react-dismissable-layer': 1.1.0(@types/react-dom@18.3.0)(@types/react@18.3.3)(react-dom@18.3.1)(react@18.3.1)
      '@radix-ui/react-focus-guards': 1.1.0(@types/react@18.3.3)(react@18.3.1)
      '@radix-ui/react-focus-scope': 1.1.0(@types/react-dom@18.3.0)(@types/react@18.3.3)(react-dom@18.3.1)(react@18.3.1)
      '@radix-ui/react-id': 1.1.0(@types/react@18.3.3)(react@18.3.1)
      '@radix-ui/react-portal': 1.1.1(@types/react-dom@18.3.0)(@types/react@18.3.3)(react-dom@18.3.1)(react@18.3.1)
      '@radix-ui/react-presence': 1.1.0(@types/react-dom@18.3.0)(@types/react@18.3.3)(react-dom@18.3.1)(react@18.3.1)
      '@radix-ui/react-primitive': 2.0.0(@types/react-dom@18.3.0)(@types/react@18.3.3)(react-dom@18.3.1)(react@18.3.1)
      '@radix-ui/react-slot': 1.1.0(@types/react@18.3.3)(react@18.3.1)
      '@radix-ui/react-use-controllable-state': 1.1.0(@types/react@18.3.3)(react@18.3.1)
      '@types/react': 18.3.3
      '@types/react-dom': 18.3.0
      aria-hidden: 1.2.4
      react: 18.3.1
      react-dom: 18.3.1(react@18.3.1)
      react-remove-scroll: 2.5.7(@types/react@18.3.3)(react@18.3.1)
    dev: false

  /@radix-ui/react-direction@1.1.0(@types/react@18.3.3)(react@18.3.1):
    resolution: {integrity: sha512-BUuBvgThEiAXh2DWu93XsT+a3aWrGqolGlqqw5VU1kG7p/ZH2cuDlM1sRLNnY3QcBS69UIz2mcKhMxDsdewhjg==}
    peerDependencies:
      '@types/react': '*'
      react: ^16.8 || ^17.0 || ^18.0 || ^19.0 || ^19.0.0-rc
    peerDependenciesMeta:
      '@types/react':
        optional: true
    dependencies:
      '@types/react': 18.3.3
      react: 18.3.1
    dev: false

  /@radix-ui/react-dismissable-layer@1.0.0(react-dom@18.3.1)(react@18.3.1):
    resolution: {integrity: sha512-n7kDRfx+LB1zLueRDvZ1Pd0bxdJWDUZNQ/GWoxDn2prnuJKRdxsjulejX/ePkOsLi2tTm6P24mDqlMSgQpsT6g==}
    peerDependencies:
      react: ^16.8 || ^17.0 || ^18.0
      react-dom: ^16.8 || ^17.0 || ^18.0
    dependencies:
      '@babel/runtime': 7.24.7
      '@radix-ui/primitive': 1.0.0
      '@radix-ui/react-compose-refs': 1.0.0(react@18.3.1)
      '@radix-ui/react-primitive': 1.0.0(react-dom@18.3.1)(react@18.3.1)
      '@radix-ui/react-use-callback-ref': 1.0.0(react@18.3.1)
      '@radix-ui/react-use-escape-keydown': 1.0.0(react@18.3.1)
      react: 18.3.1
      react-dom: 18.3.1(react@18.3.1)
    dev: false

  /@radix-ui/react-dismissable-layer@1.0.5(@types/react-dom@18.3.0)(@types/react@18.3.3)(react-dom@18.3.1)(react@18.3.1):
    resolution: {integrity: sha512-aJeDjQhywg9LBu2t/At58hCvr7pEm0o2Ke1x33B+MhjNmmZ17sy4KImo0KPLgsnc/zN7GPdce8Cnn0SWvwZO7g==}
    peerDependencies:
      '@types/react': '*'
      '@types/react-dom': '*'
      react: ^16.8 || ^17.0 || ^18.0
      react-dom: ^16.8 || ^17.0 || ^18.0
    peerDependenciesMeta:
      '@types/react':
        optional: true
      '@types/react-dom':
        optional: true
    dependencies:
      '@babel/runtime': 7.24.7
      '@radix-ui/primitive': 1.0.1
      '@radix-ui/react-compose-refs': 1.0.1(@types/react@18.3.3)(react@18.3.1)
      '@radix-ui/react-primitive': 1.0.3(@types/react-dom@18.3.0)(@types/react@18.3.3)(react-dom@18.3.1)(react@18.3.1)
      '@radix-ui/react-use-callback-ref': 1.0.1(@types/react@18.3.3)(react@18.3.1)
      '@radix-ui/react-use-escape-keydown': 1.0.3(@types/react@18.3.3)(react@18.3.1)
      '@types/react': 18.3.3
      '@types/react-dom': 18.3.0
      react: 18.3.1
      react-dom: 18.3.1(react@18.3.1)
    dev: false

  /@radix-ui/react-dismissable-layer@1.1.0(@types/react-dom@18.3.0)(@types/react@18.3.3)(react-dom@18.3.1)(react@18.3.1):
    resolution: {integrity: sha512-/UovfmmXGptwGcBQawLzvn2jOfM0t4z3/uKffoBlj724+n3FvBbZ7M0aaBOmkp6pqFYpO4yx8tSVJjx3Fl2jig==}
    peerDependencies:
      '@types/react': '*'
      '@types/react-dom': '*'
      react: ^16.8 || ^17.0 || ^18.0 || ^19.0 || ^19.0.0-rc
      react-dom: ^16.8 || ^17.0 || ^18.0 || ^19.0 || ^19.0.0-rc
    peerDependenciesMeta:
      '@types/react':
        optional: true
      '@types/react-dom':
        optional: true
    dependencies:
      '@radix-ui/primitive': 1.1.0
      '@radix-ui/react-compose-refs': 1.1.0(@types/react@18.3.3)(react@18.3.1)
      '@radix-ui/react-primitive': 2.0.0(@types/react-dom@18.3.0)(@types/react@18.3.3)(react-dom@18.3.1)(react@18.3.1)
      '@radix-ui/react-use-callback-ref': 1.1.0(@types/react@18.3.3)(react@18.3.1)
      '@radix-ui/react-use-escape-keydown': 1.1.0(@types/react@18.3.3)(react@18.3.1)
      '@types/react': 18.3.3
      '@types/react-dom': 18.3.0
      react: 18.3.1
      react-dom: 18.3.1(react@18.3.1)
    dev: false

  /@radix-ui/react-dropdown-menu@2.1.1(@types/react-dom@18.3.0)(@types/react@18.3.3)(react-dom@18.3.1)(react@18.3.1):
    resolution: {integrity: sha512-y8E+x9fBq9qvteD2Zwa4397pUVhYsh9iq44b5RD5qu1GMJWBCBuVg1hMyItbc6+zH00TxGRqd9Iot4wzf3OoBQ==}
    peerDependencies:
      '@types/react': '*'
      '@types/react-dom': '*'
      react: ^16.8 || ^17.0 || ^18.0 || ^19.0 || ^19.0.0-rc
      react-dom: ^16.8 || ^17.0 || ^18.0 || ^19.0 || ^19.0.0-rc
    peerDependenciesMeta:
      '@types/react':
        optional: true
      '@types/react-dom':
        optional: true
    dependencies:
      '@radix-ui/primitive': 1.1.0
      '@radix-ui/react-compose-refs': 1.1.0(@types/react@18.3.3)(react@18.3.1)
      '@radix-ui/react-context': 1.1.0(@types/react@18.3.3)(react@18.3.1)
      '@radix-ui/react-id': 1.1.0(@types/react@18.3.3)(react@18.3.1)
      '@radix-ui/react-menu': 2.1.1(@types/react-dom@18.3.0)(@types/react@18.3.3)(react-dom@18.3.1)(react@18.3.1)
      '@radix-ui/react-primitive': 2.0.0(@types/react-dom@18.3.0)(@types/react@18.3.3)(react-dom@18.3.1)(react@18.3.1)
      '@radix-ui/react-use-controllable-state': 1.1.0(@types/react@18.3.3)(react@18.3.1)
      '@types/react': 18.3.3
      '@types/react-dom': 18.3.0
      react: 18.3.1
      react-dom: 18.3.1(react@18.3.1)
    dev: false

  /@radix-ui/react-focus-guards@1.0.0(react@18.3.1):
    resolution: {integrity: sha512-UagjDk4ijOAnGu4WMUPj9ahi7/zJJqNZ9ZAiGPp7waUWJO0O1aWXi/udPphI0IUjvrhBsZJGSN66dR2dsueLWQ==}
    peerDependencies:
      react: ^16.8 || ^17.0 || ^18.0
    dependencies:
      '@babel/runtime': 7.24.7
      react: 18.3.1
    dev: false

  /@radix-ui/react-focus-guards@1.0.1(@types/react@18.3.3)(react@18.3.1):
    resolution: {integrity: sha512-Rect2dWbQ8waGzhMavsIbmSVCgYxkXLxxR3ZvCX79JOglzdEy4JXMb98lq4hPxUbLr77nP0UOGf4rcMU+s1pUA==}
    peerDependencies:
      '@types/react': '*'
      react: ^16.8 || ^17.0 || ^18.0
    peerDependenciesMeta:
      '@types/react':
        optional: true
    dependencies:
      '@babel/runtime': 7.24.7
      '@types/react': 18.3.3
      react: 18.3.1
    dev: false

  /@radix-ui/react-focus-guards@1.1.0(@types/react@18.3.3)(react@18.3.1):
    resolution: {integrity: sha512-w6XZNUPVv6xCpZUqb/yN9DL6auvpGX3C/ee6Hdi16v2UUy25HV2Q5bcflsiDyT/g5RwbPQ/GIT1vLkeRb+ITBw==}
    peerDependencies:
      '@types/react': '*'
      react: ^16.8 || ^17.0 || ^18.0 || ^19.0 || ^19.0.0-rc
    peerDependenciesMeta:
      '@types/react':
        optional: true
    dependencies:
      '@types/react': 18.3.3
      react: 18.3.1
    dev: false

  /@radix-ui/react-focus-scope@1.0.0(react-dom@18.3.1)(react@18.3.1):
    resolution: {integrity: sha512-C4SWtsULLGf/2L4oGeIHlvWQx7Rf+7cX/vKOAD2dXW0A1b5QXwi3wWeaEgW+wn+SEVrraMUk05vLU9fZZz5HbQ==}
    peerDependencies:
      react: ^16.8 || ^17.0 || ^18.0
      react-dom: ^16.8 || ^17.0 || ^18.0
    dependencies:
      '@babel/runtime': 7.24.7
      '@radix-ui/react-compose-refs': 1.0.0(react@18.3.1)
      '@radix-ui/react-primitive': 1.0.0(react-dom@18.3.1)(react@18.3.1)
      '@radix-ui/react-use-callback-ref': 1.0.0(react@18.3.1)
      react: 18.3.1
      react-dom: 18.3.1(react@18.3.1)
    dev: false

  /@radix-ui/react-focus-scope@1.0.4(@types/react-dom@18.3.0)(@types/react@18.3.3)(react-dom@18.3.1)(react@18.3.1):
    resolution: {integrity: sha512-sL04Mgvf+FmyvZeYfNu1EPAaaxD+aw7cYeIB9L9Fvq8+urhltTRaEo5ysKOpHuKPclsZcSUMKlN05x4u+CINpA==}
    peerDependencies:
      '@types/react': '*'
      '@types/react-dom': '*'
      react: ^16.8 || ^17.0 || ^18.0
      react-dom: ^16.8 || ^17.0 || ^18.0
    peerDependenciesMeta:
      '@types/react':
        optional: true
      '@types/react-dom':
        optional: true
    dependencies:
      '@babel/runtime': 7.24.7
      '@radix-ui/react-compose-refs': 1.0.1(@types/react@18.3.3)(react@18.3.1)
      '@radix-ui/react-primitive': 1.0.3(@types/react-dom@18.3.0)(@types/react@18.3.3)(react-dom@18.3.1)(react@18.3.1)
      '@radix-ui/react-use-callback-ref': 1.0.1(@types/react@18.3.3)(react@18.3.1)
      '@types/react': 18.3.3
      '@types/react-dom': 18.3.0
      react: 18.3.1
      react-dom: 18.3.1(react@18.3.1)
    dev: false

  /@radix-ui/react-focus-scope@1.1.0(@types/react-dom@18.3.0)(@types/react@18.3.3)(react-dom@18.3.1)(react@18.3.1):
    resolution: {integrity: sha512-200UD8zylvEyL8Bx+z76RJnASR2gRMuxlgFCPAe/Q/679a/r0eK3MBVYMb7vZODZcffZBdob1EGnky78xmVvcA==}
    peerDependencies:
      '@types/react': '*'
      '@types/react-dom': '*'
      react: ^16.8 || ^17.0 || ^18.0 || ^19.0 || ^19.0.0-rc
      react-dom: ^16.8 || ^17.0 || ^18.0 || ^19.0 || ^19.0.0-rc
    peerDependenciesMeta:
      '@types/react':
        optional: true
      '@types/react-dom':
        optional: true
    dependencies:
      '@radix-ui/react-compose-refs': 1.1.0(@types/react@18.3.3)(react@18.3.1)
      '@radix-ui/react-primitive': 2.0.0(@types/react-dom@18.3.0)(@types/react@18.3.3)(react-dom@18.3.1)(react@18.3.1)
      '@radix-ui/react-use-callback-ref': 1.1.0(@types/react@18.3.3)(react@18.3.1)
      '@types/react': 18.3.3
      '@types/react-dom': 18.3.0
      react: 18.3.1
      react-dom: 18.3.1(react@18.3.1)
    dev: false

  /@radix-ui/react-icons@1.3.0(react@18.3.1):
    resolution: {integrity: sha512-jQxj/0LKgp+j9BiTXz3O3sgs26RNet2iLWmsPyRz2SIcR4q/4SbazXfnYwbAr+vLYKSfc7qxzyGQA1HLlYiuNw==}
    peerDependencies:
      react: ^16.x || ^17.x || ^18.x
    dependencies:
      react: 18.3.1
    dev: false

  /@radix-ui/react-id@1.0.0(react@18.3.1):
    resolution: {integrity: sha512-Q6iAB/U7Tq3NTolBBQbHTgclPmGWE3OlktGGqrClPozSw4vkQ1DfQAOtzgRPecKsMdJINE05iaoDUG8tRzCBjw==}
    peerDependencies:
      react: ^16.8 || ^17.0 || ^18.0
    dependencies:
      '@babel/runtime': 7.24.7
      '@radix-ui/react-use-layout-effect': 1.0.0(react@18.3.1)
      react: 18.3.1
    dev: false

  /@radix-ui/react-id@1.0.1(@types/react@18.3.3)(react@18.3.1):
    resolution: {integrity: sha512-tI7sT/kqYp8p96yGWY1OAnLHrqDgzHefRBKQ2YAkBS5ja7QLcZ9Z/uY7bEjPUatf8RomoXM8/1sMj1IJaE5UzQ==}
    peerDependencies:
      '@types/react': '*'
      react: ^16.8 || ^17.0 || ^18.0
    peerDependenciesMeta:
      '@types/react':
        optional: true
    dependencies:
      '@babel/runtime': 7.24.7
      '@radix-ui/react-use-layout-effect': 1.0.1(@types/react@18.3.3)(react@18.3.1)
      '@types/react': 18.3.3
      react: 18.3.1
    dev: false

  /@radix-ui/react-id@1.1.0(@types/react@18.3.3)(react@18.3.1):
    resolution: {integrity: sha512-EJUrI8yYh7WOjNOqpoJaf1jlFIH2LvtgAl+YcFqNCa+4hj64ZXmPkAKOFs/ukjz3byN6bdb/AVUqHkI8/uWWMA==}
    peerDependencies:
      '@types/react': '*'
      react: ^16.8 || ^17.0 || ^18.0 || ^19.0 || ^19.0.0-rc
    peerDependenciesMeta:
      '@types/react':
        optional: true
    dependencies:
      '@radix-ui/react-use-layout-effect': 1.1.0(@types/react@18.3.3)(react@18.3.1)
      '@types/react': 18.3.3
      react: 18.3.1
    dev: false

  /@radix-ui/react-label@2.1.0(@types/react-dom@18.3.0)(@types/react@18.3.3)(react-dom@18.3.1)(react@18.3.1):
    resolution: {integrity: sha512-peLblDlFw/ngk3UWq0VnYaOLy6agTZZ+MUO/WhVfm14vJGML+xH4FAl2XQGLqdefjNb7ApRg6Yn7U42ZhmYXdw==}
    peerDependencies:
      '@types/react': '*'
      '@types/react-dom': '*'
      react: ^16.8 || ^17.0 || ^18.0 || ^19.0 || ^19.0.0-rc
      react-dom: ^16.8 || ^17.0 || ^18.0 || ^19.0 || ^19.0.0-rc
    peerDependenciesMeta:
      '@types/react':
        optional: true
      '@types/react-dom':
        optional: true
    dependencies:
      '@radix-ui/react-primitive': 2.0.0(@types/react-dom@18.3.0)(@types/react@18.3.3)(react-dom@18.3.1)(react@18.3.1)
      '@types/react': 18.3.3
      '@types/react-dom': 18.3.0
      react: 18.3.1
      react-dom: 18.3.1(react@18.3.1)
    dev: false

  /@radix-ui/react-menu@2.1.1(@types/react-dom@18.3.0)(@types/react@18.3.3)(react-dom@18.3.1)(react@18.3.1):
    resolution: {integrity: sha512-oa3mXRRVjHi6DZu/ghuzdylyjaMXLymx83irM7hTxutQbD+7IhPKdMdRHD26Rm+kHRrWcrUkkRPv5pd47a2xFQ==}
    peerDependencies:
      '@types/react': '*'
      '@types/react-dom': '*'
      react: ^16.8 || ^17.0 || ^18.0 || ^19.0 || ^19.0.0-rc
      react-dom: ^16.8 || ^17.0 || ^18.0 || ^19.0 || ^19.0.0-rc
    peerDependenciesMeta:
      '@types/react':
        optional: true
      '@types/react-dom':
        optional: true
    dependencies:
      '@radix-ui/primitive': 1.1.0
      '@radix-ui/react-collection': 1.1.0(@types/react-dom@18.3.0)(@types/react@18.3.3)(react-dom@18.3.1)(react@18.3.1)
      '@radix-ui/react-compose-refs': 1.1.0(@types/react@18.3.3)(react@18.3.1)
      '@radix-ui/react-context': 1.1.0(@types/react@18.3.3)(react@18.3.1)
      '@radix-ui/react-direction': 1.1.0(@types/react@18.3.3)(react@18.3.1)
      '@radix-ui/react-dismissable-layer': 1.1.0(@types/react-dom@18.3.0)(@types/react@18.3.3)(react-dom@18.3.1)(react@18.3.1)
      '@radix-ui/react-focus-guards': 1.1.0(@types/react@18.3.3)(react@18.3.1)
      '@radix-ui/react-focus-scope': 1.1.0(@types/react-dom@18.3.0)(@types/react@18.3.3)(react-dom@18.3.1)(react@18.3.1)
      '@radix-ui/react-id': 1.1.0(@types/react@18.3.3)(react@18.3.1)
      '@radix-ui/react-popper': 1.2.0(@types/react-dom@18.3.0)(@types/react@18.3.3)(react-dom@18.3.1)(react@18.3.1)
      '@radix-ui/react-portal': 1.1.1(@types/react-dom@18.3.0)(@types/react@18.3.3)(react-dom@18.3.1)(react@18.3.1)
      '@radix-ui/react-presence': 1.1.0(@types/react-dom@18.3.0)(@types/react@18.3.3)(react-dom@18.3.1)(react@18.3.1)
      '@radix-ui/react-primitive': 2.0.0(@types/react-dom@18.3.0)(@types/react@18.3.3)(react-dom@18.3.1)(react@18.3.1)
      '@radix-ui/react-roving-focus': 1.1.0(@types/react-dom@18.3.0)(@types/react@18.3.3)(react-dom@18.3.1)(react@18.3.1)
      '@radix-ui/react-slot': 1.1.0(@types/react@18.3.3)(react@18.3.1)
      '@radix-ui/react-use-callback-ref': 1.1.0(@types/react@18.3.3)(react@18.3.1)
      '@types/react': 18.3.3
      '@types/react-dom': 18.3.0
      aria-hidden: 1.2.4
      react: 18.3.1
      react-dom: 18.3.1(react@18.3.1)
      react-remove-scroll: 2.5.7(@types/react@18.3.3)(react@18.3.1)
    dev: false

  /@radix-ui/react-menubar@1.1.1(@types/react-dom@18.3.0)(@types/react@18.3.3)(react-dom@18.3.1)(react@18.3.1):
    resolution: {integrity: sha512-V05Hryq/BE2m+rs8d5eLfrS0jmSWSDHEbG7jEyLA5D5J9jTvWj/o3v3xDN9YsOlH6QIkJgiaNDaP+S4T1rdykw==}
    peerDependencies:
      '@types/react': '*'
      '@types/react-dom': '*'
      react: ^16.8 || ^17.0 || ^18.0 || ^19.0 || ^19.0.0-rc
      react-dom: ^16.8 || ^17.0 || ^18.0 || ^19.0 || ^19.0.0-rc
    peerDependenciesMeta:
      '@types/react':
        optional: true
      '@types/react-dom':
        optional: true
    dependencies:
      '@radix-ui/primitive': 1.1.0
      '@radix-ui/react-collection': 1.1.0(@types/react-dom@18.3.0)(@types/react@18.3.3)(react-dom@18.3.1)(react@18.3.1)
      '@radix-ui/react-compose-refs': 1.1.0(@types/react@18.3.3)(react@18.3.1)
      '@radix-ui/react-context': 1.1.0(@types/react@18.3.3)(react@18.3.1)
      '@radix-ui/react-direction': 1.1.0(@types/react@18.3.3)(react@18.3.1)
      '@radix-ui/react-id': 1.1.0(@types/react@18.3.3)(react@18.3.1)
      '@radix-ui/react-menu': 2.1.1(@types/react-dom@18.3.0)(@types/react@18.3.3)(react-dom@18.3.1)(react@18.3.1)
      '@radix-ui/react-primitive': 2.0.0(@types/react-dom@18.3.0)(@types/react@18.3.3)(react-dom@18.3.1)(react@18.3.1)
      '@radix-ui/react-roving-focus': 1.1.0(@types/react-dom@18.3.0)(@types/react@18.3.3)(react-dom@18.3.1)(react@18.3.1)
      '@radix-ui/react-use-controllable-state': 1.1.0(@types/react@18.3.3)(react@18.3.1)
      '@types/react': 18.3.3
      '@types/react-dom': 18.3.0
      react: 18.3.1
      react-dom: 18.3.1(react@18.3.1)
    dev: false

  /@radix-ui/react-popover@1.1.1(@types/react-dom@18.3.0)(@types/react@18.3.3)(react-dom@18.3.1)(react@18.3.1):
    resolution: {integrity: sha512-3y1A3isulwnWhvTTwmIreiB8CF4L+qRjZnK1wYLO7pplddzXKby/GnZ2M7OZY3qgnl6p9AodUIHRYGXNah8Y7g==}
    peerDependencies:
      '@types/react': '*'
      '@types/react-dom': '*'
      react: ^16.8 || ^17.0 || ^18.0 || ^19.0 || ^19.0.0-rc
      react-dom: ^16.8 || ^17.0 || ^18.0 || ^19.0 || ^19.0.0-rc
    peerDependenciesMeta:
      '@types/react':
        optional: true
      '@types/react-dom':
        optional: true
    dependencies:
      '@radix-ui/primitive': 1.1.0
      '@radix-ui/react-compose-refs': 1.1.0(@types/react@18.3.3)(react@18.3.1)
      '@radix-ui/react-context': 1.1.0(@types/react@18.3.3)(react@18.3.1)
      '@radix-ui/react-dismissable-layer': 1.1.0(@types/react-dom@18.3.0)(@types/react@18.3.3)(react-dom@18.3.1)(react@18.3.1)
      '@radix-ui/react-focus-guards': 1.1.0(@types/react@18.3.3)(react@18.3.1)
      '@radix-ui/react-focus-scope': 1.1.0(@types/react-dom@18.3.0)(@types/react@18.3.3)(react-dom@18.3.1)(react@18.3.1)
      '@radix-ui/react-id': 1.1.0(@types/react@18.3.3)(react@18.3.1)
      '@radix-ui/react-popper': 1.2.0(@types/react-dom@18.3.0)(@types/react@18.3.3)(react-dom@18.3.1)(react@18.3.1)
      '@radix-ui/react-portal': 1.1.1(@types/react-dom@18.3.0)(@types/react@18.3.3)(react-dom@18.3.1)(react@18.3.1)
      '@radix-ui/react-presence': 1.1.0(@types/react-dom@18.3.0)(@types/react@18.3.3)(react-dom@18.3.1)(react@18.3.1)
      '@radix-ui/react-primitive': 2.0.0(@types/react-dom@18.3.0)(@types/react@18.3.3)(react-dom@18.3.1)(react@18.3.1)
      '@radix-ui/react-slot': 1.1.0(@types/react@18.3.3)(react@18.3.1)
      '@radix-ui/react-use-controllable-state': 1.1.0(@types/react@18.3.3)(react@18.3.1)
      '@types/react': 18.3.3
      '@types/react-dom': 18.3.0
      aria-hidden: 1.2.4
      react: 18.3.1
      react-dom: 18.3.1(react@18.3.1)
      react-remove-scroll: 2.5.7(@types/react@18.3.3)(react@18.3.1)
    dev: false

  /@radix-ui/react-popper@1.2.0(@types/react-dom@18.3.0)(@types/react@18.3.3)(react-dom@18.3.1)(react@18.3.1):
    resolution: {integrity: sha512-ZnRMshKF43aBxVWPWvbj21+7TQCvhuULWJ4gNIKYpRlQt5xGRhLx66tMp8pya2UkGHTSlhpXwmjqltDYHhw7Vg==}
    peerDependencies:
      '@types/react': '*'
      '@types/react-dom': '*'
      react: ^16.8 || ^17.0 || ^18.0 || ^19.0 || ^19.0.0-rc
      react-dom: ^16.8 || ^17.0 || ^18.0 || ^19.0 || ^19.0.0-rc
    peerDependenciesMeta:
      '@types/react':
        optional: true
      '@types/react-dom':
        optional: true
    dependencies:
      '@floating-ui/react-dom': 2.1.1(react-dom@18.3.1)(react@18.3.1)
      '@radix-ui/react-arrow': 1.1.0(@types/react-dom@18.3.0)(@types/react@18.3.3)(react-dom@18.3.1)(react@18.3.1)
      '@radix-ui/react-compose-refs': 1.1.0(@types/react@18.3.3)(react@18.3.1)
      '@radix-ui/react-context': 1.1.0(@types/react@18.3.3)(react@18.3.1)
      '@radix-ui/react-primitive': 2.0.0(@types/react-dom@18.3.0)(@types/react@18.3.3)(react-dom@18.3.1)(react@18.3.1)
      '@radix-ui/react-use-callback-ref': 1.1.0(@types/react@18.3.3)(react@18.3.1)
      '@radix-ui/react-use-layout-effect': 1.1.0(@types/react@18.3.3)(react@18.3.1)
      '@radix-ui/react-use-rect': 1.1.0(@types/react@18.3.3)(react@18.3.1)
      '@radix-ui/react-use-size': 1.1.0(@types/react@18.3.3)(react@18.3.1)
      '@radix-ui/rect': 1.1.0
      '@types/react': 18.3.3
      '@types/react-dom': 18.3.0
      react: 18.3.1
      react-dom: 18.3.1(react@18.3.1)
    dev: false

  /@radix-ui/react-portal@1.0.0(react-dom@18.3.1)(react@18.3.1):
    resolution: {integrity: sha512-a8qyFO/Xb99d8wQdu4o7qnigNjTPG123uADNecz0eX4usnQEj7o+cG4ZX4zkqq98NYekT7UoEQIjxBNWIFuqTA==}
    peerDependencies:
      react: ^16.8 || ^17.0 || ^18.0
      react-dom: ^16.8 || ^17.0 || ^18.0
    dependencies:
      '@babel/runtime': 7.24.7
      '@radix-ui/react-primitive': 1.0.0(react-dom@18.3.1)(react@18.3.1)
      react: 18.3.1
      react-dom: 18.3.1(react@18.3.1)
    dev: false

  /@radix-ui/react-portal@1.0.4(@types/react-dom@18.3.0)(@types/react@18.3.3)(react-dom@18.3.1)(react@18.3.1):
    resolution: {integrity: sha512-Qki+C/EuGUVCQTOTD5vzJzJuMUlewbzuKyUy+/iHM2uwGiru9gZeBJtHAPKAEkB5KWGi9mP/CHKcY0wt1aW45Q==}
    peerDependencies:
      '@types/react': '*'
      '@types/react-dom': '*'
      react: ^16.8 || ^17.0 || ^18.0
      react-dom: ^16.8 || ^17.0 || ^18.0
    peerDependenciesMeta:
      '@types/react':
        optional: true
      '@types/react-dom':
        optional: true
    dependencies:
      '@babel/runtime': 7.24.7
      '@radix-ui/react-primitive': 1.0.3(@types/react-dom@18.3.0)(@types/react@18.3.3)(react-dom@18.3.1)(react@18.3.1)
      '@types/react': 18.3.3
      '@types/react-dom': 18.3.0
      react: 18.3.1
      react-dom: 18.3.1(react@18.3.1)
    dev: false

  /@radix-ui/react-portal@1.1.1(@types/react-dom@18.3.0)(@types/react@18.3.3)(react-dom@18.3.1)(react@18.3.1):
    resolution: {integrity: sha512-A3UtLk85UtqhzFqtoC8Q0KvR2GbXF3mtPgACSazajqq6A41mEQgo53iPzY4i6BwDxlIFqWIhiQ2G729n+2aw/g==}
    peerDependencies:
      '@types/react': '*'
      '@types/react-dom': '*'
      react: ^16.8 || ^17.0 || ^18.0 || ^19.0 || ^19.0.0-rc
      react-dom: ^16.8 || ^17.0 || ^18.0 || ^19.0 || ^19.0.0-rc
    peerDependenciesMeta:
      '@types/react':
        optional: true
      '@types/react-dom':
        optional: true
    dependencies:
      '@radix-ui/react-primitive': 2.0.0(@types/react-dom@18.3.0)(@types/react@18.3.3)(react-dom@18.3.1)(react@18.3.1)
      '@radix-ui/react-use-layout-effect': 1.1.0(@types/react@18.3.3)(react@18.3.1)
      '@types/react': 18.3.3
      '@types/react-dom': 18.3.0
      react: 18.3.1
      react-dom: 18.3.1(react@18.3.1)
    dev: false

  /@radix-ui/react-presence@1.0.0(react-dom@18.3.1)(react@18.3.1):
    resolution: {integrity: sha512-A+6XEvN01NfVWiKu38ybawfHsBjWum42MRPnEuqPsBZ4eV7e/7K321B5VgYMPv3Xx5An6o1/l9ZuDBgmcmWK3w==}
    peerDependencies:
      react: ^16.8 || ^17.0 || ^18.0
      react-dom: ^16.8 || ^17.0 || ^18.0
    dependencies:
      '@babel/runtime': 7.24.7
      '@radix-ui/react-compose-refs': 1.0.0(react@18.3.1)
      '@radix-ui/react-use-layout-effect': 1.0.0(react@18.3.1)
      react: 18.3.1
      react-dom: 18.3.1(react@18.3.1)
    dev: false

  /@radix-ui/react-presence@1.0.1(@types/react-dom@18.3.0)(@types/react@18.3.3)(react-dom@18.3.1)(react@18.3.1):
    resolution: {integrity: sha512-UXLW4UAbIY5ZjcvzjfRFo5gxva8QirC9hF7wRE4U5gz+TP0DbRk+//qyuAQ1McDxBt1xNMBTaciFGvEmJvAZCg==}
    peerDependencies:
      '@types/react': '*'
      '@types/react-dom': '*'
      react: ^16.8 || ^17.0 || ^18.0
      react-dom: ^16.8 || ^17.0 || ^18.0
    peerDependenciesMeta:
      '@types/react':
        optional: true
      '@types/react-dom':
        optional: true
    dependencies:
      '@babel/runtime': 7.24.7
      '@radix-ui/react-compose-refs': 1.0.1(@types/react@18.3.3)(react@18.3.1)
      '@radix-ui/react-use-layout-effect': 1.0.1(@types/react@18.3.3)(react@18.3.1)
      '@types/react': 18.3.3
      '@types/react-dom': 18.3.0
      react: 18.3.1
      react-dom: 18.3.1(react@18.3.1)
    dev: false

  /@radix-ui/react-presence@1.1.0(@types/react-dom@18.3.0)(@types/react@18.3.3)(react-dom@18.3.1)(react@18.3.1):
    resolution: {integrity: sha512-Gq6wuRN/asf9H/E/VzdKoUtT8GC9PQc9z40/vEr0VCJ4u5XvvhWIrSsCB6vD2/cH7ugTdSfYq9fLJCcM00acrQ==}
    peerDependencies:
      '@types/react': '*'
      '@types/react-dom': '*'
      react: ^16.8 || ^17.0 || ^18.0 || ^19.0 || ^19.0.0-rc
      react-dom: ^16.8 || ^17.0 || ^18.0 || ^19.0 || ^19.0.0-rc
    peerDependenciesMeta:
      '@types/react':
        optional: true
      '@types/react-dom':
        optional: true
    dependencies:
      '@radix-ui/react-compose-refs': 1.1.0(@types/react@18.3.3)(react@18.3.1)
      '@radix-ui/react-use-layout-effect': 1.1.0(@types/react@18.3.3)(react@18.3.1)
      '@types/react': 18.3.3
      '@types/react-dom': 18.3.0
      react: 18.3.1
      react-dom: 18.3.1(react@18.3.1)
    dev: false

  /@radix-ui/react-primitive@1.0.0(react-dom@18.3.1)(react@18.3.1):
    resolution: {integrity: sha512-EyXe6mnRlHZ8b6f4ilTDrXmkLShICIuOTTj0GX4w1rp+wSxf3+TD05u1UOITC8VsJ2a9nwHvdXtOXEOl0Cw/zQ==}
    peerDependencies:
      react: ^16.8 || ^17.0 || ^18.0
      react-dom: ^16.8 || ^17.0 || ^18.0
    dependencies:
      '@babel/runtime': 7.24.7
      '@radix-ui/react-slot': 1.0.0(react@18.3.1)
      react: 18.3.1
      react-dom: 18.3.1(react@18.3.1)
    dev: false

  /@radix-ui/react-primitive@1.0.3(@types/react-dom@18.3.0)(@types/react@18.3.3)(react-dom@18.3.1)(react@18.3.1):
    resolution: {integrity: sha512-yi58uVyoAcK/Nq1inRY56ZSjKypBNKTa/1mcL8qdl6oJeEaDbOldlzrGn7P6Q3Id5d+SYNGc5AJgc4vGhjs5+g==}
    peerDependencies:
      '@types/react': '*'
      '@types/react-dom': '*'
      react: ^16.8 || ^17.0 || ^18.0
      react-dom: ^16.8 || ^17.0 || ^18.0
    peerDependenciesMeta:
      '@types/react':
        optional: true
      '@types/react-dom':
        optional: true
    dependencies:
      '@babel/runtime': 7.24.7
      '@radix-ui/react-slot': 1.0.2(@types/react@18.3.3)(react@18.3.1)
      '@types/react': 18.3.3
      '@types/react-dom': 18.3.0
      react: 18.3.1
      react-dom: 18.3.1(react@18.3.1)
    dev: false

  /@radix-ui/react-primitive@2.0.0(@types/react-dom@18.3.0)(@types/react@18.3.3)(react-dom@18.3.1)(react@18.3.1):
    resolution: {integrity: sha512-ZSpFm0/uHa8zTvKBDjLFWLo8dkr4MBsiDLz0g3gMUwqgLHz9rTaRRGYDgvZPtBJgYCBKXkS9fzmoySgr8CO6Cw==}
    peerDependencies:
      '@types/react': '*'
      '@types/react-dom': '*'
      react: ^16.8 || ^17.0 || ^18.0 || ^19.0 || ^19.0.0-rc
      react-dom: ^16.8 || ^17.0 || ^18.0 || ^19.0 || ^19.0.0-rc
    peerDependenciesMeta:
      '@types/react':
        optional: true
      '@types/react-dom':
        optional: true
    dependencies:
      '@radix-ui/react-slot': 1.1.0(@types/react@18.3.3)(react@18.3.1)
      '@types/react': 18.3.3
      '@types/react-dom': 18.3.0
      react: 18.3.1
      react-dom: 18.3.1(react@18.3.1)
    dev: false

  /@radix-ui/react-radio-group@1.2.0(@types/react-dom@18.3.0)(@types/react@18.3.3)(react-dom@18.3.1)(react@18.3.1):
    resolution: {integrity: sha512-yv+oiLaicYMBpqgfpSPw6q+RyXlLdIpQWDHZbUKURxe+nEh53hFXPPlfhfQQtYkS5MMK/5IWIa76SksleQZSzw==}
    peerDependencies:
      '@types/react': '*'
      '@types/react-dom': '*'
      react: ^16.8 || ^17.0 || ^18.0 || ^19.0 || ^19.0.0-rc
      react-dom: ^16.8 || ^17.0 || ^18.0 || ^19.0 || ^19.0.0-rc
    peerDependenciesMeta:
      '@types/react':
        optional: true
      '@types/react-dom':
        optional: true
    dependencies:
      '@radix-ui/primitive': 1.1.0
      '@radix-ui/react-compose-refs': 1.1.0(@types/react@18.3.3)(react@18.3.1)
      '@radix-ui/react-context': 1.1.0(@types/react@18.3.3)(react@18.3.1)
      '@radix-ui/react-direction': 1.1.0(@types/react@18.3.3)(react@18.3.1)
      '@radix-ui/react-presence': 1.1.0(@types/react-dom@18.3.0)(@types/react@18.3.3)(react-dom@18.3.1)(react@18.3.1)
      '@radix-ui/react-primitive': 2.0.0(@types/react-dom@18.3.0)(@types/react@18.3.3)(react-dom@18.3.1)(react@18.3.1)
      '@radix-ui/react-roving-focus': 1.1.0(@types/react-dom@18.3.0)(@types/react@18.3.3)(react-dom@18.3.1)(react@18.3.1)
      '@radix-ui/react-use-controllable-state': 1.1.0(@types/react@18.3.3)(react@18.3.1)
      '@radix-ui/react-use-previous': 1.1.0(@types/react@18.3.3)(react@18.3.1)
      '@radix-ui/react-use-size': 1.1.0(@types/react@18.3.3)(react@18.3.1)
      '@types/react': 18.3.3
      '@types/react-dom': 18.3.0
      react: 18.3.1
      react-dom: 18.3.1(react@18.3.1)
    dev: false

  /@radix-ui/react-roving-focus@1.1.0(@types/react-dom@18.3.0)(@types/react@18.3.3)(react-dom@18.3.1)(react@18.3.1):
    resolution: {integrity: sha512-EA6AMGeq9AEeQDeSH0aZgG198qkfHSbvWTf1HvoDmOB5bBG/qTxjYMWUKMnYiV6J/iP/J8MEFSuB2zRU2n7ODA==}
    peerDependencies:
      '@types/react': '*'
      '@types/react-dom': '*'
      react: ^16.8 || ^17.0 || ^18.0 || ^19.0 || ^19.0.0-rc
      react-dom: ^16.8 || ^17.0 || ^18.0 || ^19.0 || ^19.0.0-rc
    peerDependenciesMeta:
      '@types/react':
        optional: true
      '@types/react-dom':
        optional: true
    dependencies:
      '@radix-ui/primitive': 1.1.0
      '@radix-ui/react-collection': 1.1.0(@types/react-dom@18.3.0)(@types/react@18.3.3)(react-dom@18.3.1)(react@18.3.1)
      '@radix-ui/react-compose-refs': 1.1.0(@types/react@18.3.3)(react@18.3.1)
      '@radix-ui/react-context': 1.1.0(@types/react@18.3.3)(react@18.3.1)
      '@radix-ui/react-direction': 1.1.0(@types/react@18.3.3)(react@18.3.1)
      '@radix-ui/react-id': 1.1.0(@types/react@18.3.3)(react@18.3.1)
      '@radix-ui/react-primitive': 2.0.0(@types/react-dom@18.3.0)(@types/react@18.3.3)(react-dom@18.3.1)(react@18.3.1)
      '@radix-ui/react-use-callback-ref': 1.1.0(@types/react@18.3.3)(react@18.3.1)
      '@radix-ui/react-use-controllable-state': 1.1.0(@types/react@18.3.3)(react@18.3.1)
      '@types/react': 18.3.3
      '@types/react-dom': 18.3.0
      react: 18.3.1
      react-dom: 18.3.1(react@18.3.1)
    dev: false

  /@radix-ui/react-scroll-area@1.1.0(@types/react-dom@18.3.0)(@types/react@18.3.3)(react-dom@18.3.1)(react@18.3.1):
    resolution: {integrity: sha512-9ArIZ9HWhsrfqS765h+GZuLoxaRHD/j0ZWOWilsCvYTpYJp8XwCqNG7Dt9Nu/TItKOdgLGkOPCodQvDc+UMwYg==}
    peerDependencies:
      '@types/react': '*'
      '@types/react-dom': '*'
      react: ^16.8 || ^17.0 || ^18.0 || ^19.0 || ^19.0.0-rc
      react-dom: ^16.8 || ^17.0 || ^18.0 || ^19.0 || ^19.0.0-rc
    peerDependenciesMeta:
      '@types/react':
        optional: true
      '@types/react-dom':
        optional: true
    dependencies:
      '@radix-ui/number': 1.1.0
      '@radix-ui/primitive': 1.1.0
      '@radix-ui/react-compose-refs': 1.1.0(@types/react@18.3.3)(react@18.3.1)
      '@radix-ui/react-context': 1.1.0(@types/react@18.3.3)(react@18.3.1)
      '@radix-ui/react-direction': 1.1.0(@types/react@18.3.3)(react@18.3.1)
      '@radix-ui/react-presence': 1.1.0(@types/react-dom@18.3.0)(@types/react@18.3.3)(react-dom@18.3.1)(react@18.3.1)
      '@radix-ui/react-primitive': 2.0.0(@types/react-dom@18.3.0)(@types/react@18.3.3)(react-dom@18.3.1)(react@18.3.1)
      '@radix-ui/react-use-callback-ref': 1.1.0(@types/react@18.3.3)(react@18.3.1)
      '@radix-ui/react-use-layout-effect': 1.1.0(@types/react@18.3.3)(react@18.3.1)
      '@types/react': 18.3.3
      '@types/react-dom': 18.3.0
      react: 18.3.1
      react-dom: 18.3.1(react@18.3.1)
    dev: false

  /@radix-ui/react-select@2.1.1(@types/react-dom@18.3.0)(@types/react@18.3.3)(react-dom@18.3.1)(react@18.3.1):
    resolution: {integrity: sha512-8iRDfyLtzxlprOo9IicnzvpsO1wNCkuwzzCM+Z5Rb5tNOpCdMvcc2AkzX0Fz+Tz9v6NJ5B/7EEgyZveo4FBRfQ==}
    peerDependencies:
      '@types/react': '*'
      '@types/react-dom': '*'
      react: ^16.8 || ^17.0 || ^18.0 || ^19.0 || ^19.0.0-rc
      react-dom: ^16.8 || ^17.0 || ^18.0 || ^19.0 || ^19.0.0-rc
    peerDependenciesMeta:
      '@types/react':
        optional: true
      '@types/react-dom':
        optional: true
    dependencies:
      '@radix-ui/number': 1.1.0
      '@radix-ui/primitive': 1.1.0
      '@radix-ui/react-collection': 1.1.0(@types/react-dom@18.3.0)(@types/react@18.3.3)(react-dom@18.3.1)(react@18.3.1)
      '@radix-ui/react-compose-refs': 1.1.0(@types/react@18.3.3)(react@18.3.1)
      '@radix-ui/react-context': 1.1.0(@types/react@18.3.3)(react@18.3.1)
      '@radix-ui/react-direction': 1.1.0(@types/react@18.3.3)(react@18.3.1)
      '@radix-ui/react-dismissable-layer': 1.1.0(@types/react-dom@18.3.0)(@types/react@18.3.3)(react-dom@18.3.1)(react@18.3.1)
      '@radix-ui/react-focus-guards': 1.1.0(@types/react@18.3.3)(react@18.3.1)
      '@radix-ui/react-focus-scope': 1.1.0(@types/react-dom@18.3.0)(@types/react@18.3.3)(react-dom@18.3.1)(react@18.3.1)
      '@radix-ui/react-id': 1.1.0(@types/react@18.3.3)(react@18.3.1)
      '@radix-ui/react-popper': 1.2.0(@types/react-dom@18.3.0)(@types/react@18.3.3)(react-dom@18.3.1)(react@18.3.1)
      '@radix-ui/react-portal': 1.1.1(@types/react-dom@18.3.0)(@types/react@18.3.3)(react-dom@18.3.1)(react@18.3.1)
      '@radix-ui/react-primitive': 2.0.0(@types/react-dom@18.3.0)(@types/react@18.3.3)(react-dom@18.3.1)(react@18.3.1)
      '@radix-ui/react-slot': 1.1.0(@types/react@18.3.3)(react@18.3.1)
      '@radix-ui/react-use-callback-ref': 1.1.0(@types/react@18.3.3)(react@18.3.1)
      '@radix-ui/react-use-controllable-state': 1.1.0(@types/react@18.3.3)(react@18.3.1)
      '@radix-ui/react-use-layout-effect': 1.1.0(@types/react@18.3.3)(react@18.3.1)
      '@radix-ui/react-use-previous': 1.1.0(@types/react@18.3.3)(react@18.3.1)
      '@radix-ui/react-visually-hidden': 1.1.0(@types/react-dom@18.3.0)(@types/react@18.3.3)(react-dom@18.3.1)(react@18.3.1)
      '@types/react': 18.3.3
      '@types/react-dom': 18.3.0
      aria-hidden: 1.2.4
      react: 18.3.1
      react-dom: 18.3.1(react@18.3.1)
      react-remove-scroll: 2.5.7(@types/react@18.3.3)(react@18.3.1)
    dev: false

  /@radix-ui/react-separator@1.1.0(@types/react-dom@18.3.0)(@types/react@18.3.3)(react-dom@18.3.1)(react@18.3.1):
    resolution: {integrity: sha512-3uBAs+egzvJBDZAzvb/n4NxxOYpnspmWxO2u5NbZ8Y6FM/NdrGSF9bop3Cf6F6C71z1rTSn8KV0Fo2ZVd79lGA==}
    peerDependencies:
      '@types/react': '*'
      '@types/react-dom': '*'
      react: ^16.8 || ^17.0 || ^18.0 || ^19.0 || ^19.0.0-rc
      react-dom: ^16.8 || ^17.0 || ^18.0 || ^19.0 || ^19.0.0-rc
    peerDependenciesMeta:
      '@types/react':
        optional: true
      '@types/react-dom':
        optional: true
    dependencies:
      '@radix-ui/react-primitive': 2.0.0(@types/react-dom@18.3.0)(@types/react@18.3.3)(react-dom@18.3.1)(react@18.3.1)
      '@types/react': 18.3.3
      '@types/react-dom': 18.3.0
      react: 18.3.1
      react-dom: 18.3.1(react@18.3.1)
    dev: false

  /@radix-ui/react-slot@1.0.0(react@18.3.1):
    resolution: {integrity: sha512-3mrKauI/tWXo1Ll+gN5dHcxDPdm/Df1ufcDLCecn+pnCIVcdWE7CujXo8QaXOWRJyZyQWWbpB8eFwHzWXlv5mQ==}
    peerDependencies:
      react: ^16.8 || ^17.0 || ^18.0
    dependencies:
      '@babel/runtime': 7.24.7
      '@radix-ui/react-compose-refs': 1.0.0(react@18.3.1)
      react: 18.3.1
    dev: false

  /@radix-ui/react-slot@1.0.2(@types/react@18.3.3)(react@18.3.1):
    resolution: {integrity: sha512-YeTpuq4deV+6DusvVUW4ivBgnkHwECUu0BiN43L5UCDFgdhsRUWAghhTF5MbvNTPzmiFOx90asDSUjWuCNapwg==}
    peerDependencies:
      '@types/react': '*'
      react: ^16.8 || ^17.0 || ^18.0
    peerDependenciesMeta:
      '@types/react':
        optional: true
    dependencies:
      '@babel/runtime': 7.24.7
      '@radix-ui/react-compose-refs': 1.0.1(@types/react@18.3.3)(react@18.3.1)
      '@types/react': 18.3.3
      react: 18.3.1
    dev: false

  /@radix-ui/react-slot@1.1.0(@types/react@18.3.3)(react@18.3.1):
    resolution: {integrity: sha512-FUCf5XMfmW4dtYl69pdS4DbxKy8nj4M7SafBgPllysxmdachynNflAdp/gCsnYWNDnge6tI9onzMp5ARYc1KNw==}
    peerDependencies:
      '@types/react': '*'
      react: ^16.8 || ^17.0 || ^18.0 || ^19.0 || ^19.0.0-rc
    peerDependenciesMeta:
      '@types/react':
        optional: true
    dependencies:
      '@radix-ui/react-compose-refs': 1.1.0(@types/react@18.3.3)(react@18.3.1)
      '@types/react': 18.3.3
      react: 18.3.1
    dev: false

  /@radix-ui/react-switch@1.1.0(@types/react-dom@18.3.0)(@types/react@18.3.3)(react-dom@18.3.1)(react@18.3.1):
    resolution: {integrity: sha512-OBzy5WAj641k0AOSpKQtreDMe+isX0MQJ1IVyF03ucdF3DunOnROVrjWs8zsXUxC3zfZ6JL9HFVCUlMghz9dJw==}
    peerDependencies:
      '@types/react': '*'
      '@types/react-dom': '*'
      react: ^16.8 || ^17.0 || ^18.0 || ^19.0 || ^19.0.0-rc
      react-dom: ^16.8 || ^17.0 || ^18.0 || ^19.0 || ^19.0.0-rc
    peerDependenciesMeta:
      '@types/react':
        optional: true
      '@types/react-dom':
        optional: true
    dependencies:
      '@radix-ui/primitive': 1.1.0
      '@radix-ui/react-compose-refs': 1.1.0(@types/react@18.3.3)(react@18.3.1)
      '@radix-ui/react-context': 1.1.0(@types/react@18.3.3)(react@18.3.1)
      '@radix-ui/react-primitive': 2.0.0(@types/react-dom@18.3.0)(@types/react@18.3.3)(react-dom@18.3.1)(react@18.3.1)
      '@radix-ui/react-use-controllable-state': 1.1.0(@types/react@18.3.3)(react@18.3.1)
      '@radix-ui/react-use-previous': 1.1.0(@types/react@18.3.3)(react@18.3.1)
      '@radix-ui/react-use-size': 1.1.0(@types/react@18.3.3)(react@18.3.1)
      '@types/react': 18.3.3
      '@types/react-dom': 18.3.0
      react: 18.3.1
      react-dom: 18.3.1(react@18.3.1)
    dev: false

  /@radix-ui/react-tabs@1.1.0(@types/react-dom@18.3.0)(@types/react@18.3.3)(react-dom@18.3.1)(react@18.3.1):
    resolution: {integrity: sha512-bZgOKB/LtZIij75FSuPzyEti/XBhJH52ExgtdVqjCIh+Nx/FW+LhnbXtbCzIi34ccyMsyOja8T0thCzoHFXNKA==}
    peerDependencies:
      '@types/react': '*'
      '@types/react-dom': '*'
      react: ^16.8 || ^17.0 || ^18.0 || ^19.0 || ^19.0.0-rc
      react-dom: ^16.8 || ^17.0 || ^18.0 || ^19.0 || ^19.0.0-rc
    peerDependenciesMeta:
      '@types/react':
        optional: true
      '@types/react-dom':
        optional: true
    dependencies:
      '@radix-ui/primitive': 1.1.0
      '@radix-ui/react-context': 1.1.0(@types/react@18.3.3)(react@18.3.1)
      '@radix-ui/react-direction': 1.1.0(@types/react@18.3.3)(react@18.3.1)
      '@radix-ui/react-id': 1.1.0(@types/react@18.3.3)(react@18.3.1)
      '@radix-ui/react-presence': 1.1.0(@types/react-dom@18.3.0)(@types/react@18.3.3)(react-dom@18.3.1)(react@18.3.1)
      '@radix-ui/react-primitive': 2.0.0(@types/react-dom@18.3.0)(@types/react@18.3.3)(react-dom@18.3.1)(react@18.3.1)
      '@radix-ui/react-roving-focus': 1.1.0(@types/react-dom@18.3.0)(@types/react@18.3.3)(react-dom@18.3.1)(react@18.3.1)
      '@radix-ui/react-use-controllable-state': 1.1.0(@types/react@18.3.3)(react@18.3.1)
      '@types/react': 18.3.3
      '@types/react-dom': 18.3.0
      react: 18.3.1
      react-dom: 18.3.1(react@18.3.1)
    dev: false

  /@radix-ui/react-tooltip@1.1.1(@types/react-dom@18.3.0)(@types/react@18.3.3)(react-dom@18.3.1)(react@18.3.1):
    resolution: {integrity: sha512-LLE8nzNE4MzPMw3O2zlVlkLFid3y9hMUs7uCbSHyKSo+tCN4yMCf+ZCCcfrYgsOC0TiHBPQ1mtpJ2liY3ZT3SQ==}
    peerDependencies:
      '@types/react': '*'
      '@types/react-dom': '*'
      react: ^16.8 || ^17.0 || ^18.0 || ^19.0 || ^19.0.0-rc
      react-dom: ^16.8 || ^17.0 || ^18.0 || ^19.0 || ^19.0.0-rc
    peerDependenciesMeta:
      '@types/react':
        optional: true
      '@types/react-dom':
        optional: true
    dependencies:
      '@radix-ui/primitive': 1.1.0
      '@radix-ui/react-compose-refs': 1.1.0(@types/react@18.3.3)(react@18.3.1)
      '@radix-ui/react-context': 1.1.0(@types/react@18.3.3)(react@18.3.1)
      '@radix-ui/react-dismissable-layer': 1.1.0(@types/react-dom@18.3.0)(@types/react@18.3.3)(react-dom@18.3.1)(react@18.3.1)
      '@radix-ui/react-id': 1.1.0(@types/react@18.3.3)(react@18.3.1)
      '@radix-ui/react-popper': 1.2.0(@types/react-dom@18.3.0)(@types/react@18.3.3)(react-dom@18.3.1)(react@18.3.1)
      '@radix-ui/react-portal': 1.1.1(@types/react-dom@18.3.0)(@types/react@18.3.3)(react-dom@18.3.1)(react@18.3.1)
      '@radix-ui/react-presence': 1.1.0(@types/react-dom@18.3.0)(@types/react@18.3.3)(react-dom@18.3.1)(react@18.3.1)
      '@radix-ui/react-primitive': 2.0.0(@types/react-dom@18.3.0)(@types/react@18.3.3)(react-dom@18.3.1)(react@18.3.1)
      '@radix-ui/react-slot': 1.1.0(@types/react@18.3.3)(react@18.3.1)
      '@radix-ui/react-use-controllable-state': 1.1.0(@types/react@18.3.3)(react@18.3.1)
      '@radix-ui/react-visually-hidden': 1.1.0(@types/react-dom@18.3.0)(@types/react@18.3.3)(react-dom@18.3.1)(react@18.3.1)
      '@types/react': 18.3.3
      '@types/react-dom': 18.3.0
      react: 18.3.1
      react-dom: 18.3.1(react@18.3.1)
    dev: false

  /@radix-ui/react-use-callback-ref@1.0.0(react@18.3.1):
    resolution: {integrity: sha512-GZtyzoHz95Rhs6S63D2t/eqvdFCm7I+yHMLVQheKM7nBD8mbZIt+ct1jz4536MDnaOGKIxynJ8eHTkVGVVkoTg==}
    peerDependencies:
      react: ^16.8 || ^17.0 || ^18.0
    dependencies:
      '@babel/runtime': 7.24.7
      react: 18.3.1
    dev: false

  /@radix-ui/react-use-callback-ref@1.0.1(@types/react@18.3.3)(react@18.3.1):
    resolution: {integrity: sha512-D94LjX4Sp0xJFVaoQOd3OO9k7tpBYNOXdVhkltUbGv2Qb9OXdrg/CpsjlZv7ia14Sylv398LswWBVVu5nqKzAQ==}
    peerDependencies:
      '@types/react': '*'
      react: ^16.8 || ^17.0 || ^18.0
    peerDependenciesMeta:
      '@types/react':
        optional: true
    dependencies:
      '@babel/runtime': 7.24.7
      '@types/react': 18.3.3
      react: 18.3.1
    dev: false

  /@radix-ui/react-use-callback-ref@1.1.0(@types/react@18.3.3)(react@18.3.1):
    resolution: {integrity: sha512-CasTfvsy+frcFkbXtSJ2Zu9JHpN8TYKxkgJGWbjiZhFivxaeW7rMeZt7QELGVLaYVfFMsKHjb7Ak0nMEe+2Vfw==}
    peerDependencies:
      '@types/react': '*'
      react: ^16.8 || ^17.0 || ^18.0 || ^19.0 || ^19.0.0-rc
    peerDependenciesMeta:
      '@types/react':
        optional: true
    dependencies:
      '@types/react': 18.3.3
      react: 18.3.1
    dev: false

  /@radix-ui/react-use-controllable-state@1.0.0(react@18.3.1):
    resolution: {integrity: sha512-FohDoZvk3mEXh9AWAVyRTYR4Sq7/gavuofglmiXB2g1aKyboUD4YtgWxKj8O5n+Uak52gXQ4wKz5IFST4vtJHg==}
    peerDependencies:
      react: ^16.8 || ^17.0 || ^18.0
    dependencies:
      '@babel/runtime': 7.24.7
      '@radix-ui/react-use-callback-ref': 1.0.0(react@18.3.1)
      react: 18.3.1
    dev: false

  /@radix-ui/react-use-controllable-state@1.0.1(@types/react@18.3.3)(react@18.3.1):
    resolution: {integrity: sha512-Svl5GY5FQeN758fWKrjM6Qb7asvXeiZltlT4U2gVfl8Gx5UAv2sMR0LWo8yhsIZh2oQ0eFdZ59aoOOMV7b47VA==}
    peerDependencies:
      '@types/react': '*'
      react: ^16.8 || ^17.0 || ^18.0
    peerDependenciesMeta:
      '@types/react':
        optional: true
    dependencies:
      '@babel/runtime': 7.24.7
      '@radix-ui/react-use-callback-ref': 1.0.1(@types/react@18.3.3)(react@18.3.1)
      '@types/react': 18.3.3
      react: 18.3.1
    dev: false

  /@radix-ui/react-use-controllable-state@1.1.0(@types/react@18.3.3)(react@18.3.1):
    resolution: {integrity: sha512-MtfMVJiSr2NjzS0Aa90NPTnvTSg6C/JLCV7ma0W6+OMV78vd8OyRpID+Ng9LxzsPbLeuBnWBA1Nq30AtBIDChw==}
    peerDependencies:
      '@types/react': '*'
      react: ^16.8 || ^17.0 || ^18.0 || ^19.0 || ^19.0.0-rc
    peerDependenciesMeta:
      '@types/react':
        optional: true
    dependencies:
      '@radix-ui/react-use-callback-ref': 1.1.0(@types/react@18.3.3)(react@18.3.1)
      '@types/react': 18.3.3
      react: 18.3.1
    dev: false

  /@radix-ui/react-use-escape-keydown@1.0.0(react@18.3.1):
    resolution: {integrity: sha512-JwfBCUIfhXRxKExgIqGa4CQsiMemo1Xt0W/B4ei3fpzpvPENKpMKQ8mZSB6Acj3ebrAEgi2xiQvcI1PAAodvyg==}
    peerDependencies:
      react: ^16.8 || ^17.0 || ^18.0
    dependencies:
      '@babel/runtime': 7.24.7
      '@radix-ui/react-use-callback-ref': 1.0.0(react@18.3.1)
      react: 18.3.1
    dev: false

  /@radix-ui/react-use-escape-keydown@1.0.3(@types/react@18.3.3)(react@18.3.1):
    resolution: {integrity: sha512-vyL82j40hcFicA+M4Ex7hVkB9vHgSse1ZWomAqV2Je3RleKGO5iM8KMOEtfoSB0PnIelMd2lATjTGMYqN5ylTg==}
    peerDependencies:
      '@types/react': '*'
      react: ^16.8 || ^17.0 || ^18.0
    peerDependenciesMeta:
      '@types/react':
        optional: true
    dependencies:
      '@babel/runtime': 7.24.7
      '@radix-ui/react-use-callback-ref': 1.0.1(@types/react@18.3.3)(react@18.3.1)
      '@types/react': 18.3.3
      react: 18.3.1
    dev: false

  /@radix-ui/react-use-escape-keydown@1.1.0(@types/react@18.3.3)(react@18.3.1):
    resolution: {integrity: sha512-L7vwWlR1kTTQ3oh7g1O0CBF3YCyyTj8NmhLR+phShpyA50HCfBFKVJTpshm9PzLiKmehsrQzTYTpX9HvmC9rhw==}
    peerDependencies:
      '@types/react': '*'
      react: ^16.8 || ^17.0 || ^18.0 || ^19.0 || ^19.0.0-rc
    peerDependenciesMeta:
      '@types/react':
        optional: true
    dependencies:
      '@radix-ui/react-use-callback-ref': 1.1.0(@types/react@18.3.3)(react@18.3.1)
      '@types/react': 18.3.3
      react: 18.3.1
    dev: false

  /@radix-ui/react-use-layout-effect@1.0.0(react@18.3.1):
    resolution: {integrity: sha512-6Tpkq+R6LOlmQb1R5NNETLG0B4YP0wc+klfXafpUCj6JGyaUc8il7/kUZ7m59rGbXGczE9Bs+iz2qloqsZBduQ==}
    peerDependencies:
      react: ^16.8 || ^17.0 || ^18.0
    dependencies:
      '@babel/runtime': 7.24.7
      react: 18.3.1
    dev: false

  /@radix-ui/react-use-layout-effect@1.0.1(@types/react@18.3.3)(react@18.3.1):
    resolution: {integrity: sha512-v/5RegiJWYdoCvMnITBkNNx6bCj20fiaJnWtRkU18yITptraXjffz5Qbn05uOiQnOvi+dbkznkoaMltz1GnszQ==}
    peerDependencies:
      '@types/react': '*'
      react: ^16.8 || ^17.0 || ^18.0
    peerDependenciesMeta:
      '@types/react':
        optional: true
    dependencies:
      '@babel/runtime': 7.24.7
      '@types/react': 18.3.3
      react: 18.3.1
    dev: false

  /@radix-ui/react-use-layout-effect@1.1.0(@types/react@18.3.3)(react@18.3.1):
    resolution: {integrity: sha512-+FPE0rOdziWSrH9athwI1R0HDVbWlEhd+FR+aSDk4uWGmSJ9Z54sdZVDQPZAinJhJXwfT+qnj969mCsT2gfm5w==}
    peerDependencies:
      '@types/react': '*'
      react: ^16.8 || ^17.0 || ^18.0 || ^19.0 || ^19.0.0-rc
    peerDependenciesMeta:
      '@types/react':
        optional: true
    dependencies:
      '@types/react': 18.3.3
      react: 18.3.1
    dev: false

  /@radix-ui/react-use-previous@1.1.0(@types/react@18.3.3)(react@18.3.1):
    resolution: {integrity: sha512-Z/e78qg2YFnnXcW88A4JmTtm4ADckLno6F7OXotmkQfeuCVaKuYzqAATPhVzl3delXE7CxIV8shofPn3jPc5Og==}
    peerDependencies:
      '@types/react': '*'
      react: ^16.8 || ^17.0 || ^18.0 || ^19.0 || ^19.0.0-rc
    peerDependenciesMeta:
      '@types/react':
        optional: true
    dependencies:
      '@types/react': 18.3.3
      react: 18.3.1
    dev: false

  /@radix-ui/react-use-rect@1.1.0(@types/react@18.3.3)(react@18.3.1):
    resolution: {integrity: sha512-0Fmkebhr6PiseyZlYAOtLS+nb7jLmpqTrJyv61Pe68MKYW6OWdRE2kI70TaYY27u7H0lajqM3hSMMLFq18Z7nQ==}
    peerDependencies:
      '@types/react': '*'
      react: ^16.8 || ^17.0 || ^18.0 || ^19.0 || ^19.0.0-rc
    peerDependenciesMeta:
      '@types/react':
        optional: true
    dependencies:
      '@radix-ui/rect': 1.1.0
      '@types/react': 18.3.3
      react: 18.3.1
    dev: false

  /@radix-ui/react-use-size@1.1.0(@types/react@18.3.3)(react@18.3.1):
    resolution: {integrity: sha512-XW3/vWuIXHa+2Uwcc2ABSfcCledmXhhQPlGbfcRXbiUQI5Icjcg19BGCZVKKInYbvUCut/ufbbLLPFC5cbb1hw==}
    peerDependencies:
      '@types/react': '*'
      react: ^16.8 || ^17.0 || ^18.0 || ^19.0 || ^19.0.0-rc
    peerDependenciesMeta:
      '@types/react':
        optional: true
    dependencies:
      '@radix-ui/react-use-layout-effect': 1.1.0(@types/react@18.3.3)(react@18.3.1)
      '@types/react': 18.3.3
      react: 18.3.1
    dev: false

  /@radix-ui/react-visually-hidden@1.1.0(@types/react-dom@18.3.0)(@types/react@18.3.3)(react-dom@18.3.1)(react@18.3.1):
    resolution: {integrity: sha512-N8MDZqtgCgG5S3aV60INAB475osJousYpZ4cTJ2cFbMpdHS5Y6loLTH8LPtkj2QN0x93J30HT/M3qJXM0+lyeQ==}
    peerDependencies:
      '@types/react': '*'
      '@types/react-dom': '*'
      react: ^16.8 || ^17.0 || ^18.0 || ^19.0 || ^19.0.0-rc
      react-dom: ^16.8 || ^17.0 || ^18.0 || ^19.0 || ^19.0.0-rc
    peerDependenciesMeta:
      '@types/react':
        optional: true
      '@types/react-dom':
        optional: true
    dependencies:
      '@radix-ui/react-primitive': 2.0.0(@types/react-dom@18.3.0)(@types/react@18.3.3)(react-dom@18.3.1)(react@18.3.1)
      '@types/react': 18.3.3
      '@types/react-dom': 18.3.0
      react: 18.3.1
      react-dom: 18.3.1(react@18.3.1)
    dev: false

  /@radix-ui/rect@1.1.0:
    resolution: {integrity: sha512-A9+lCBZoaMJlVKcRBz2YByCG+Cp2t6nAnMnNba+XiWxnj6r4JUFqfsgwocMBZU9LPtdxC6wB56ySYpc7LQIoJg==}
    dev: false

  /@react-dnd/asap@4.0.1:
    resolution: {integrity: sha512-kLy0PJDDwvwwTXxqTFNAAllPHD73AycE9ypWeln/IguoGBEbvFcPDbCV03G52bEcC5E+YgupBE0VzHGdC8SIXg==}
    dev: false

  /@react-dnd/invariant@2.0.0:
    resolution: {integrity: sha512-xL4RCQBCBDJ+GRwKTFhGUW8GXa4yoDfJrPbLblc3U09ciS+9ZJXJ3Qrcs/x2IODOdIE5kQxvMmE2UKyqUictUw==}
    dev: false

  /@react-dnd/shallowequal@2.0.0:
    resolution: {integrity: sha512-Pc/AFTdwZwEKJxFJvlxrSmGe/di+aAOBn60sremrpLo6VI/6cmiUYNNwlI5KNYttg7uypzA3ILPMPgxB2GYZEg==}
    dev: false

  /@reactflow/background@11.3.14(@types/react@18.3.3)(react-dom@18.3.1)(react@18.3.1):
    resolution: {integrity: sha512-Gewd7blEVT5Lh6jqrvOgd4G6Qk17eGKQfsDXgyRSqM+CTwDqRldG2LsWN4sNeno6sbqVIC2fZ+rAUBFA9ZEUDA==}
    peerDependencies:
      react: '>=17'
      react-dom: '>=17'
    dependencies:
      '@reactflow/core': 11.11.4(@types/react@18.3.3)(react-dom@18.3.1)(react@18.3.1)
      classcat: 5.0.5
      react: 18.3.1
      react-dom: 18.3.1(react@18.3.1)
      zustand: 4.5.2(@types/react@18.3.3)(react@18.3.1)
    transitivePeerDependencies:
      - '@types/react'
      - immer
    dev: false

  /@reactflow/controls@11.2.14(@types/react@18.3.3)(react-dom@18.3.1)(react@18.3.1):
    resolution: {integrity: sha512-MiJp5VldFD7FrqaBNIrQ85dxChrG6ivuZ+dcFhPQUwOK3HfYgX2RHdBua+gx+40p5Vw5It3dVNp/my4Z3jF0dw==}
    peerDependencies:
      react: '>=17'
      react-dom: '>=17'
    dependencies:
      '@reactflow/core': 11.11.4(@types/react@18.3.3)(react-dom@18.3.1)(react@18.3.1)
      classcat: 5.0.5
      react: 18.3.1
      react-dom: 18.3.1(react@18.3.1)
      zustand: 4.5.2(@types/react@18.3.3)(react@18.3.1)
    transitivePeerDependencies:
      - '@types/react'
      - immer
    dev: false

  /@reactflow/core@11.11.4(@types/react@18.3.3)(react-dom@18.3.1)(react@18.3.1):
    resolution: {integrity: sha512-H4vODklsjAq3AMq6Np4LE12i1I4Ta9PrDHuBR9GmL8uzTt2l2jh4CiQbEMpvMDcp7xi4be0hgXj+Ysodde/i7Q==}
    peerDependencies:
      react: '>=17'
      react-dom: '>=17'
    dependencies:
      '@types/d3': 7.4.3
      '@types/d3-drag': 3.0.7
      '@types/d3-selection': 3.0.10
      '@types/d3-zoom': 3.0.8
      classcat: 5.0.5
      d3-drag: 3.0.0
      d3-selection: 3.0.0
      d3-zoom: 3.0.0
      react: 18.3.1
      react-dom: 18.3.1(react@18.3.1)
      zustand: 4.5.2(@types/react@18.3.3)(react@18.3.1)
    transitivePeerDependencies:
      - '@types/react'
      - immer
    dev: false

  /@reactflow/minimap@11.7.14(@types/react@18.3.3)(react-dom@18.3.1)(react@18.3.1):
    resolution: {integrity: sha512-mpwLKKrEAofgFJdkhwR5UQ1JYWlcAAL/ZU/bctBkuNTT1yqV+y0buoNVImsRehVYhJwffSWeSHaBR5/GJjlCSQ==}
    peerDependencies:
      react: '>=17'
      react-dom: '>=17'
    dependencies:
      '@reactflow/core': 11.11.4(@types/react@18.3.3)(react-dom@18.3.1)(react@18.3.1)
      '@types/d3-selection': 3.0.10
      '@types/d3-zoom': 3.0.8
      classcat: 5.0.5
      d3-selection: 3.0.0
      d3-zoom: 3.0.0
      react: 18.3.1
      react-dom: 18.3.1(react@18.3.1)
      zustand: 4.5.2(@types/react@18.3.3)(react@18.3.1)
    transitivePeerDependencies:
      - '@types/react'
      - immer
    dev: false

  /@reactflow/node-resizer@2.2.14(@types/react@18.3.3)(react-dom@18.3.1)(react@18.3.1):
    resolution: {integrity: sha512-fwqnks83jUlYr6OHcdFEedumWKChTHRGw/kbCxj0oqBd+ekfs+SIp4ddyNU0pdx96JIm5iNFS0oNrmEiJbbSaA==}
    peerDependencies:
      react: '>=17'
      react-dom: '>=17'
    dependencies:
      '@reactflow/core': 11.11.4(@types/react@18.3.3)(react-dom@18.3.1)(react@18.3.1)
      classcat: 5.0.5
      d3-drag: 3.0.0
      d3-selection: 3.0.0
      react: 18.3.1
      react-dom: 18.3.1(react@18.3.1)
      zustand: 4.5.2(@types/react@18.3.3)(react@18.3.1)
    transitivePeerDependencies:
      - '@types/react'
      - immer
    dev: false

  /@reactflow/node-toolbar@1.3.14(@types/react@18.3.3)(react-dom@18.3.1)(react@18.3.1):
    resolution: {integrity: sha512-rbynXQnH/xFNu4P9H+hVqlEUafDCkEoCy0Dg9mG22Sg+rY/0ck6KkrAQrYrTgXusd+cEJOMK0uOOFCK2/5rSGQ==}
    peerDependencies:
      react: '>=17'
      react-dom: '>=17'
    dependencies:
      '@reactflow/core': 11.11.4(@types/react@18.3.3)(react-dom@18.3.1)(react@18.3.1)
      classcat: 5.0.5
      react: 18.3.1
      react-dom: 18.3.1(react@18.3.1)
      zustand: 4.5.2(@types/react@18.3.3)(react@18.3.1)
    transitivePeerDependencies:
      - '@types/react'
      - immer
    dev: false

  /@remirror/core-constants@2.0.2:
    resolution: {integrity: sha512-dyHY+sMF0ihPus3O27ODd4+agdHMEmuRdyiZJ2CCWjPV5UFmn17ZbElvk6WOGVE4rdCJKZQCrPV2BcikOMLUGQ==}
    dev: false

  /@rushstack/eslint-patch@1.10.3:
    resolution: {integrity: sha512-qC/xYId4NMebE6w/V33Fh9gWxLgURiNYgVNObbJl2LZv0GUUItCcCqC5axQSwRaAgaxl2mELq1rMzlswaQ0Zxg==}
    dev: true

  /@scena/dragscroll@1.4.0:
    resolution: {integrity: sha512-3O8daaZD9VXA9CP3dra6xcgt/qrm0mg0xJCwiX6druCteQ9FFsXffkF8PrqxY4Z4VJ58fFKEa0RlKqbsi/XnRA==}
    dependencies:
      '@daybrush/utils': 1.13.0
      '@scena/event-emitter': 1.0.5
    dev: false

  /@scena/event-emitter@1.0.5:
    resolution: {integrity: sha512-AzY4OTb0+7ynefmWFQ6hxDdk0CySAq/D4efljfhtRHCOP7MBF9zUfhKG3TJiroVjASqVgkRJFdenS8ArZo6Olg==}
    dependencies:
      '@daybrush/utils': 1.13.0
    dev: false

  /@scena/matrix@1.1.1:
    resolution: {integrity: sha512-JVKBhN0tm2Srl+Yt+Ywqu0oLgLcdemDQlD1OxmN9jaCTwaFPZ7tY8n6dhVgMEaR9qcR7r+kAlMXnSfNyYdE+Vg==}
    dependencies:
      '@daybrush/utils': 1.13.0
    dev: false

  /@swc/helpers@0.5.11:
    resolution: {integrity: sha512-YNlnKRWF2sVojTpIyzwou9XoTNbzbzONwRhOoniEioF1AtaitTvVZblaQRrAzChWQ1bLYyYSWzM18y4WwgzJ+A==}
    dependencies:
      tslib: 2.6.3
    dev: false

  /@swc/helpers@0.5.2:
    resolution: {integrity: sha512-E4KcWTpoLHqwPHLxidpOqQbcrZVgi0rsmmZXUle1jXmJfuIf/UWpczUJ7MZZ5tlxytgJXyp0w4PGkkeLiuIdZw==}
    dependencies:
      tslib: 2.6.3
    dev: false

  /@tailwindcss/typography@0.5.13(tailwindcss@3.4.4):
    resolution: {integrity: sha512-ADGcJ8dX21dVVHIwTRgzrcunY6YY9uSlAHHGVKvkA+vLc5qLwEszvKts40lx7z0qc4clpjclwLeK5rVCV2P/uw==}
    peerDependencies:
      tailwindcss: '>=3.0.0 || insiders'
    dependencies:
      lodash.castarray: 4.4.0
      lodash.isplainobject: 4.0.6
      lodash.merge: 4.6.2
      postcss-selector-parser: 6.0.10
      tailwindcss: 3.4.4
    dev: false

  /@tanstack/react-table@8.17.3(react-dom@18.3.1)(react@18.3.1):
    resolution: {integrity: sha512-5gwg5SvPD3lNAXPuJJz1fOCEZYk9/GeBFH3w/hCgnfyszOIzwkwgp5I7Q4MJtn0WECp84b5STQUDdmvGi8m3nA==}
    engines: {node: '>=12'}
    peerDependencies:
      react: '>=16.8'
      react-dom: '>=16.8'
    dependencies:
      '@tanstack/table-core': 8.17.3
      react: 18.3.1
      react-dom: 18.3.1(react@18.3.1)
    dev: false

  /@tanstack/react-virtual@3.8.1(react-dom@18.3.1)(react@18.3.1):
    resolution: {integrity: sha512-dP5a7giEM4BQWLJ7K07ToZv8rF51mzbrBMkf0scg1QNYuFx3utnPUBPUHdzaowZhIez1K2XS78amuzD+YGRA5Q==}
    peerDependencies:
      react: ^16.8.0 || ^17.0.0 || ^18.0.0
      react-dom: ^16.8.0 || ^17.0.0 || ^18.0.0
    dependencies:
      '@tanstack/virtual-core': 3.8.1
      react: 18.3.1
      react-dom: 18.3.1(react@18.3.1)
    dev: false

  /@tanstack/table-core@8.17.3:
    resolution: {integrity: sha512-mPBodDGVL+fl6d90wUREepHa/7lhsghg2A3vFpakEhrhtbIlgNAZiMr7ccTgak5qbHqF14Fwy+W1yFWQt+WmYQ==}
    engines: {node: '>=12'}
    dev: false

  /@tanstack/virtual-core@3.8.1:
    resolution: {integrity: sha512-uNtAwenT276M9QYCjTBoHZ8X3MUeCRoGK59zPi92hMIxdfS9AyHjkDWJ94WroDxnv48UE+hIeo21BU84jKc8aQ==}
    dev: false

  /@tiptap/core@2.4.0(@tiptap/pm@2.4.0):
    resolution: {integrity: sha512-YJSahk8pkxpCs8SflCZfTnJpE7IPyUWIylfgXM2DefjRQa5DZ+c6sNY0s/zbxKYFQ6AuHVX40r9pCfcqHChGxQ==}
    peerDependencies:
      '@tiptap/pm': ^2.0.0
    dependencies:
      '@tiptap/pm': 2.4.0
    dev: false

  /@tiptap/extension-blockquote@2.4.0(@tiptap/core@2.4.0):
    resolution: {integrity: sha512-nJJy4KsPgQqWTTDOWzFRdjCfG5+QExfZj44dulgDFNh+E66xhamnbM70PklllXJgEcge7xmT5oKM0gKls5XgFw==}
    peerDependencies:
      '@tiptap/core': ^2.0.0
    dependencies:
      '@tiptap/core': 2.4.0(@tiptap/pm@2.4.0)
    dev: false

  /@tiptap/extension-bold@2.4.0(@tiptap/core@2.4.0):
    resolution: {integrity: sha512-csnW6hMDEHoRfxcPRLSqeJn+j35Lgtt1YRiOwn7DlS66sAECGRuoGfCvQSPij0TCDp4VCR9if5Sf8EymhnQumQ==}
    peerDependencies:
      '@tiptap/core': ^2.0.0
    dependencies:
      '@tiptap/core': 2.4.0(@tiptap/pm@2.4.0)
    dev: false

  /@tiptap/extension-bubble-menu@2.4.0(@tiptap/core@2.4.0)(@tiptap/pm@2.4.0):
    resolution: {integrity: sha512-s99HmttUtpW3rScWq8rqk4+CGCwergNZbHLTkF6Rp6TSboMwfp+rwL5Q/JkcAG9KGLso1vGyXKbt1xHOvm8zMw==}
    peerDependencies:
      '@tiptap/core': ^2.0.0
      '@tiptap/pm': ^2.0.0
    dependencies:
      '@tiptap/core': 2.4.0(@tiptap/pm@2.4.0)
      '@tiptap/pm': 2.4.0
      tippy.js: 6.3.7
    dev: false

  /@tiptap/extension-bullet-list@2.4.0(@tiptap/core@2.4.0):
    resolution: {integrity: sha512-9S5DLIvFRBoExvmZ+/ErpTvs4Wf1yOEs8WXlKYUCcZssK7brTFj99XDwpHFA29HKDwma5q9UHhr2OB2o0JYAdw==}
    peerDependencies:
      '@tiptap/core': ^2.0.0
    dependencies:
      '@tiptap/core': 2.4.0(@tiptap/pm@2.4.0)
    dev: false

  /@tiptap/extension-character-count@2.4.0(@tiptap/core@2.4.0)(@tiptap/pm@2.4.0):
    resolution: {integrity: sha512-IA3Fubvag5N/7m2xS/T8D1nH26UyebBL9CtZ3/4de4faKgvDQLlILsSI2Hefi7j7rUCYCYzgF2S0Gny+Z76ulw==}
    peerDependencies:
      '@tiptap/core': ^2.0.0
      '@tiptap/pm': ^2.0.0
    dependencies:
      '@tiptap/core': 2.4.0(@tiptap/pm@2.4.0)
      '@tiptap/pm': 2.4.0
    dev: false

  /@tiptap/extension-code-block-lowlight@2.4.0(@tiptap/core@2.4.0)(@tiptap/extension-code-block@2.4.0)(@tiptap/pm@2.4.0):
    resolution: {integrity: sha512-j0SdFq66A97Cn7bQOMqFYBaYsmOltZZ6o4uDZH6fdTvEFbfXTdtTYs2awsNSbW+w/DtivKZCvAX1FRLR3/g/5A==}
    peerDependencies:
      '@tiptap/core': ^2.0.0
      '@tiptap/extension-code-block': ^2.0.0
      '@tiptap/pm': ^2.0.0
    dependencies:
      '@tiptap/core': 2.4.0(@tiptap/pm@2.4.0)
      '@tiptap/extension-code-block': 2.4.0(@tiptap/core@2.4.0)(@tiptap/pm@2.4.0)
      '@tiptap/pm': 2.4.0
    dev: false

  /@tiptap/extension-code-block@2.4.0(@tiptap/core@2.4.0)(@tiptap/pm@2.4.0):
    resolution: {integrity: sha512-QWGdv1D56TBGbbJSj2cIiXGJEKguPiAl9ONzJ/Ql1ZksiQsYwx0YHriXX6TOC//T4VIf6NSClHEtwtxWBQ/Csg==}
    peerDependencies:
      '@tiptap/core': ^2.0.0
      '@tiptap/pm': ^2.0.0
    dependencies:
      '@tiptap/core': 2.4.0(@tiptap/pm@2.4.0)
      '@tiptap/pm': 2.4.0
    dev: false

  /@tiptap/extension-code@2.4.0(@tiptap/core@2.4.0):
    resolution: {integrity: sha512-wjhBukuiyJMq4cTcK3RBTzUPV24k5n1eEPlpmzku6ThwwkMdwynnMGMAmSF3fErh3AOyOUPoTTjgMYN2d10SJA==}
    peerDependencies:
      '@tiptap/core': ^2.0.0
    dependencies:
      '@tiptap/core': 2.4.0(@tiptap/pm@2.4.0)
    dev: false

  /@tiptap/extension-color@2.4.0(@tiptap/core@2.4.0)(@tiptap/extension-text-style@2.4.0):
    resolution: {integrity: sha512-aVuqGtzTIZO93niADdu+Hx8g03X0pS7wjrJcCcYkkDEbC/siC03zlxKZIYBW1Jiabe99Z7/s2KdtLoK6DW2A2g==}
    peerDependencies:
      '@tiptap/core': ^2.0.0
      '@tiptap/extension-text-style': ^2.0.0
    dependencies:
      '@tiptap/core': 2.4.0(@tiptap/pm@2.4.0)
      '@tiptap/extension-text-style': 2.4.0(@tiptap/core@2.4.0)
    dev: false

  /@tiptap/extension-document@2.4.0(@tiptap/core@2.4.0):
    resolution: {integrity: sha512-3jRodQJZDGbXlRPERaloS+IERg/VwzpC1IO6YSJR9jVIsBO6xC29P3cKTQlg1XO7p6ZH/0ksK73VC5BzzTwoHg==}
    peerDependencies:
      '@tiptap/core': ^2.0.0
    dependencies:
      '@tiptap/core': 2.4.0(@tiptap/pm@2.4.0)
    dev: false

  /@tiptap/extension-dropcursor@2.4.0(@tiptap/core@2.4.0)(@tiptap/pm@2.4.0):
    resolution: {integrity: sha512-c46HoG2PEEpSZv5rmS5UX/lJ6/kP1iVO0Ax+6JrNfLEIiDULUoi20NqdjolEa38La2VhWvs+o20OviiTOKEE9g==}
    peerDependencies:
      '@tiptap/core': ^2.0.0
      '@tiptap/pm': ^2.0.0
    dependencies:
      '@tiptap/core': 2.4.0(@tiptap/pm@2.4.0)
      '@tiptap/pm': 2.4.0
    dev: false

  /@tiptap/extension-floating-menu@2.4.0(@tiptap/core@2.4.0)(@tiptap/pm@2.4.0):
    resolution: {integrity: sha512-vLb9v+htbHhXyty0oaXjT3VC8St4xuGSHWUB9GuAJAQ+NajIO6rBPbLUmm9qM0Eh2zico5mpSD1Qtn5FM6xYzg==}
    peerDependencies:
      '@tiptap/core': ^2.0.0
      '@tiptap/pm': ^2.0.0
    dependencies:
      '@tiptap/core': 2.4.0(@tiptap/pm@2.4.0)
      '@tiptap/pm': 2.4.0
      tippy.js: 6.3.7
    dev: false

  /@tiptap/extension-gapcursor@2.4.0(@tiptap/core@2.4.0)(@tiptap/pm@2.4.0):
    resolution: {integrity: sha512-F4y/0J2lseohkFUw9P2OpKhrJ6dHz69ZScABUvcHxjznJLd6+0Zt7014Lw5PA8/m2d/w0fX8LZQ88pZr4quZPQ==}
    peerDependencies:
      '@tiptap/core': ^2.0.0
      '@tiptap/pm': ^2.0.0
    dependencies:
      '@tiptap/core': 2.4.0(@tiptap/pm@2.4.0)
      '@tiptap/pm': 2.4.0
    dev: false

  /@tiptap/extension-hard-break@2.4.0(@tiptap/core@2.4.0):
    resolution: {integrity: sha512-3+Z6zxevtHza5IsDBZ4lZqvNR3Kvdqwxq/QKCKu9UhJN1DUjsg/l1Jn2NilSQ3NYkBYh2yJjT8CMo9pQIu776g==}
    peerDependencies:
      '@tiptap/core': ^2.0.0
    dependencies:
      '@tiptap/core': 2.4.0(@tiptap/pm@2.4.0)
    dev: false

  /@tiptap/extension-heading@2.4.0(@tiptap/core@2.4.0):
    resolution: {integrity: sha512-fYkyP/VMo7YHO76YVrUjd95Qeo0cubWn/Spavmwm1gLTHH/q7xMtbod2Z/F0wd6QHnc7+HGhO7XAjjKWDjldaw==}
    peerDependencies:
      '@tiptap/core': ^2.0.0
    dependencies:
      '@tiptap/core': 2.4.0(@tiptap/pm@2.4.0)
    dev: false

  /@tiptap/extension-highlight@2.4.0(@tiptap/core@2.4.0):
    resolution: {integrity: sha512-p2I/CaMrs6hzpj/dSw6UNobOWTV38yTjPK+B4ShJQ7IN2u/C82KOTOeFfJoFd9KykmpVOVW3w3nKG3ad0HXPuQ==}
    peerDependencies:
      '@tiptap/core': ^2.0.0
    dependencies:
      '@tiptap/core': 2.4.0(@tiptap/pm@2.4.0)
    dev: false

  /@tiptap/extension-history@2.4.0(@tiptap/core@2.4.0)(@tiptap/pm@2.4.0):
    resolution: {integrity: sha512-gr5qsKAXEVGr1Lyk1598F7drTaEtAxqZiuuSwTCzZzkiwgEQsWMWTWc9F8FlneCEaqe1aIYg6WKWlmYPaFwr0w==}
    peerDependencies:
      '@tiptap/core': ^2.0.0
      '@tiptap/pm': ^2.0.0
    dependencies:
      '@tiptap/core': 2.4.0(@tiptap/pm@2.4.0)
      '@tiptap/pm': 2.4.0
    dev: false

  /@tiptap/extension-horizontal-rule@2.4.0(@tiptap/core@2.4.0)(@tiptap/pm@2.4.0):
    resolution: {integrity: sha512-yDgxy+YxagcEsBbdWvbQiXYxsv3noS1VTuGwc9G7ZK9xPmBHJ5y0agOkB7HskwsZvJHoaSqNRsh7oZTkf0VR3g==}
    peerDependencies:
      '@tiptap/core': ^2.0.0
      '@tiptap/pm': ^2.0.0
    dependencies:
      '@tiptap/core': 2.4.0(@tiptap/pm@2.4.0)
      '@tiptap/pm': 2.4.0
    dev: false

  /@tiptap/extension-image@2.4.0(@tiptap/core@2.4.0):
    resolution: {integrity: sha512-NIVhRPMO/ONo8OywEd+8zh0Q6Q7EbFHtBxVsvfOKj9KtZkaXQfUO4MzONTyptkvAchTpj9pIzeaEY5fyU87gFA==}
    peerDependencies:
      '@tiptap/core': ^2.0.0
    dependencies:
      '@tiptap/core': 2.4.0(@tiptap/pm@2.4.0)
    dev: false

  /@tiptap/extension-italic@2.4.0(@tiptap/core@2.4.0):
    resolution: {integrity: sha512-aaW/L9q+KNHHK+X73MPloHeIsT191n3VLd3xm6uUcFDnUNvzYJ/q65/1ZicdtCaOLvTutxdrEvhbkrVREX6a8g==}
    peerDependencies:
      '@tiptap/core': ^2.0.0
    dependencies:
      '@tiptap/core': 2.4.0(@tiptap/pm@2.4.0)
    dev: false

  /@tiptap/extension-link@2.4.0(@tiptap/core@2.4.0)(@tiptap/pm@2.4.0):
    resolution: {integrity: sha512-r3PjT0bjSKAorHAEBPA0icSMOlqALbxVlWU9vAc+Q3ndzt7ht0CTPNewzFF9kjzARABVt1cblXP/2+c0qGzcsg==}
    peerDependencies:
      '@tiptap/core': ^2.0.0
      '@tiptap/pm': ^2.0.0
    dependencies:
      '@tiptap/core': 2.4.0(@tiptap/pm@2.4.0)
      '@tiptap/pm': 2.4.0
      linkifyjs: 4.1.3
    dev: false

  /@tiptap/extension-list-item@2.4.0(@tiptap/core@2.4.0):
    resolution: {integrity: sha512-reUVUx+2cI2NIAqMZhlJ9uK/+zvRzm1GTmlU2Wvzwc7AwLN4yemj6mBDsmBLEXAKPvitfLh6EkeHaruOGymQtg==}
    peerDependencies:
      '@tiptap/core': ^2.0.0
    dependencies:
      '@tiptap/core': 2.4.0(@tiptap/pm@2.4.0)
    dev: false

  /@tiptap/extension-ordered-list@2.4.0(@tiptap/core@2.4.0):
    resolution: {integrity: sha512-Zo0c9M0aowv+2+jExZiAvhCB83GZMjZsxywmuOrdUbq5EGYKb7q8hDyN3hkrktVHr9UPXdPAYTmLAHztTOHYRA==}
    peerDependencies:
      '@tiptap/core': ^2.0.0
    dependencies:
      '@tiptap/core': 2.4.0(@tiptap/pm@2.4.0)
    dev: false

  /@tiptap/extension-paragraph@2.4.0(@tiptap/core@2.4.0):
    resolution: {integrity: sha512-+yse0Ow67IRwcACd9K/CzBcxlpr9OFnmf0x9uqpaWt1eHck1sJnti6jrw5DVVkyEBHDh/cnkkV49gvctT/NyCw==}
    peerDependencies:
      '@tiptap/core': ^2.0.0
    dependencies:
      '@tiptap/core': 2.4.0(@tiptap/pm@2.4.0)
    dev: false

  /@tiptap/extension-placeholder@2.0.3(@tiptap/core@2.4.0)(@tiptap/pm@2.4.0):
    resolution: {integrity: sha512-Z42jo0termRAf0S0L8oxrts94IWX5waU4isS2CUw8xCUigYyCFslkhQXkWATO1qRbjNFLKN2C9qvCgGf4UeBrw==}
    peerDependencies:
      '@tiptap/core': ^2.0.0
      '@tiptap/pm': ^2.0.0
    dependencies:
      '@tiptap/core': 2.4.0(@tiptap/pm@2.4.0)
      '@tiptap/pm': 2.4.0
    dev: false

  /@tiptap/extension-strike@2.4.0(@tiptap/core@2.4.0):
    resolution: {integrity: sha512-pE1uN/fQPOMS3i+zxPYMmPmI3keubnR6ivwM+KdXWOMnBiHl9N4cNpJgq1n2eUUGKLurC2qrQHpnVyGAwBS6Vg==}
    peerDependencies:
      '@tiptap/core': ^2.0.0
    dependencies:
      '@tiptap/core': 2.4.0(@tiptap/pm@2.4.0)
    dev: false

  /@tiptap/extension-task-item@2.4.0(@tiptap/core@2.4.0)(@tiptap/pm@2.4.0):
    resolution: {integrity: sha512-x40vdHnmDiBbA2pjWR/92wVGb6jT13Nk2AhRUI/oP/r4ZGKpTypoB7heDnvLBgH0Y5a51dFqU+G1SFFL30u5uA==}
    peerDependencies:
      '@tiptap/core': ^2.0.0
      '@tiptap/pm': ^2.0.0
    dependencies:
      '@tiptap/core': 2.4.0(@tiptap/pm@2.4.0)
      '@tiptap/pm': 2.4.0
    dev: false

  /@tiptap/extension-task-list@2.4.0(@tiptap/core@2.4.0):
    resolution: {integrity: sha512-vmUB3wEJU81QbiHUygBlselQW8YIW8/85UTwANvWx8+KEWyM7EUF4utcm5R2UobIprIcWb4hyVkvW/5iou25gg==}
    peerDependencies:
      '@tiptap/core': ^2.0.0
    dependencies:
      '@tiptap/core': 2.4.0(@tiptap/pm@2.4.0)
    dev: false

  /@tiptap/extension-text-style@2.4.0(@tiptap/core@2.4.0):
    resolution: {integrity: sha512-H0uPWeZ4sXz3o836TDWnpd38qClqzEM2d6QJ9TK+cQ1vE5Gp8wQ5W4fwUV1KAHzpJKE/15+BXBjLyVYQdmXDaQ==}
    peerDependencies:
      '@tiptap/core': ^2.0.0
    dependencies:
      '@tiptap/core': 2.4.0(@tiptap/pm@2.4.0)
    dev: false

  /@tiptap/extension-text@2.4.0(@tiptap/core@2.4.0):
    resolution: {integrity: sha512-LV0bvE+VowE8IgLca7pM8ll7quNH+AgEHRbSrsI3SHKDCYB9gTHMjWaAkgkUVaO1u0IfCrjnCLym/PqFKa+vvg==}
    peerDependencies:
      '@tiptap/core': ^2.0.0
    dependencies:
      '@tiptap/core': 2.4.0(@tiptap/pm@2.4.0)
    dev: false

  /@tiptap/extension-underline@2.4.0(@tiptap/core@2.4.0):
    resolution: {integrity: sha512-guWojb7JxUwLz4OKzwNExJwOkhZjgw/ttkXCMBT0PVe55k998MMYe1nvN0m2SeTW9IxurEPtScH4kYJ0XuSm8Q==}
    peerDependencies:
      '@tiptap/core': ^2.0.0
    dependencies:
      '@tiptap/core': 2.4.0(@tiptap/pm@2.4.0)
    dev: false

  /@tiptap/extension-youtube@2.4.0(@tiptap/core@2.4.0):
    resolution: {integrity: sha512-Ew6Oik9DaqP0xgQSUIWwozqeToJVOY4nqjRoKExGRuLdzgZeS+SmEA22ITBMcnZSJj8XBMgGBLcCWi+A7x1KAg==}
    peerDependencies:
      '@tiptap/core': ^2.0.0
    dependencies:
      '@tiptap/core': 2.4.0(@tiptap/pm@2.4.0)
    dev: false

  /@tiptap/pm@2.4.0:
    resolution: {integrity: sha512-B1HMEqGS4MzIVXnpgRZDLm30mxDWj51LkBT/if1XD+hj5gm8B9Q0c84bhvODX6KIs+c6z+zsY9VkVu8w9Yfgxg==}
    dependencies:
      prosemirror-changeset: 2.2.1
      prosemirror-collab: 1.3.1
      prosemirror-commands: 1.5.2
      prosemirror-dropcursor: 1.8.1
      prosemirror-gapcursor: 1.3.2
      prosemirror-history: 1.4.0
      prosemirror-inputrules: 1.4.0
      prosemirror-keymap: 1.2.2
      prosemirror-markdown: 1.13.0
      prosemirror-menu: 1.2.4
      prosemirror-model: 1.21.2
      prosemirror-schema-basic: 1.2.2
      prosemirror-schema-list: 1.4.0
      prosemirror-state: 1.4.3
      prosemirror-tables: 1.3.7
      prosemirror-trailing-node: 2.0.8(prosemirror-model@1.21.2)(prosemirror-state@1.4.3)(prosemirror-view@1.33.8)
      prosemirror-transform: 1.9.0
      prosemirror-view: 1.33.8
    dev: false

  /@tiptap/react@2.4.0(@tiptap/core@2.4.0)(@tiptap/pm@2.4.0)(react-dom@18.3.1)(react@18.3.1):
    resolution: {integrity: sha512-baxnIr6Dy+5iGagOEIKFeHzdl1ZRa6Cg+SJ3GDL/BVLpO6KiCM3Mm5ymB726UKP1w7icrBiQD2fGY3Bx8KaiSA==}
    peerDependencies:
      '@tiptap/core': ^2.0.0
      '@tiptap/pm': ^2.0.0
      react: ^17.0.0 || ^18.0.0
      react-dom: ^17.0.0 || ^18.0.0
    dependencies:
      '@tiptap/core': 2.4.0(@tiptap/pm@2.4.0)
      '@tiptap/extension-bubble-menu': 2.4.0(@tiptap/core@2.4.0)(@tiptap/pm@2.4.0)
      '@tiptap/extension-floating-menu': 2.4.0(@tiptap/core@2.4.0)(@tiptap/pm@2.4.0)
      '@tiptap/pm': 2.4.0
      react: 18.3.1
      react-dom: 18.3.1(react@18.3.1)
    dev: false

  /@tiptap/starter-kit@2.4.0(@tiptap/pm@2.4.0):
    resolution: {integrity: sha512-DYYzMZdTEnRn9oZhKOeRCcB+TjhNz5icLlvJKoHoOGL9kCbuUyEf8WRR2OSPckI0+KUIPJL3oHRqO4SqSdTjfg==}
    dependencies:
      '@tiptap/core': 2.4.0(@tiptap/pm@2.4.0)
      '@tiptap/extension-blockquote': 2.4.0(@tiptap/core@2.4.0)
      '@tiptap/extension-bold': 2.4.0(@tiptap/core@2.4.0)
      '@tiptap/extension-bullet-list': 2.4.0(@tiptap/core@2.4.0)
      '@tiptap/extension-code': 2.4.0(@tiptap/core@2.4.0)
      '@tiptap/extension-code-block': 2.4.0(@tiptap/core@2.4.0)(@tiptap/pm@2.4.0)
      '@tiptap/extension-document': 2.4.0(@tiptap/core@2.4.0)
      '@tiptap/extension-dropcursor': 2.4.0(@tiptap/core@2.4.0)(@tiptap/pm@2.4.0)
      '@tiptap/extension-gapcursor': 2.4.0(@tiptap/core@2.4.0)(@tiptap/pm@2.4.0)
      '@tiptap/extension-hard-break': 2.4.0(@tiptap/core@2.4.0)
      '@tiptap/extension-heading': 2.4.0(@tiptap/core@2.4.0)
      '@tiptap/extension-history': 2.4.0(@tiptap/core@2.4.0)(@tiptap/pm@2.4.0)
      '@tiptap/extension-horizontal-rule': 2.4.0(@tiptap/core@2.4.0)(@tiptap/pm@2.4.0)
      '@tiptap/extension-italic': 2.4.0(@tiptap/core@2.4.0)
      '@tiptap/extension-list-item': 2.4.0(@tiptap/core@2.4.0)
      '@tiptap/extension-ordered-list': 2.4.0(@tiptap/core@2.4.0)
      '@tiptap/extension-paragraph': 2.4.0(@tiptap/core@2.4.0)
      '@tiptap/extension-strike': 2.4.0(@tiptap/core@2.4.0)
      '@tiptap/extension-text': 2.4.0(@tiptap/core@2.4.0)
    transitivePeerDependencies:
      - '@tiptap/pm'
    dev: false

  /@tiptap/suggestion@2.4.0(@tiptap/core@2.4.0)(@tiptap/pm@2.4.0):
    resolution: {integrity: sha512-6dCkjbL8vIzcLWtS6RCBx0jlYPKf2Beuyq5nNLrDDZZuyJow5qJAY0eGu6Xomp9z0WDK/BYOxT4hHNoGMDkoAg==}
    peerDependencies:
      '@tiptap/core': ^2.0.0
      '@tiptap/pm': ^2.0.0
    dependencies:
      '@tiptap/core': 2.4.0(@tiptap/pm@2.4.0)
      '@tiptap/pm': 2.4.0
    dev: false

  /@types/command-line-args@5.2.3:
    resolution: {integrity: sha512-uv0aG6R0Y8WHZLTamZwtfsDLVRnOa+n+n5rEvFWL5Na5gZ8V2Teab/duDPFzIIIhs9qizDpcavCusCLJZu62Kw==}
    dev: false

  /@types/command-line-usage@5.0.4:
    resolution: {integrity: sha512-BwR5KP3Es/CSht0xqBcUXS3qCAUVXwpRKsV2+arxeb65atasuXG9LykC9Ab10Cw3s2raH92ZqOeILaQbsB2ACg==}
    dev: false

  /@types/cookie@0.6.0:
    resolution: {integrity: sha512-4Kh9a6B2bQciAhf7FSuMRRkUWecJgJu9nPnx3yzpsfXX/c50REIqpHY4C82bXP90qrLtXtkDxTZosYO3UpOwlA==}
    dev: false

  /@types/d3-array@3.2.1:
    resolution: {integrity: sha512-Y2Jn2idRrLzUfAKV2LyRImR+y4oa2AntrgID95SHJxuMUrkNXmanDSed71sRNZysveJVt1hLLemQZIady0FpEg==}
    dev: false

  /@types/d3-axis@3.0.6:
    resolution: {integrity: sha512-pYeijfZuBd87T0hGn0FO1vQ/cgLk6E1ALJjfkC0oJ8cbwkZl3TpgS8bVBLZN+2jjGgg38epgxb2zmoGtSfvgMw==}
    dependencies:
      '@types/d3-selection': 3.0.10
    dev: false

  /@types/d3-brush@3.0.6:
    resolution: {integrity: sha512-nH60IZNNxEcrh6L1ZSMNA28rj27ut/2ZmI3r96Zd+1jrZD++zD3LsMIjWlvg4AYrHn/Pqz4CF3veCxGjtbqt7A==}
    dependencies:
      '@types/d3-selection': 3.0.10
    dev: false

  /@types/d3-chord@3.0.6:
    resolution: {integrity: sha512-LFYWWd8nwfwEmTZG9PfQxd17HbNPksHBiJHaKuY1XeqscXacsS2tyoo6OdRsjf+NQYeB6XrNL3a25E3gH69lcg==}
    dev: false

  /@types/d3-color@3.1.3:
    resolution: {integrity: sha512-iO90scth9WAbmgv7ogoq57O9YpKmFBbmoEoCHDB2xMBY0+/KVrqAaCDyCE16dUspeOvIxFFRI+0sEtqDqy2b4A==}
    dev: false

  /@types/d3-contour@3.0.6:
    resolution: {integrity: sha512-BjzLgXGnCWjUSYGfH1cpdo41/hgdWETu4YxpezoztawmqsvCeep+8QGfiY6YbDvfgHz/DkjeIkkZVJavB4a3rg==}
    dependencies:
      '@types/d3-array': 3.2.1
      '@types/geojson': 7946.0.14
    dev: false

  /@types/d3-delaunay@6.0.4:
    resolution: {integrity: sha512-ZMaSKu4THYCU6sV64Lhg6qjf1orxBthaC161plr5KuPHo3CNm8DTHiLw/5Eq2b6TsNP0W0iJrUOFscY6Q450Hw==}
    dev: false

  /@types/d3-dispatch@3.0.6:
    resolution: {integrity: sha512-4fvZhzMeeuBJYZXRXrRIQnvUYfyXwYmLsdiN7XXmVNQKKw1cM8a5WdID0g1hVFZDqT9ZqZEY5pD44p24VS7iZQ==}
    dev: false

  /@types/d3-drag@3.0.7:
    resolution: {integrity: sha512-HE3jVKlzU9AaMazNufooRJ5ZpWmLIoc90A37WU2JMmeq28w1FQqCZswHZ3xR+SuxYftzHq6WU6KJHvqxKzTxxQ==}
    dependencies:
      '@types/d3-selection': 3.0.10
    dev: false

  /@types/d3-dsv@3.0.7:
    resolution: {integrity: sha512-n6QBF9/+XASqcKK6waudgL0pf/S5XHPPI8APyMLLUHd8NqouBGLsU8MgtO7NINGtPBtk9Kko/W4ea0oAspwh9g==}
    dev: false

  /@types/d3-ease@3.0.2:
    resolution: {integrity: sha512-NcV1JjO5oDzoK26oMzbILE6HW7uVXOHLQvHshBUW4UMdZGfiY6v5BeQwh9a9tCzv+CeefZQHJt5SRgK154RtiA==}
    dev: false

  /@types/d3-fetch@3.0.7:
    resolution: {integrity: sha512-fTAfNmxSb9SOWNB9IoG5c8Hg6R+AzUHDRlsXsDZsNp6sxAEOP0tkP3gKkNSO/qmHPoBFTxNrjDprVHDQDvo5aA==}
    dependencies:
      '@types/d3-dsv': 3.0.7
    dev: false

  /@types/d3-force@3.0.10:
    resolution: {integrity: sha512-ZYeSaCF3p73RdOKcjj+swRlZfnYpK1EbaDiYICEEp5Q6sUiqFaFQ9qgoshp5CzIyyb/yD09kD9o2zEltCexlgw==}
    dev: false

  /@types/d3-format@3.0.4:
    resolution: {integrity: sha512-fALi2aI6shfg7vM5KiR1wNJnZ7r6UuggVqtDA+xiEdPZQwy/trcQaHnwShLuLdta2rTymCNpxYTiMZX/e09F4g==}
    dev: false

  /@types/d3-geo@3.1.0:
    resolution: {integrity: sha512-856sckF0oP/diXtS4jNsiQw/UuK5fQG8l/a9VVLeSouf1/PPbBE1i1W852zVwKwYCBkFJJB7nCFTbk6UMEXBOQ==}
    dependencies:
      '@types/geojson': 7946.0.14
    dev: false

  /@types/d3-hierarchy@3.1.7:
    resolution: {integrity: sha512-tJFtNoYBtRtkNysX1Xq4sxtjK8YgoWUNpIiUee0/jHGRwqvzYxkq0hGVbbOGSz+JgFxxRu4K8nb3YpG3CMARtg==}
    dev: false

  /@types/d3-interpolate@3.0.4:
    resolution: {integrity: sha512-mgLPETlrpVV1YRJIglr4Ez47g7Yxjl1lj7YKsiMCb27VJH9W8NVM6Bb9d8kkpG/uAQS5AmbA48q2IAolKKo1MA==}
    dependencies:
      '@types/d3-color': 3.1.3
    dev: false

  /@types/d3-path@3.1.0:
    resolution: {integrity: sha512-P2dlU/q51fkOc/Gfl3Ul9kicV7l+ra934qBFXCFhrZMOL6du1TM0pm1ThYvENukyOn5h9v+yMJ9Fn5JK4QozrQ==}
    dev: false

  /@types/d3-polygon@3.0.2:
    resolution: {integrity: sha512-ZuWOtMaHCkN9xoeEMr1ubW2nGWsp4nIql+OPQRstu4ypeZ+zk3YKqQT0CXVe/PYqrKpZAi+J9mTs05TKwjXSRA==}
    dev: false

  /@types/d3-quadtree@3.0.6:
    resolution: {integrity: sha512-oUzyO1/Zm6rsxKRHA1vH0NEDG58HrT5icx/azi9MF1TWdtttWl0UIUsjEQBBh+SIkrpd21ZjEv7ptxWys1ncsg==}
    dev: false

  /@types/d3-random@3.0.3:
    resolution: {integrity: sha512-Imagg1vJ3y76Y2ea0871wpabqp613+8/r0mCLEBfdtqC7xMSfj9idOnmBYyMoULfHePJyxMAw3nWhJxzc+LFwQ==}
    dev: false

  /@types/d3-scale-chromatic@3.0.3:
    resolution: {integrity: sha512-laXM4+1o5ImZv3RpFAsTRn3TEkzqkytiOY0Dz0sq5cnd1dtNlk6sHLon4OvqaiJb28T0S/TdsBI3Sjsy+keJrw==}
    dev: false

  /@types/d3-scale@4.0.8:
    resolution: {integrity: sha512-gkK1VVTr5iNiYJ7vWDI+yUFFlszhNMtVeneJ6lUTKPjprsvLLI9/tgEGiXJOnlINJA8FyA88gfnQsHbybVZrYQ==}
    dependencies:
      '@types/d3-time': 3.0.3
    dev: false

  /@types/d3-selection@3.0.10:
    resolution: {integrity: sha512-cuHoUgS/V3hLdjJOLTT691+G2QoqAjCVLmr4kJXR4ha56w1Zdu8UUQ5TxLRqudgNjwXeQxKMq4j+lyf9sWuslg==}
    dev: false

  /@types/d3-shape@3.1.6:
    resolution: {integrity: sha512-5KKk5aKGu2I+O6SONMYSNflgiP0WfZIQvVUMan50wHsLG1G94JlxEVnCpQARfTtzytuY0p/9PXXZb3I7giofIA==}
    dependencies:
      '@types/d3-path': 3.1.0
    dev: false

  /@types/d3-time-format@4.0.3:
    resolution: {integrity: sha512-5xg9rC+wWL8kdDj153qZcsJ0FWiFt0J5RB6LYUNZjwSnesfblqrI/bJ1wBdJ8OQfncgbJG5+2F+qfqnqyzYxyg==}
    dev: false

  /@types/d3-time@3.0.3:
    resolution: {integrity: sha512-2p6olUZ4w3s+07q3Tm2dbiMZy5pCDfYwtLXXHUnVzXgQlZ/OyPtUz6OL382BkOuGlLXqfT+wqv8Fw2v8/0geBw==}
    dev: false

  /@types/d3-timer@3.0.2:
    resolution: {integrity: sha512-Ps3T8E8dZDam6fUyNiMkekK3XUsaUEik+idO9/YjPtfj2qruF8tFBXS7XhtE4iIXBLxhmLjP3SXpLhVf21I9Lw==}
    dev: false

  /@types/d3-transition@3.0.8:
    resolution: {integrity: sha512-ew63aJfQ/ms7QQ4X7pk5NxQ9fZH/z+i24ZfJ6tJSfqxJMrYLiK01EAs2/Rtw/JreGUsS3pLPNV644qXFGnoZNQ==}
    dependencies:
      '@types/d3-selection': 3.0.10
    dev: false

  /@types/d3-zoom@3.0.8:
    resolution: {integrity: sha512-iqMC4/YlFCSlO8+2Ii1GGGliCAY4XdeG748w5vQUbevlbDu0zSjH/+jojorQVBK/se0j6DUFNPBGSqD3YWYnDw==}
    dependencies:
      '@types/d3-interpolate': 3.0.4
      '@types/d3-selection': 3.0.10
    dev: false

  /@types/d3@7.4.3:
    resolution: {integrity: sha512-lZXZ9ckh5R8uiFVt8ogUNf+pIrK4EsWrx2Np75WvF/eTpJ0FMHNhjXk8CKEx/+gpHbNQyJWehbFaTvqmHWB3ww==}
    dependencies:
      '@types/d3-array': 3.2.1
      '@types/d3-axis': 3.0.6
      '@types/d3-brush': 3.0.6
      '@types/d3-chord': 3.0.6
      '@types/d3-color': 3.1.3
      '@types/d3-contour': 3.0.6
      '@types/d3-delaunay': 6.0.4
      '@types/d3-dispatch': 3.0.6
      '@types/d3-drag': 3.0.7
      '@types/d3-dsv': 3.0.7
      '@types/d3-ease': 3.0.2
      '@types/d3-fetch': 3.0.7
      '@types/d3-force': 3.0.10
      '@types/d3-format': 3.0.4
      '@types/d3-geo': 3.1.0
      '@types/d3-hierarchy': 3.1.7
      '@types/d3-interpolate': 3.0.4
      '@types/d3-path': 3.1.0
      '@types/d3-polygon': 3.0.2
      '@types/d3-quadtree': 3.0.6
      '@types/d3-random': 3.0.3
      '@types/d3-scale': 4.0.8
      '@types/d3-scale-chromatic': 3.0.3
      '@types/d3-selection': 3.0.10
      '@types/d3-shape': 3.1.6
      '@types/d3-time': 3.0.3
      '@types/d3-time-format': 4.0.3
      '@types/d3-timer': 3.0.2
      '@types/d3-transition': 3.0.8
      '@types/d3-zoom': 3.0.8
    dev: false

  /@types/debug@4.1.12:
    resolution: {integrity: sha512-vIChWdVG3LG1SMxEvI/AK+FWJthlrqlTu7fbrlywTkkaONwk/UAGaULXRlf8vkzFBLVm0zkMdCquhL5aOjhXPQ==}
    dependencies:
      '@types/ms': 0.7.34
    dev: false

  /@types/diff-match-patch@1.0.36:
    resolution: {integrity: sha512-xFdR6tkm0MWvBfO8xXCSsinYxHcqkQUlcHeSpMC2ukzOb6lwQAfDmW+Qt0AvlGd8HpsS28qKsB+oPeJn9I39jg==}
    dev: false

  /@types/estree@1.0.5:
    resolution: {integrity: sha512-/kYRxGDLWzHOB7q+wtSUQlFrtcdUccpfy+X+9iMBpHK8QLLhx2wIPYuS5DYtR9Wa/YlZAbIovy7qVdB1Aq6Lyw==}
    dev: false

  /@types/geojson@7946.0.14:
    resolution: {integrity: sha512-WCfD5Ht3ZesJUsONdhvm84dmzWOiOzOAqOncN0++w0lBw1o8OuDNJF2McvvCef/yBqb/HYRahp1BYtODFQ8bRg==}
    dev: false

  /@types/hast@2.3.10:
    resolution: {integrity: sha512-McWspRw8xx8J9HurkVBfYj0xKoE25tOFlHGdx4MJ5xORQrMGZNqJhVQWaIbm6Oyla5kYOXtDiopzKRJzEOkwJw==}
    dependencies:
      '@types/unist': 2.0.10
    dev: false

  /@types/hast@3.0.4:
    resolution: {integrity: sha512-WPs+bbQw5aCj+x6laNGWLH3wviHtoCv/P3+otBhbOhJgG8qtpdAMlTCxLtsTWA7LH1Oh/bFCHsBn0TPS5m30EQ==}
    dependencies:
      '@types/unist': 3.0.2
    dev: false

  /@types/js-cookie@3.0.6:
    resolution: {integrity: sha512-wkw9yd1kEXOPnvEeEV1Go1MmxtBJL0RR79aOTAApecWFVu7w0NNXNqhcWgvw2YgZDYadliXkl14pa3WXw5jlCQ==}
    dev: false

  /@types/json5@0.0.29:
    resolution: {integrity: sha512-dRLjCWHYg4oaA77cxO64oO+7JwCwnIzkZPdrrC71jQmQtlhM556pwKo5bUzqvZndkVbeFLIIi+9TC40JNF5hNQ==}
    dev: true

  /@types/linkify-it@3.0.5:
    resolution: {integrity: sha512-yg6E+u0/+Zjva+buc3EIb+29XEg4wltq7cSmd4Uc2EE/1nUVmxyzpX6gUXD0V8jIrG0r7YeOGVIbYRkxeooCtw==}
    dev: false

  /@types/markdown-it@13.0.8:
    resolution: {integrity: sha512-V+KmpgiipS+zoypeUSS9ojesWtY/0k4XfqcK2fnVrX/qInJhX7rsCxZ/rygiPH2zxlPPrhfuW0I6ddMcWTKLsg==}
    dependencies:
      '@types/linkify-it': 3.0.5
      '@types/mdurl': 1.0.5
    dev: false

  /@types/mdast@3.0.15:
    resolution: {integrity: sha512-LnwD+mUEfxWMa1QpDraczIn6k0Ee3SMicuYSSzS6ZYl2gKS09EClnJYGd8Du6rfc5r/GZEk5o1mRb8TaTj03sQ==}
    dependencies:
      '@types/unist': 2.0.10
    dev: false

  /@types/mdurl@1.0.5:
    resolution: {integrity: sha512-6L6VymKTzYSrEf4Nev4Xa1LCHKrlTlYCBMTlQKFuddo1CvQcE52I0mwfOJayueUC7MJuXOeHTcIU683lzd0cUA==}
    dev: false

  /@types/ms@0.7.34:
    resolution: {integrity: sha512-nG96G3Wp6acyAgJqGasjODb+acrI7KltPiRxzHPXnP3NgI28bpQDRv53olbqGXbfcgF5aiiHmO3xpwEpS5Ld9g==}
    dev: false

  /@types/node@18.15.3:
    resolution: {integrity: sha512-p6ua9zBxz5otCmbpb5D3U4B5Nanw6Pk3PPyX05xnxbB/fRv71N7CPmORg7uAD5P70T0xmx1pzAx/FUfa5X+3cw==}
    dev: false

  /@types/node@20.14.8:
    resolution: {integrity: sha512-DO+2/jZinXfROG7j7WKFn/3C6nFwxy2lLpgLjEXJz+0XKphZlTLJ14mo8Vfg8X5BWN6XjyESXq+LcYdT7tR3bA==}
    dependencies:
      undici-types: 5.26.5

  /@types/prop-types@15.7.12:
    resolution: {integrity: sha512-5zvhXYtRNRluoE/jAp4GVsSduVUzNWKkOZrCDBWYtE7biZywwdC2AcEzg+cSMLFRfVgeAFqpfNabiPjxFddV1Q==}

  /@types/react-dom@18.3.0:
    resolution: {integrity: sha512-EhwApuTmMBmXuFOikhQLIBUn6uFg81SwLMOAUgodJF14SOBOCMdU04gDoYi0WOJJHD144TL32z4yDqCW3dnkQg==}
    dependencies:
      '@types/react': 18.3.3

  /@types/react-modal@3.16.3:
    resolution: {integrity: sha512-xXuGavyEGaFQDgBv4UVm8/ZsG+qxeQ7f77yNrW3n+1J6XAstUy5rYHeIHPh1KzsGc6IkCIdu6lQ2xWzu1jBTLg==}
    dependencies:
      '@types/react': 18.3.3
    dev: false

  /@types/react-window@1.8.8:
    resolution: {integrity: sha512-8Ls660bHR1AUA2kuRvVG9D/4XpRC6wjAaPT9dil7Ckc76eP9TKWZwwmgfq8Q1LANX3QNDnoU4Zp48A3w+zK69Q==}
    dependencies:
      '@types/react': 18.3.3
    dev: false

  /@types/react@18.3.3:
    resolution: {integrity: sha512-hti/R0pS0q1/xx+TsI73XIqk26eBsISZ2R0wUijXIngRK9R/e7Xw/cXVxQK7R5JjW+SV4zGcn5hXjudkN/pLIw==}
    dependencies:
      '@types/prop-types': 15.7.12
      csstype: 3.1.3

  /@types/unist@2.0.10:
    resolution: {integrity: sha512-IfYcSBWE3hLpBg8+X2SEa8LVkJdJEkT2Ese2aaLs3ptGdVtABxndrMaxuFlQ1qdFf9Q5rDvDpxI3WwgvKFAsQA==}
    dev: false

  /@types/unist@3.0.2:
    resolution: {integrity: sha512-dqId9J8K/vGi5Zr7oo212BGii5m3q5Hxlkwy3WpYuKPklmBEvsbMYYyLxAQpSffdLl/gdW0XUpKWFvYmyoWCoQ==}
    dev: false

  /@types/uuid@9.0.8:
    resolution: {integrity: sha512-jg+97EGIcY9AGHJJRaaPVgetKDsrTgbRjQ5Msgjh/DQKEFl0DtyRr/VCOyD1T2R1MNeWPK/u7JoGhlDZnKBAfA==}
    dev: false

  /@typescript-eslint/parser@6.21.0(eslint@8.57.0)(typescript@5.5.2):
    resolution: {integrity: sha512-tbsV1jPne5CkFQCgPBcDOt30ItF7aJoZL997JSF7MhGQqOeT3svWRYxiqlfA5RUdlHN6Fi+EI9bxqbdyAUZjYQ==}
    engines: {node: ^16.0.0 || >=18.0.0}
    peerDependencies:
      eslint: ^7.0.0 || ^8.0.0
      typescript: '*'
    peerDependenciesMeta:
      typescript:
        optional: true
    dependencies:
      '@typescript-eslint/scope-manager': 6.21.0
      '@typescript-eslint/types': 6.21.0
      '@typescript-eslint/typescript-estree': 6.21.0(typescript@5.5.2)
      '@typescript-eslint/visitor-keys': 6.21.0
      debug: 4.3.5
      eslint: 8.57.0
      typescript: 5.5.2
    transitivePeerDependencies:
      - supports-color
    dev: true

  /@typescript-eslint/scope-manager@6.21.0:
    resolution: {integrity: sha512-OwLUIWZJry80O99zvqXVEioyniJMa+d2GrqpUTqi5/v5D5rOrppJVBPa0yKCblcigC0/aYAzxxqQ1B+DS2RYsg==}
    engines: {node: ^16.0.0 || >=18.0.0}
    dependencies:
      '@typescript-eslint/types': 6.21.0
      '@typescript-eslint/visitor-keys': 6.21.0
    dev: true

  /@typescript-eslint/types@6.21.0:
    resolution: {integrity: sha512-1kFmZ1rOm5epu9NZEZm1kckCDGj5UJEf7P1kliH4LKu/RkwpsfqqGmY2OOcUs18lSlQBKLDYBOGxRVtrMN5lpg==}
    engines: {node: ^16.0.0 || >=18.0.0}
    dev: true

  /@typescript-eslint/typescript-estree@6.21.0(typescript@5.5.2):
    resolution: {integrity: sha512-6npJTkZcO+y2/kr+z0hc4HwNfrrP4kNYh57ek7yCNlrBjWQ1Y0OS7jiZTkgumrvkX5HkEKXFZkkdFNkaW2wmUQ==}
    engines: {node: ^16.0.0 || >=18.0.0}
    peerDependencies:
      typescript: '*'
    peerDependenciesMeta:
      typescript:
        optional: true
    dependencies:
      '@typescript-eslint/types': 6.21.0
      '@typescript-eslint/visitor-keys': 6.21.0
      debug: 4.3.5
      globby: 11.1.0
      is-glob: 4.0.3
      minimatch: 9.0.3
      semver: 7.6.2
      ts-api-utils: 1.3.0(typescript@5.5.2)
      typescript: 5.5.2
    transitivePeerDependencies:
      - supports-color
    dev: true

  /@typescript-eslint/visitor-keys@6.21.0:
    resolution: {integrity: sha512-JJtkDduxLi9bivAB+cYOVMtbkqdPOhZ+ZI5LC47MIRrDV4Yn2o+ZnW10Nkmr28xRpSpdJ6Sm42Hjf2+REYXm0A==}
    engines: {node: ^16.0.0 || >=18.0.0}
    dependencies:
      '@typescript-eslint/types': 6.21.0
      eslint-visitor-keys: 3.4.3
    dev: true

  /@uiw/codemirror-extensions-basic-setup@4.22.2(@codemirror/autocomplete@6.16.3)(@codemirror/commands@6.6.0)(@codemirror/language@6.10.2)(@codemirror/lint@6.8.1)(@codemirror/search@6.5.6)(@codemirror/state@6.4.1)(@codemirror/view@6.28.2):
    resolution: {integrity: sha512-zcHGkldLFN3cGoI5XdOGAkeW24yaAgrDEYoyPyWHODmPiNwybQQoZGnH3qUdzZwUaXtAcLWoAeOPzfNRW2yGww==}
    peerDependencies:
      '@codemirror/autocomplete': '>=6.0.0'
      '@codemirror/commands': '>=6.0.0'
      '@codemirror/language': '>=6.0.0'
      '@codemirror/lint': '>=6.0.0'
      '@codemirror/search': '>=6.0.0'
      '@codemirror/state': '>=6.0.0'
      '@codemirror/view': '>=6.0.0'
    dependencies:
      '@codemirror/autocomplete': 6.16.3(@codemirror/language@6.10.2)(@codemirror/state@6.4.1)(@codemirror/view@6.28.2)(@lezer/common@1.2.1)
      '@codemirror/commands': 6.6.0
      '@codemirror/language': 6.10.2
      '@codemirror/lint': 6.8.1
      '@codemirror/search': 6.5.6
      '@codemirror/state': 6.4.1
      '@codemirror/view': 6.28.2
    dev: false

  /@uiw/codemirror-theme-quietlight@4.22.2(@codemirror/language@6.10.2)(@codemirror/state@6.4.1)(@codemirror/view@6.28.2):
    resolution: {integrity: sha512-NtHUttXgnDE8F+lrJA6HfiTNjY8GVJjUwtpvOQywqgNoBDwBpuEfdpvZ/OI0EW0sqZpbVlWfmANT4H5oj3ODaw==}
    dependencies:
      '@uiw/codemirror-themes': 4.22.2(@codemirror/language@6.10.2)(@codemirror/state@6.4.1)(@codemirror/view@6.28.2)
    transitivePeerDependencies:
      - '@codemirror/language'
      - '@codemirror/state'
      - '@codemirror/view'
    dev: false

  /@uiw/codemirror-themes@4.22.2(@codemirror/language@6.10.2)(@codemirror/state@6.4.1)(@codemirror/view@6.28.2):
    resolution: {integrity: sha512-gsLHn6SUuV5iboBvGrM7YimzLFHQmsNlkGIYs3UaVUJTo/A/ZrKoSJNyPziShLRjBXA2UwKdBTIU6VhHyyaChw==}
    peerDependencies:
      '@codemirror/language': '>=6.0.0'
      '@codemirror/state': '>=6.0.0'
      '@codemirror/view': '>=6.0.0'
    dependencies:
      '@codemirror/language': 6.10.2
      '@codemirror/state': 6.4.1
      '@codemirror/view': 6.28.2
    dev: false

  /@uiw/react-codemirror@4.22.2(@babel/runtime@7.24.7)(@codemirror/autocomplete@6.16.3)(@codemirror/language@6.10.2)(@codemirror/lint@6.8.1)(@codemirror/search@6.5.6)(@codemirror/state@6.4.1)(@codemirror/theme-one-dark@6.1.2)(@codemirror/view@6.28.2)(codemirror@6.0.1)(react-dom@18.3.1)(react@18.3.1):
    resolution: {integrity: sha512-okCSl+WJG63gRx8Fdz7v0C6RakBQnbb3pHhuzIgDB+fwhipgFodSnu2n9oOsQesJ5YQ7mSOcKMgX0JEsu4nnfQ==}
    peerDependencies:
      '@babel/runtime': '>=7.11.0'
      '@codemirror/state': '>=6.0.0'
      '@codemirror/theme-one-dark': '>=6.0.0'
      '@codemirror/view': '>=6.0.0'
      codemirror: '>=6.0.0'
      react: '>=16.8.0'
      react-dom: '>=16.8.0'
    dependencies:
      '@babel/runtime': 7.24.7
      '@codemirror/commands': 6.6.0
      '@codemirror/state': 6.4.1
      '@codemirror/theme-one-dark': 6.1.2
      '@codemirror/view': 6.28.2
      '@uiw/codemirror-extensions-basic-setup': 4.22.2(@codemirror/autocomplete@6.16.3)(@codemirror/commands@6.6.0)(@codemirror/language@6.10.2)(@codemirror/lint@6.8.1)(@codemirror/search@6.5.6)(@codemirror/state@6.4.1)(@codemirror/view@6.28.2)
      codemirror: 6.0.1(@lezer/common@1.2.1)
      react: 18.3.1
      react-dom: 18.3.1(react@18.3.1)
    transitivePeerDependencies:
      - '@codemirror/autocomplete'
      - '@codemirror/language'
      - '@codemirror/lint'
      - '@codemirror/search'
    dev: false

  /@ungap/structured-clone@1.2.0:
    resolution: {integrity: sha512-zuVdFrMJiuCDQUMCzQaD6KL28MjnqqN8XnAqiEq9PNm/hCPTSGfrXCOfwj1ow4LFb/tNymJPwsNbVePc1xFqrQ==}
    dev: true

  /@vue/compiler-core@3.4.30:
    resolution: {integrity: sha512-ZL8y4Xxdh8O6PSwfdZ1IpQ24PjTAieOz3jXb/MDTfDtANcKBMxg1KLm6OX2jofsaQGYfIVzd3BAG22i56/cF1w==}
    dependencies:
      '@babel/parser': 7.24.7
      '@vue/shared': 3.4.30
      entities: 4.5.0
      estree-walker: 2.0.2
      source-map-js: 1.2.0
    dev: false

  /@vue/compiler-dom@3.4.30:
    resolution: {integrity: sha512-+16Sd8lYr5j/owCbr9dowcNfrHd+pz+w2/b5Lt26Oz/kB90C9yNbxQ3bYOvt7rI2bxk0nqda39hVcwDFw85c2Q==}
    dependencies:
      '@vue/compiler-core': 3.4.30
      '@vue/shared': 3.4.30
    dev: false

  /@vue/compiler-sfc@3.4.30:
    resolution: {integrity: sha512-8vElKklHn/UY8+FgUFlQrYAPbtiSB2zcgeRKW7HkpSRn/JjMRmZvuOtwDx036D1aqKNSTtXkWRfqx53Qb+HmMg==}
    dependencies:
      '@babel/parser': 7.24.7
      '@vue/compiler-core': 3.4.30
      '@vue/compiler-dom': 3.4.30
      '@vue/compiler-ssr': 3.4.30
      '@vue/shared': 3.4.30
      estree-walker: 2.0.2
      magic-string: 0.30.10
      postcss: 8.4.38
      source-map-js: 1.2.0
    dev: false

  /@vue/compiler-ssr@3.4.30:
    resolution: {integrity: sha512-ZJ56YZGXJDd6jky4mmM0rNaNP6kIbQu9LTKZDhcpddGe/3QIalB1WHHmZ6iZfFNyj5mSypTa4+qDJa5VIuxMSg==}
    dependencies:
      '@vue/compiler-dom': 3.4.30
      '@vue/shared': 3.4.30
    dev: false

  /@vue/reactivity@3.4.30:
    resolution: {integrity: sha512-bVJurnCe3LS0JII8PPoAA63Zd2MBzcKrEzwdQl92eHCcxtIbxD2fhNwJpa+KkM3Y/A4T5FUnmdhgKwOf6BfbcA==}
    dependencies:
      '@vue/shared': 3.4.30
    dev: false

  /@vue/runtime-core@3.4.30:
    resolution: {integrity: sha512-qaFEbnNpGz+tlnkaualomogzN8vBLkgzK55uuWjYXbYn039eOBZrWxyXWq/7qh9Bz2FPifZqGjVDl/FXiq9L2g==}
    dependencies:
      '@vue/reactivity': 3.4.30
      '@vue/shared': 3.4.30
    dev: false

  /@vue/runtime-dom@3.4.30:
    resolution: {integrity: sha512-tV6B4YiZRj5QsaJgw2THCy5C1H+2UeywO9tqgWEc21tn85qHEERndHN/CxlyXvSBFrpmlexCIdnqPuR9RM9thw==}
    dependencies:
      '@vue/reactivity': 3.4.30
      '@vue/runtime-core': 3.4.30
      '@vue/shared': 3.4.30
      csstype: 3.1.3
    dev: false

  /@vue/server-renderer@3.4.30(vue@3.4.30):
    resolution: {integrity: sha512-TBD3eqR1DeDc0cMrXS/vEs/PWzq1uXxnvjoqQuDGFIEHFIwuDTX/KWAQKIBjyMWLFHEeTDGYVsYci85z2UbTDg==}
    peerDependencies:
      vue: 3.4.30
    dependencies:
      '@vue/compiler-ssr': 3.4.30
      '@vue/shared': 3.4.30
      vue: 3.4.30(typescript@5.5.2)
    dev: false

  /@vue/shared@3.4.30:
    resolution: {integrity: sha512-CLg+f8RQCHQnKvuHY9adMsMaQOcqclh6Z5V9TaoMgy0ut0tz848joZ7/CYFFyF/yZ5i2yaw7Fn498C+CNZVHIg==}
    dev: false

  /acorn-jsx@5.3.2(acorn@8.12.0):
    resolution: {integrity: sha512-rq9s+JNhf0IChjtDXxllJ7g41oZk5SlXtp0LHwyA5cejwn7vKmKp4pPri6YEePv2PU65sAsegbXtIinmDFDXgQ==}
    peerDependencies:
      acorn: ^6.0.0 || ^7.0.0 || ^8.0.0
    dependencies:
      acorn: 8.12.0
    dev: true

  /acorn@8.12.0:
    resolution: {integrity: sha512-RTvkC4w+KNXrM39/lWCUaG0IbRkWdCv7W/IOW9oU6SawyxulvkQy5HQPVTKxEjczcUvapcrw3cFx/60VN/NRNw==}
    engines: {node: '>=0.4.0'}
    hasBin: true

  /ag-charts-types@10.1.0:
    resolution: {integrity: sha512-pk9ft8hbgTXJ/thI/SEUR1BoauNplYExpcHh7tMOqVikoDsta1O15TB1ZL4XWnl4TPIzROBmONKsz7d8a2HBuQ==}
    dev: false

  /ag-grid-community@31.3.2:
    resolution: {integrity: sha512-GxqFRD0OcjaVRE1gwLgoP0oERNPH8Lk8wKJ1txulsxysEQ5dZWHhiIoXXSiHjvOCVMkK/F5qzY6HNrn6VeDMTQ==}
    dev: false

  /ag-grid-community@32.1.0:
    resolution: {integrity: sha512-RVvkjRH61nuCXwIqTKQPqNbKR+8cGBKw7S1qmmMXsy0pCBAJaQn4kL3v31hKHxDtV4bPscBXLFKGnKzHuss0GQ==}
    dependencies:
      ag-charts-types: 10.1.0
    dev: false

  /ag-grid-react@31.3.2(react-dom@18.3.1)(react@18.3.1):
    resolution: {integrity: sha512-SFHN05bsXp901rIT00Fa6iQLCtyavoJiKaXEDUtAU5LMu+GTkjs/FPQBQ8754omgdDFr4NsS3Ri6QbqBne3rug==}
    peerDependencies:
      react: ^16.3.0 || ^17.0.0 || ^18.0.0
      react-dom: ^16.3.0 || ^17.0.0 || ^18.0.0
    dependencies:
      ag-grid-community: 31.3.2
      prop-types: 15.8.1
      react: 18.3.1
      react-dom: 18.3.1(react@18.3.1)
    dev: false

  /ai@3.2.10(react@18.3.1)(solid-js@1.8.17)(svelte@4.2.18)(vue@3.4.30)(zod@3.23.8):
    resolution: {integrity: sha512-RsNt4h7ygV150qWzIAdJimzKEPP2VtboVk1aZvR4vsIhQqbgglIRfHHuGTBRQgX6JMEXY5u1+VqQRdwcvzvr5w==}
    engines: {node: '>=18'}
    peerDependencies:
      openai: ^4.42.0
      react: ^18 || ^19
      svelte: ^3.0.0 || ^4.0.0
      zod: ^3.0.0
    peerDependenciesMeta:
      openai:
        optional: true
      react:
        optional: true
      svelte:
        optional: true
      zod:
        optional: true
    dependencies:
      '@ai-sdk/provider': 0.0.10
      '@ai-sdk/provider-utils': 0.0.16(zod@3.23.8)
      '@ai-sdk/react': 0.0.10(react@18.3.1)(zod@3.23.8)
      '@ai-sdk/solid': 0.0.7(solid-js@1.8.17)(zod@3.23.8)
      '@ai-sdk/svelte': 0.0.8(svelte@4.2.18)(zod@3.23.8)
      '@ai-sdk/ui-utils': 0.0.6(zod@3.23.8)
      '@ai-sdk/vue': 0.0.8(vue@3.4.30)(zod@3.23.8)
      eventsource-parser: 1.1.2
      json-schema: 0.4.0
      jsondiffpatch: 0.6.0
      nanoid: 3.3.6
      react: 18.3.1
      secure-json-parse: 2.7.0
      sswr: 2.1.0(svelte@4.2.18)
      svelte: 4.2.18
      zod: 3.23.8
      zod-to-json-schema: 3.22.5(zod@3.23.8)
    transitivePeerDependencies:
      - solid-js
      - vue
    dev: false

  /ajv@6.12.6:
    resolution: {integrity: sha512-j3fVLgvTo527anyYyJOGTYJbG+vnnQYvE0m5mmkc1TK+nxAppkCLMIL0aZ4dblVCNoGShhm+kzE4ZUykBoMg4g==}
    dependencies:
      fast-deep-equal: 3.1.3
      fast-json-stable-stringify: 2.1.0
      json-schema-traverse: 0.4.1
      uri-js: 4.4.1
    dev: true

  /ansi-regex@5.0.1:
    resolution: {integrity: sha512-quJQXlTSUGL2LH9SUXo8VwsY4soanhgo6LNSm84E1LBcE8s3O0wpdiRzyR9z/ZZJMlMWv37qOOb9pdJlMUEKFQ==}
    engines: {node: '>=8'}

  /ansi-regex@6.0.1:
    resolution: {integrity: sha512-n5M855fKb2SsfMIiFFoVrABHJC8QtHwVx+mHWP3QcEqBHYienj5dHSgjbxtC0WEZXYt4wcD6zrQElDPhFuZgfA==}
    engines: {node: '>=12'}

  /ansi-styles@4.3.0:
    resolution: {integrity: sha512-zbB9rCJAT1rbjiVDb2hqKFHNYLxgtk8NURxZ3IZwD3F6NtxbXZQCnnSi1Lkx+IDohdPlFp222wVALIheZJQSEg==}
    engines: {node: '>=8'}
    dependencies:
      color-convert: 2.0.1

  /ansi-styles@6.2.1:
    resolution: {integrity: sha512-bN798gFfQX+viw3R7yrGWRqnrN2oRkEkUjjl4JNn4E8GxxbjtG3FbrEIIY3l8/hrwUwIeCZvi4QuOTP4MErVug==}
    engines: {node: '>=12'}

<<<<<<< HEAD
  /any-promise@1.3.0:
    resolution: {integrity: sha512-7UvmKalWRt1wgjL1RrGxoSJW/0QZFIegpeGvZG9kjp8vrRu55XTHbwnqq2GpXm9uLbcuhxm3IqX9OB4MZR1b2A==}
=======
  ansi-to-html@0.7.2:
    dependencies:
      entities: 2.2.0

  any-promise@1.3.0: {}
>>>>>>> 6515eb66

  /anymatch@3.1.3:
    resolution: {integrity: sha512-KMReFUr0B4t+D+OBkjR3KYqvocp2XaSzO55UcB6mgQMd3KbcE+mWTyvVV7D/zsdEbNnV6acZUutkiHQXvTr1Rw==}
    engines: {node: '>= 8'}
    dependencies:
      normalize-path: 3.0.0
      picomatch: 2.3.1

  /apache-arrow@16.1.0:
    resolution: {integrity: sha512-G6GiM6tzPDdGnKUnVkvVr1Nt5+hUaCMBISiasMSiJwI5L5GKDv5Du7Avc2kxlFfB/LEK2LTqh2GKSxutMdf8vQ==}
    hasBin: true
    dependencies:
      '@swc/helpers': 0.5.11
      '@types/command-line-args': 5.2.3
      '@types/command-line-usage': 5.0.4
      '@types/node': 20.14.8
      command-line-args: 5.2.1
      command-line-usage: 7.0.1
      flatbuffers: 24.3.25
      json-bignum: 0.0.3
      tslib: 2.6.3
    dev: false

  /arg@5.0.2:
    resolution: {integrity: sha512-PYjyFOLKQ9y57JvQ6QLo8dAgNqswh8M1RMJYdQduT6xbWSgK36P/Z/v+p888pM69jMMfS8Xd8F6I1kQ/I9HUGg==}

  /argparse@2.0.1:
    resolution: {integrity: sha512-8+9WqebbFzpX9OR+Wa6O29asIogeRMzcGtAINdpMHHyAg10f05aSFVBbcEqGf/PXw1EjAZ+q2/bEBg3DvurK3Q==}

  /aria-hidden@1.2.4:
    resolution: {integrity: sha512-y+CcFFwelSXpLZk/7fMB2mUbGtX9lKycf1MWJ7CaTIERyitVlyQx6C+sxcROU2BAJ24OiZyK+8wj2i8AlBoS3A==}
    engines: {node: '>=10'}
    dependencies:
      tslib: 2.6.3
    dev: false

  /aria-query@5.1.3:
    resolution: {integrity: sha512-R5iJ5lkuHybztUfuOAznmboyjWq8O6sqNqtK7CLOqdydi54VNbORp49mb14KbWgG1QD3JFO9hJdZ+y4KutfdOQ==}
    dependencies:
      deep-equal: 2.2.3
    dev: true

  /aria-query@5.3.0:
    resolution: {integrity: sha512-b0P0sZPKtyu8HkeRAfCq0IfURZK+SuwMjY1UXGBU27wpAiTwQAIlq56IbIO+ytk/JjS1fMR14ee5WBBfKi5J6A==}
    dependencies:
      dequal: 2.0.3
    dev: false

  /array-back@3.1.0:
    resolution: {integrity: sha512-TkuxA4UCOvxuDK6NZYXCalszEzj+TLszyASooky+i742l9TqsOdYCMJJupxRic61hwquNtppB3hgcuq9SVSH1Q==}
    engines: {node: '>=6'}
    dev: false

  /array-back@6.2.2:
    resolution: {integrity: sha512-gUAZ7HPyb4SJczXAMUXMGAvI976JoK3qEx9v1FTmeYuJj0IBiaKttG1ydtGKdkfqWkIkouke7nG8ufGy77+Cvw==}
    engines: {node: '>=12.17'}
    dev: false

  /array-buffer-byte-length@1.0.1:
    resolution: {integrity: sha512-ahC5W1xgou+KTXix4sAO8Ki12Q+jf4i0+tmk3sC+zgcynshkHxzpXdImBehiUYKKKDwvfFiJl1tZt6ewscS1Mg==}
    engines: {node: '>= 0.4'}
    dependencies:
      call-bind: 1.0.7
      is-array-buffer: 3.0.4
    dev: true

  /array-includes@3.1.8:
    resolution: {integrity: sha512-itaWrbYbqpGXkGhZPGUulwnhVf5Hpy1xiCFsGqyIGglbBxmG5vSjxQen3/WGOjPpNEv1RtBLKxbmVXm8HpJStQ==}
    engines: {node: '>= 0.4'}
    dependencies:
      call-bind: 1.0.7
      define-properties: 1.2.1
      es-abstract: 1.23.3
      es-object-atoms: 1.0.0
      get-intrinsic: 1.2.4
      is-string: 1.0.7
    dev: true

  /array-union@2.1.0:
    resolution: {integrity: sha512-HGyxoOTYUyCM6stUe6EJgnd4EoewAI7zMdfqO+kGjnlZmBDz/cR5pf8r/cR4Wq60sL/p0IkcjUEEPwS3GFrIyw==}
    engines: {node: '>=8'}
    dev: true

  /array.prototype.findlast@1.2.5:
    resolution: {integrity: sha512-CVvd6FHg1Z3POpBLxO6E6zr+rSKEQ9L6rZHAaY7lLfhKsWYUBBOuMs0e9o24oopj6H+geRCX0YJ+TJLBK2eHyQ==}
    engines: {node: '>= 0.4'}
    dependencies:
      call-bind: 1.0.7
      define-properties: 1.2.1
      es-abstract: 1.23.3
      es-errors: 1.3.0
      es-object-atoms: 1.0.0
      es-shim-unscopables: 1.0.2
    dev: true

  /array.prototype.findlastindex@1.2.5:
    resolution: {integrity: sha512-zfETvRFA8o7EiNn++N5f/kaCw221hrpGsDmcpndVupkPzEc1Wuf3VgC0qby1BbHs7f5DVYjgtEU2LLh5bqeGfQ==}
    engines: {node: '>= 0.4'}
    dependencies:
      call-bind: 1.0.7
      define-properties: 1.2.1
      es-abstract: 1.23.3
      es-errors: 1.3.0
      es-object-atoms: 1.0.0
      es-shim-unscopables: 1.0.2
    dev: true

  /array.prototype.flat@1.3.2:
    resolution: {integrity: sha512-djYB+Zx2vLewY8RWlNCUdHjDXs2XOgm602S9E7P/UpHgfeHL00cRiIF+IN/G/aUJ7kGPb6yO/ErDI5V2s8iycA==}
    engines: {node: '>= 0.4'}
    dependencies:
      call-bind: 1.0.7
      define-properties: 1.2.1
      es-abstract: 1.23.3
      es-shim-unscopables: 1.0.2
    dev: true

  /array.prototype.flatmap@1.3.2:
    resolution: {integrity: sha512-Ewyx0c9PmpcsByhSW4r+9zDU7sGjFc86qf/kKtuSCRdhfbk0SNLLkaT5qvcHnRGgc5NP/ly/y+qkXkqONX54CQ==}
    engines: {node: '>= 0.4'}
    dependencies:
      call-bind: 1.0.7
      define-properties: 1.2.1
      es-abstract: 1.23.3
      es-shim-unscopables: 1.0.2
    dev: true

  /array.prototype.toreversed@1.1.2:
    resolution: {integrity: sha512-wwDCoT4Ck4Cz7sLtgUmzR5UV3YF5mFHUlbChCzZBQZ+0m2cl/DH3tKgvphv1nKgFsJ48oCSg6p91q2Vm0I/ZMA==}
    dependencies:
      call-bind: 1.0.7
      define-properties: 1.2.1
      es-abstract: 1.23.3
      es-shim-unscopables: 1.0.2
    dev: true

  /array.prototype.tosorted@1.1.4:
    resolution: {integrity: sha512-p6Fx8B7b7ZhL/gmUsAy0D15WhvDccw3mnGNbZpi3pmeJdxtWsj2jEaI4Y6oo3XiHfzuSgPwKc04MYt6KgvC/wA==}
    engines: {node: '>= 0.4'}
    dependencies:
      call-bind: 1.0.7
      define-properties: 1.2.1
      es-abstract: 1.23.3
      es-errors: 1.3.0
      es-shim-unscopables: 1.0.2
    dev: true

  /arraybuffer.prototype.slice@1.0.3:
    resolution: {integrity: sha512-bMxMKAjg13EBSVscxTaYA4mRc5t1UAXa2kXiGTNfZ079HIWXEkKmkgFrh/nJqamaLSrXO5H4WFFkPEaLJWbs3A==}
    engines: {node: '>= 0.4'}
    dependencies:
      array-buffer-byte-length: 1.0.1
      call-bind: 1.0.7
      define-properties: 1.2.1
      es-abstract: 1.23.3
      es-errors: 1.3.0
      get-intrinsic: 1.2.4
      is-array-buffer: 3.0.4
      is-shared-array-buffer: 1.0.3
    dev: true

  /ast-types-flow@0.0.8:
    resolution: {integrity: sha512-OH/2E5Fg20h2aPrbe+QL8JZQFko0YZaF+j4mnQ7BGhfavO7OpSLa8a0y9sBwomHdSbkhTS8TQNayBfnW5DwbvQ==}
    dev: true

  /autoprefixer@10.4.19(postcss@8.4.38):
    resolution: {integrity: sha512-BaENR2+zBZ8xXhM4pUaKUxlVdxZ0EZhjvbopwnXmxRUfqDmwSpC2lAi/QXvx7NRdPCo1WKEcEF6mV64si1z4Ew==}
    engines: {node: ^10 || ^12 || >=14}
    hasBin: true
    peerDependencies:
      postcss: ^8.1.0
    dependencies:
      browserslist: 4.23.1
      caniuse-lite: 1.0.30001636
      fraction.js: 4.3.7
      normalize-range: 0.1.2
      picocolors: 1.0.1
      postcss: 8.4.38
      postcss-value-parser: 4.2.0
    dev: true

  /available-typed-arrays@1.0.7:
    resolution: {integrity: sha512-wvUjBtSGN7+7SjNpq/9M2Tg350UZD3q62IFZLbRAR1bSMlCo1ZaeW+BJ+D090e4hIIZLBcTDWe4Mh4jvUDajzQ==}
    engines: {node: '>= 0.4'}
    dependencies:
      possible-typed-array-names: 1.0.0
    dev: true

  /axe-core@4.9.1:
    resolution: {integrity: sha512-QbUdXJVTpvUTHU7871ppZkdOLBeGUKBQWHkHrvN2V9IQWGMt61zf3B45BtzjxEJzYuj0JBjBZP/hmYS/R9pmAw==}
    engines: {node: '>=4'}
    dev: true

  /axobject-query@3.1.1:
    resolution: {integrity: sha512-goKlv8DZrK9hUh975fnHzhNIO4jUnFCfv/dszV5VwUGDFjI6vQ2VwoyjYjYNEbBE8AH87TduWP5uyDR1D+Iteg==}
    dependencies:
      deep-equal: 2.2.3
    dev: true

  /axobject-query@4.0.0:
    resolution: {integrity: sha512-+60uv1hiVFhHZeO+Lz0RYzsVHy5Wr1ayX0mwda9KPDVLNJgZ1T9Ny7VmFbLDzxsH0D87I86vgj3gFrjTJUYznw==}
    dependencies:
      dequal: 2.0.3
    dev: false

  /bail@2.0.2:
    resolution: {integrity: sha512-0xO6mYd7JB2YesxDKplafRpsiOzPt9V02ddPCLbY1xYGPOX24NTyN50qnUxgCPcSoYMhKpAuBTjQoRZCAkUDRw==}
    dev: false

  /balanced-match@1.0.2:
    resolution: {integrity: sha512-3oSeUO0TMV67hN1AmbXsK4yaqU7tjiHlbxRDZOpH0KW9+CeX4bRAaX0Anxt0tx2MrpRpWwQaPwIlISEJhYU5Pw==}

  /binary-extensions@2.3.0:
    resolution: {integrity: sha512-Ceh+7ox5qe7LJuLHoY0feh3pHuUDHAcRUeyL2VYghZwfpkNIy/+8Ocg0a3UuSoYzavmylwuLWQOf3hl0jjMMIw==}
    engines: {node: '>=8'}

  /brace-expansion@1.1.11:
    resolution: {integrity: sha512-iCuPHDFgrHX7H2vEI/5xpz07zSHB00TpugqhmYtVmMO6518mCuRMoOYFldEBl0g187ufozdaHgWKcYFb61qGiA==}
    dependencies:
      balanced-match: 1.0.2
      concat-map: 0.0.1
    dev: true

  /brace-expansion@2.0.1:
    resolution: {integrity: sha512-XnAIvQ8eM+kC6aULx6wuQiwVsnzsi9d3WxzV3FpWTGA19F621kwdbsAcFKXgKUHZWsy+mY6iL1sHTxWEFCytDA==}
    dependencies:
      balanced-match: 1.0.2

  /braces@3.0.3:
    resolution: {integrity: sha512-yQbXgO/OSZVD2IsiLlro+7Hf6Q18EJrKSEsdoMzKePKXct3gvD8oLcOQdIzGupr5Fj+EDe8gO/lxc1BzfMpxvA==}
    engines: {node: '>=8'}
    dependencies:
      fill-range: 7.1.1

  /browserslist@4.23.1:
    resolution: {integrity: sha512-TUfofFo/KsK/bWZ9TWQ5O26tsWW4Uhmt8IYklbnUa70udB6P2wA7w7o4PY4muaEPBQaAX+CEnmmIA41NVHtPVw==}
    engines: {node: ^6 || ^7 || ^8 || ^9 || ^10 || ^11 || ^12 || >=13.7}
    hasBin: true
    dependencies:
      caniuse-lite: 1.0.30001636
      electron-to-chromium: 1.4.811
      node-releases: 2.0.14
      update-browserslist-db: 1.0.16(browserslist@4.23.1)
    dev: true

<<<<<<< HEAD
  /busboy@1.6.0:
    resolution: {integrity: sha512-8SFQbg/0hQ9xy3UNTB0YEnsNBbWfhf7RtnzpL7TkBiTBRfrQ9Fxcnz7VJsleJpyp6rVLvXiuORqjlHi5q+PYuA==}
    engines: {node: '>=10.16.0'}
=======
  buffer-equal-constant-time@1.0.1: {}

  busboy@1.6.0:
>>>>>>> metabase-embed-preview
    dependencies:
      streamsearch: 1.1.0
    dev: false

  /call-bind@1.0.7:
    resolution: {integrity: sha512-GHTSNSYICQ7scH7sZ+M2rFopRoLh8t2bLSW6BbgrtLsahOIB5iyAVJf9GjWK3cYTDaMj4XdBpM1cA6pIS0Kv2w==}
    engines: {node: '>= 0.4'}
    dependencies:
      es-define-property: 1.0.0
      es-errors: 1.3.0
      function-bind: 1.1.2
      get-intrinsic: 1.2.4
      set-function-length: 1.2.2
    dev: true

  /callsites@3.1.0:
    resolution: {integrity: sha512-P8BjAsXvZS+VIDUI11hHCQEv74YT67YUi5JJFNWIqL235sBmjX4+qx9Muvls5ivyNENctx46xQLQ3aTuE7ssaQ==}
    engines: {node: '>=6'}
    dev: true

  /camelcase-css@2.0.1:
    resolution: {integrity: sha512-QOSvevhslijgYwRx6Rv7zKdMF8lbRmx+uQGx2+vDc+KI/eBnsy9kit5aj23AgGu3pa4t9AgwbnXWqS+iOY+2aA==}
    engines: {node: '>= 6'}

  /caniuse-lite@1.0.30001636:
    resolution: {integrity: sha512-bMg2vmr8XBsbL6Lr0UHXy/21m84FTxDLWn2FSqMd5PrlbMxwJlQnC2YWYxVgp66PZE+BBNF2jYQUBKCo1FDeZg==}

  /chalk-template@0.4.0:
    resolution: {integrity: sha512-/ghrgmhfY8RaSdeo43hNXxpoHAtxdbskUHjPpfqUWGttFgycUhYPGx3YZBCnUCvOa7Doivn1IZec3DEGFoMgLg==}
    engines: {node: '>=12'}
    dependencies:
      chalk: 4.1.2
    dev: false

  /chalk@4.1.2:
    resolution: {integrity: sha512-oKnbhFyRIXpUuez8iBMmyEa4nbj4IOQyuhc/wy9kY7/WVPcwIO9VA668Pu8RkO7+0G76SLROeyw9CpQ061i4mA==}
    engines: {node: '>=10'}
    dependencies:
      ansi-styles: 4.3.0
      supports-color: 7.2.0

  /chalk@5.3.0:
    resolution: {integrity: sha512-dLitG79d+GV1Nb/VYcCDFivJeK1hiukt9QjRNVOsUtTy1rR1YJsmpGGTZ3qJos+uw7WmWF4wUwBd9jxjocFC2w==}
    engines: {node: ^12.17.0 || ^14.13 || >=16.0.0}
    dev: false

  /character-entities@2.0.2:
    resolution: {integrity: sha512-shx7oQ0Awen/BRIdkjkvz54PnEEI/EjwXDSIZp86/KKdbafHh1Df/RYGBhn4hbe2+uKC9FnT5UCEdyPz3ai9hQ==}
    dev: false

  /chokidar@3.6.0:
    resolution: {integrity: sha512-7VT13fmjotKpGipCW9JEQAusEPE+Ei8nl6/g4FBAmIm0GOOLMua9NDDo/DWp0ZAxCr3cPq5ZpBqmPAQgDda2Pw==}
    engines: {node: '>= 8.10.0'}
    dependencies:
      anymatch: 3.1.3
      braces: 3.0.3
      glob-parent: 5.1.2
      is-binary-path: 2.1.0
      is-glob: 4.0.3
      normalize-path: 3.0.0
      readdirp: 3.6.0
    optionalDependencies:
      fsevents: 2.3.3

  /class-variance-authority@0.7.0:
    resolution: {integrity: sha512-jFI8IQw4hczaL4ALINxqLEXQbWcNjoSkloa4IaufXCJr6QawJyw7tuRysRsrE8w2p/4gGaxKIt/hX3qz/IbD1A==}
    dependencies:
      clsx: 2.0.0
    dev: false

  /classcat@5.0.5:
    resolution: {integrity: sha512-JhZUT7JFcQy/EzW605k/ktHtncoo9vnyW/2GspNYwFlN1C/WmjuV/xtS04e9SOkL2sTdw0VAZ2UGCcQ9lR6p6w==}
    dev: false

  /client-only@0.0.1:
    resolution: {integrity: sha512-IV3Ou0jSMzZrd3pZ48nLkT9DA7Ag1pnPzaiQhpW7c3RbcqqzvzzVu+L8gfqMp/8IM2MQtSiqaCxrrcfu8I8rMA==}
    dev: false

  /clsx@2.0.0:
    resolution: {integrity: sha512-rQ1+kcj+ttHG0MKVGBUXwayCCF1oh39BF5COIpRzuCEv8Mwjv0XucrI2ExNTOn9IlLifGClWQcU9BrZORvtw6Q==}
    engines: {node: '>=6'}
    dev: false

  /clsx@2.1.1:
    resolution: {integrity: sha512-eYm0QWBtUrBWZWG0d386OGAw16Z995PiOVo2B7bjWSbHedGl5e0ZWaq65kOGgUSNesEIDkB9ISbTg/JK9dhCZA==}
    engines: {node: '>=6'}
    dev: false

  /cmdk@0.2.1(@types/react@18.3.3)(react-dom@18.3.1)(react@18.3.1):
    resolution: {integrity: sha512-U6//9lQ6JvT47+6OF6Gi8BvkxYQ8SCRRSKIJkthIMsFsLZRG0cKvTtuTaefyIKMQb8rvvXy0wGdpTNq/jPtm+g==}
    peerDependencies:
      react: ^18.0.0
      react-dom: ^18.0.0
    dependencies:
      '@radix-ui/react-dialog': 1.0.0(@types/react@18.3.3)(react-dom@18.3.1)(react@18.3.1)
      react: 18.3.1
      react-dom: 18.3.1(react@18.3.1)
    transitivePeerDependencies:
      - '@types/react'
    dev: false

  /cmdk@1.0.0(@types/react-dom@18.3.0)(@types/react@18.3.3)(react-dom@18.3.1)(react@18.3.1):
    resolution: {integrity: sha512-gDzVf0a09TvoJ5jnuPvygTB77+XdOSwEmJ88L6XPFPlv7T3RxbP9jgenfylrAMD0+Le1aO0nVjQUzl2g+vjz5Q==}
    peerDependencies:
      react: ^18.0.0
      react-dom: ^18.0.0
    dependencies:
      '@radix-ui/react-dialog': 1.0.5(@types/react-dom@18.3.0)(@types/react@18.3.3)(react-dom@18.3.1)(react@18.3.1)
      '@radix-ui/react-primitive': 1.0.3(@types/react-dom@18.3.0)(@types/react@18.3.3)(react-dom@18.3.1)(react@18.3.1)
      react: 18.3.1
      react-dom: 18.3.1(react@18.3.1)
    transitivePeerDependencies:
      - '@types/react'
      - '@types/react-dom'
    dev: false

  /code-red@1.0.4:
    resolution: {integrity: sha512-7qJWqItLA8/VPVlKJlFXU+NBlo/qyfs39aJcuMT/2ere32ZqvF5OSxgdM5xOfJJ7O429gg2HM47y8v9P+9wrNw==}
    dependencies:
      '@jridgewell/sourcemap-codec': 1.4.15
      '@types/estree': 1.0.5
      acorn: 8.12.0
      estree-walker: 3.0.3
      periscopic: 3.1.0
    dev: false

  /codemirror@6.0.1(@lezer/common@1.2.1):
    resolution: {integrity: sha512-J8j+nZ+CdWmIeFIGXEFbFPtpiYacFMDR8GlHK3IyHQJMCaVRfGx9NT+Hxivv1ckLWPvNdZqndbr/7lVhrf/Svg==}
    dependencies:
      '@codemirror/autocomplete': 6.16.3(@codemirror/language@6.10.2)(@codemirror/state@6.4.1)(@codemirror/view@6.28.2)(@lezer/common@1.2.1)
      '@codemirror/commands': 6.6.0
      '@codemirror/language': 6.10.2
      '@codemirror/lint': 6.8.1
      '@codemirror/search': 6.5.6
      '@codemirror/state': 6.4.1
      '@codemirror/view': 6.28.2
    transitivePeerDependencies:
      - '@lezer/common'
    dev: false

  /color-convert@2.0.1:
    resolution: {integrity: sha512-RRECPsj7iu/xb5oKYcsFHSppFNnsj/52OVTRKb4zP5onXwVF3zVmmToNcOfGC+CRDpfK/U584fMg38ZHCaElKQ==}
    engines: {node: '>=7.0.0'}
    dependencies:
      color-name: 1.1.4

  /color-name@1.1.4:
    resolution: {integrity: sha512-dOy+3AuW3a2wNbZHIuMZpTcgjGuLU/uBL/ubcZF9OXbDo8ff4O8yVp5Bf0efS8uEoYo5q4Fx7dY9OgQGXgAsQA==}

  /comma-separated-tokens@2.0.3:
    resolution: {integrity: sha512-Fu4hJdvzeylCfQPp9SGWidpzrMs7tTrlu6Vb8XGaRGck8QSNZJJp538Wrb60Lax4fPwR64ViY468OIUTbRlGZg==}
    dev: false

  /command-line-args@5.2.1:
    resolution: {integrity: sha512-H4UfQhZyakIjC74I9d34fGYDwk3XpSr17QhEd0Q3I9Xq1CETHo4Hcuo87WyWHpAF1aSLjLRf5lD9ZGX2qStUvg==}
    engines: {node: '>=4.0.0'}
    dependencies:
      array-back: 3.1.0
      find-replace: 3.0.0
      lodash.camelcase: 4.3.0
      typical: 4.0.0
    dev: false

  /command-line-usage@7.0.1:
    resolution: {integrity: sha512-NCyznE//MuTjwi3y84QVUGEOT+P5oto1e1Pk/jFPVdPPfsG03qpTIl3yw6etR+v73d0lXsoojRpvbru2sqePxQ==}
    engines: {node: '>=12.20.0'}
    dependencies:
      array-back: 6.2.2
      chalk-template: 0.4.0
      table-layout: 3.0.2
      typical: 7.1.1
    dev: false

  /commander@4.1.1:
    resolution: {integrity: sha512-NOKm8xhkzAjzFx8B2v5OAHT+u5pRQc2UCa2Vq9jYL/31o2wi9mxBA7LIFs3sV5VSC49z6pEhfbMULvShKj26WA==}
    engines: {node: '>= 6'}

  /concat-map@0.0.1:
    resolution: {integrity: sha512-/Srv4dswyQNBfohGpz9o6Yb3Gz3SrUDqBH5rTuhGR7ahtlbYKnVxw2bCFMRljaA7EXHaXZ8wsHdodFvbkhKmqg==}
    dev: true

  /cookie@0.5.0:
    resolution: {integrity: sha512-YZ3GUyn/o8gfKJlnlX7g7xq4gyO6OSuhGPKaaGssGB2qgDUS0gPgtTvoyZLTt9Ab6dC4hfc9dV5arkvc/OCmrw==}
    engines: {node: '>= 0.6'}
    dev: false

  /cookie@0.6.0:
    resolution: {integrity: sha512-U71cyTamuh1CRNCfpGY6to28lxvNwPG4Guz/EVjgf3Jmzv0vlDp1atT9eS5dDjMYHucpHbWns6Lwf3BKz6svdw==}
    engines: {node: '>= 0.6'}
    dev: false

  /cookies-next@4.2.1:
    resolution: {integrity: sha512-qsjtZ8TLlxCSX2JphMQNhkm3V3zIMQ05WrLkBKBwu50npBbBfiZWIdmSMzBGcdGKfMK19E0PIitTfRFAdMGHXg==}
    dependencies:
      '@types/cookie': 0.6.0
      cookie: 0.6.0
    dev: false

  /crelt@1.0.6:
    resolution: {integrity: sha512-VQ2MBenTq1fWZUH9DJNGti7kKv6EeAuYr3cLwxUWhIu1baTaXh4Ib5W2CqHVqib4/MqbYGJqiL3Zb8GJZr3l4g==}
    dev: false

  /cross-spawn@7.0.3:
    resolution: {integrity: sha512-iRDPJKUPVEND7dHPO8rkbOnPpyDygcDFtWjpeWNCgy8WP2rXcxXL8TskReQl6OrB2G7+UJrags1q15Fudc7G6w==}
    engines: {node: '>= 8'}
    dependencies:
      path-key: 3.1.1
      shebang-command: 2.0.0
      which: 2.0.2

  /css-styled@1.0.8:
    resolution: {integrity: sha512-tCpP7kLRI8dI95rCh3Syl7I+v7PP+2JYOzWkl0bUEoSbJM+u8ITbutjlQVf0NC2/g4ULROJPi16sfwDIO8/84g==}
    dependencies:
      '@daybrush/utils': 1.13.0
    dev: false

  /css-to-mat@1.1.1:
    resolution: {integrity: sha512-kvpxFYZb27jRd2vium35G7q5XZ2WJ9rWjDUMNT36M3Hc41qCrLXFM5iEKMGXcrPsKfXEN+8l/riB4QzwwwiEyQ==}
    dependencies:
      '@daybrush/utils': 1.13.0
      '@scena/matrix': 1.1.1
    dev: false

  /css-tree@2.3.1:
    resolution: {integrity: sha512-6Fv1DV/TYw//QF5IzQdqsNDjx/wc8TrMBZsqjL9eW01tWb7R7k/mq+/VXfJCl7SoD5emsJop9cOByJZfs8hYIw==}
    engines: {node: ^10 || ^12.20.0 || ^14.13.0 || >=15.0.0}
    dependencies:
      mdn-data: 2.0.30
      source-map-js: 1.2.0
    dev: false

  /cssesc@3.0.0:
    resolution: {integrity: sha512-/Tb/JcjK111nNScGob5MNtsntNM1aCNUDipB/TkwZFhyDrrE47SOx/18wF2bbjgc3ZzCSKW1T5nt5EbFoAz/Vg==}
    engines: {node: '>=4'}
    hasBin: true

  /csstype@3.1.3:
    resolution: {integrity: sha512-M1uQkMl8rQK/szD0LNhtqxIPLpimGm8sOBwU7lLnCpSbTyY3yeU1Vc7l4KT5zT4s/yOxHH5O7tIuuLOCnLADRw==}

  /d3-array@3.2.4:
    resolution: {integrity: sha512-tdQAmyA18i4J7wprpYq8ClcxZy3SC31QMeByyCFyRt7BVHdREQZ5lpzoe5mFEYZUWe+oq8HBvk9JjpibyEV4Jg==}
    engines: {node: '>=12'}
    dependencies:
      internmap: 2.0.3
    dev: false

  /d3-color@3.1.0:
    resolution: {integrity: sha512-zg/chbXyeBtMQ1LbD/WSoW2DpC3I0mpmPdW+ynRTj/x2DAWYrIY7qeZIHidozwV24m4iavr15lNwIwLxRmOxhA==}
    engines: {node: '>=12'}
    dev: false

  /d3-dispatch@3.0.1:
    resolution: {integrity: sha512-rzUyPU/S7rwUflMyLc1ETDeBj0NRuHKKAcvukozwhshr6g6c5d8zh4c2gQjY2bZ0dXeGLWc1PF174P2tVvKhfg==}
    engines: {node: '>=12'}
    dev: false

  /d3-drag@3.0.0:
    resolution: {integrity: sha512-pWbUJLdETVA8lQNJecMxoXfH6x+mO2UQo8rSmZ+QqxcbyA3hfeprFgIT//HW2nlHChWeIIMwS2Fq+gEARkhTkg==}
    engines: {node: '>=12'}
    dependencies:
      d3-dispatch: 3.0.1
      d3-selection: 3.0.0
    dev: false

  /d3-ease@3.0.1:
    resolution: {integrity: sha512-wR/XK3D3XcLIZwpbvQwQ5fK+8Ykds1ip7A2Txe0yxncXSdq1L9skcG7blcedkOX+ZcgxGAmLX1FrRGbADwzi0w==}
    engines: {node: '>=12'}
    dev: false

  /d3-format@3.1.0:
    resolution: {integrity: sha512-YyUI6AEuY/Wpt8KWLgZHsIU86atmikuoOmCfommt0LYHiQSPjvX2AcFc38PX0CBpr2RCyZhjex+NS/LPOv6YqA==}
    engines: {node: '>=12'}
    dev: false

  /d3-interpolate@3.0.1:
    resolution: {integrity: sha512-3bYs1rOD33uo8aqJfKP3JWPAibgw8Zm2+L9vBKEHJ2Rg+viTR7o5Mmv5mZcieN+FRYaAOWX5SJATX6k1PWz72g==}
    engines: {node: '>=12'}
    dependencies:
      d3-color: 3.1.0
    dev: false

  /d3-path@3.1.0:
    resolution: {integrity: sha512-p3KP5HCf/bvjBSSKuXid6Zqijx7wIfNW+J/maPs+iwR35at5JCbLUT0LzF1cnjbCHWhqzQTIN2Jpe8pRebIEFQ==}
    engines: {node: '>=12'}
    dev: false

  /d3-scale@4.0.2:
    resolution: {integrity: sha512-GZW464g1SH7ag3Y7hXjf8RoUuAFIqklOAq3MRl4OaWabTFJY9PN/E1YklhXLh+OQ3fM9yS2nOkCoS+WLZ6kvxQ==}
    engines: {node: '>=12'}
    dependencies:
      d3-array: 3.2.4
      d3-format: 3.1.0
      d3-interpolate: 3.0.1
      d3-time: 3.1.0
      d3-time-format: 4.1.0
    dev: false

  /d3-selection@3.0.0:
    resolution: {integrity: sha512-fmTRWbNMmsmWq6xJV8D19U/gw/bwrHfNXxrIN+HfZgnzqTHp9jOmKMhsTUjXOJnZOdZY9Q28y4yebKzqDKlxlQ==}
    engines: {node: '>=12'}
    dev: false

  /d3-shape@3.2.0:
    resolution: {integrity: sha512-SaLBuwGm3MOViRq2ABk3eLoxwZELpH6zhl3FbAoJ7Vm1gofKx6El1Ib5z23NUEhF9AsGl7y+dzLe5Cw2AArGTA==}
    engines: {node: '>=12'}
    dependencies:
      d3-path: 3.1.0
    dev: false

  /d3-time-format@4.1.0:
    resolution: {integrity: sha512-dJxPBlzC7NugB2PDLwo9Q8JiTR3M3e4/XANkreKSUxF8vvXKqm1Yfq4Q5dl8budlunRVlUUaDUgFt7eA8D6NLg==}
    engines: {node: '>=12'}
    dependencies:
      d3-time: 3.1.0
    dev: false

  /d3-time@3.1.0:
    resolution: {integrity: sha512-VqKjzBLejbSMT4IgbmVgDjpkYrNWUYJnbCGo874u7MMKIWsILRX+OpX/gTk8MqjpT1A/c6HY2dCA77ZN0lkQ2Q==}
    engines: {node: '>=12'}
    dependencies:
      d3-array: 3.2.4
    dev: false

  /d3-timer@3.0.1:
    resolution: {integrity: sha512-ndfJ/JxxMd3nw31uyKoY2naivF+r29V+Lc0svZxe1JvvIRmi8hUsrMvdOwgS1o6uBHmiz91geQ0ylPP0aj1VUA==}
    engines: {node: '>=12'}
    dev: false

  /d3-transition@3.0.1(d3-selection@3.0.0):
    resolution: {integrity: sha512-ApKvfjsSR6tg06xrL434C0WydLr7JewBB3V+/39RMHsaXTOG0zmt/OAXeng5M5LBm0ojmxJrpomQVZ1aPvBL4w==}
    engines: {node: '>=12'}
    peerDependencies:
      d3-selection: 2 - 3
    dependencies:
      d3-color: 3.1.0
      d3-dispatch: 3.0.1
      d3-ease: 3.0.1
      d3-interpolate: 3.0.1
      d3-selection: 3.0.0
      d3-timer: 3.0.1
    dev: false

  /d3-zoom@3.0.0:
    resolution: {integrity: sha512-b8AmV3kfQaqWAuacbPuNbL6vahnOJflOhexLzMMNLga62+/nh0JzvJ0aO/5a5MVgUFGS7Hu1P9P03o3fJkDCyw==}
    engines: {node: '>=12'}
    dependencies:
      d3-dispatch: 3.0.1
      d3-drag: 3.0.0
      d3-interpolate: 3.0.1
      d3-selection: 3.0.0
      d3-transition: 3.0.1(d3-selection@3.0.0)
    dev: false

  /damerau-levenshtein@1.0.8:
    resolution: {integrity: sha512-sdQSFB7+llfUcQHUQO3+B8ERRj0Oa4w9POWMI/puGtuf7gFywGmkaLCElnudfTiKZV+NvHqL0ifzdrI8Ro7ESA==}
    dev: true

  /data-view-buffer@1.0.1:
    resolution: {integrity: sha512-0lht7OugA5x3iJLOWFhWK/5ehONdprk0ISXqVFn/NFrDu+cuc8iADFrGQz5BnRK7LLU3JmkbXSxaqX+/mXYtUA==}
    engines: {node: '>= 0.4'}
    dependencies:
      call-bind: 1.0.7
      es-errors: 1.3.0
      is-data-view: 1.0.1
    dev: true

  /data-view-byte-length@1.0.1:
    resolution: {integrity: sha512-4J7wRJD3ABAzr8wP+OcIcqq2dlUKp4DVflx++hs5h5ZKydWMI6/D/fAot+yh6g2tHh8fLFTvNOaVN357NvSrOQ==}
    engines: {node: '>= 0.4'}
    dependencies:
      call-bind: 1.0.7
      es-errors: 1.3.0
      is-data-view: 1.0.1
    dev: true

  /data-view-byte-offset@1.0.0:
    resolution: {integrity: sha512-t/Ygsytq+R995EJ5PZlD4Cu56sWa8InXySaViRzw9apusqsOO2bQP+SbYzAhR0pFKoB+43lYy8rWban9JSuXnA==}
    engines: {node: '>= 0.4'}
    dependencies:
      call-bind: 1.0.7
      es-errors: 1.3.0
      is-data-view: 1.0.1
    dev: true

  /date-fns@3.6.0:
    resolution: {integrity: sha512-fRHTG8g/Gif+kSh50gaGEdToemgfj74aRX3swtiouboip5JDLAyDE9F11nHMIcvOaXeOC6D7SpNhi7uFyB7Uww==}
    dev: false

  /dayjs@1.11.11:
    resolution: {integrity: sha512-okzr3f11N6WuqYtZSvm+F776mB41wRZMhKP+hc34YdW+KmtYYK9iqvHSwo2k9FEH3fhGXvOPV6yz2IcSrfRUDg==}
    dev: false

  /debug@3.2.7:
    resolution: {integrity: sha512-CFjzYYAi4ThfiQvizrFQevTTXHtnCqWfe7x1AhgEscTz6ZbLbfoLRLPugTQyBth6f8ZERVUSyWHFD/7Wu4t1XQ==}
    peerDependencies:
      supports-color: '*'
    peerDependenciesMeta:
      supports-color:
        optional: true
    dependencies:
      ms: 2.1.3
    dev: true

  /debug@4.3.5:
    resolution: {integrity: sha512-pt0bNEmneDIvdL1Xsd9oDQ/wrQRkXDT4AUWlNZNPKvW5x/jyO9VFXkJUP07vQ2upmw5PlaITaPKc31jK13V+jg==}
    engines: {node: '>=6.0'}
    peerDependencies:
      supports-color: '*'
    peerDependenciesMeta:
      supports-color:
        optional: true
    dependencies:
      ms: 2.1.2

  /decimal.js-light@2.5.1:
    resolution: {integrity: sha512-qIMFpTMZmny+MMIitAB6D7iVPEorVw6YQRWkvarTkT4tBeSLLiHzcwj6q0MmYSFCiVpiqPJTJEYIrpcPzVEIvg==}
    dev: false

  /decode-named-character-reference@1.0.2:
    resolution: {integrity: sha512-O8x12RzrUF8xyVcY0KJowWsmaJxQbmy0/EtnNtHRpsOcT7dFk5W598coHqBVpmWo1oQQfsCqfCmkZN5DJrZVdg==}
    dependencies:
      character-entities: 2.0.2
    dev: false

  /deep-equal@2.2.3:
    resolution: {integrity: sha512-ZIwpnevOurS8bpT4192sqAowWM76JDKSHYzMLty3BZGSswgq6pBaH3DhCSW5xVAZICZyKdOBPjwww5wfgT/6PA==}
    engines: {node: '>= 0.4'}
    dependencies:
      array-buffer-byte-length: 1.0.1
      call-bind: 1.0.7
      es-get-iterator: 1.1.3
      get-intrinsic: 1.2.4
      is-arguments: 1.1.1
      is-array-buffer: 3.0.4
      is-date-object: 1.0.5
      is-regex: 1.1.4
      is-shared-array-buffer: 1.0.3
      isarray: 2.0.5
      object-is: 1.1.6
      object-keys: 1.1.1
      object.assign: 4.1.5
      regexp.prototype.flags: 1.5.2
      side-channel: 1.0.6
      which-boxed-primitive: 1.0.2
      which-collection: 1.0.2
      which-typed-array: 1.1.15
    dev: true

  /deep-is@0.1.4:
    resolution: {integrity: sha512-oIPzksmTg4/MriiaYGO+okXDT7ztn/w3Eptv/+gSIdMdKsJo0u4CfYNFJPy+4SKMuCqGw2wxnA+URMg3t8a/bQ==}
    dev: true

  /define-data-property@1.1.4:
    resolution: {integrity: sha512-rBMvIzlpA8v6E+SJZoo++HAYqsLrkg7MSfIinMPFhmkorw7X+dOXVJQs+QT69zGkzMyfDnIMN2Wid1+NbL3T+A==}
    engines: {node: '>= 0.4'}
    dependencies:
      es-define-property: 1.0.0
      es-errors: 1.3.0
      gopd: 1.0.1
    dev: true

  /define-properties@1.2.1:
    resolution: {integrity: sha512-8QmQKqEASLd5nx0U1B1okLElbUuuttJ/AnYmRXbbbGDWh6uS208EjD4Xqq/I9wK7u0v6O08XhTWnt5XtEbR6Dg==}
    engines: {node: '>= 0.4'}
    dependencies:
      define-data-property: 1.1.4
      has-property-descriptors: 1.0.2
      object-keys: 1.1.1
    dev: true

  /dequal@2.0.3:
    resolution: {integrity: sha512-0je+qPKHEMohvfRTCEo3CrPG6cAzAYgmzKyxRiYSSDkS6eGJdyVJm7WaYA5ECaAD9wLB2T4EEeymA5aFVcYXCA==}
    engines: {node: '>=6'}
    dev: false

  /detect-node-es@1.1.0:
    resolution: {integrity: sha512-ypdmJU/TbBby2Dxibuv7ZLW3Bs1QEmM7nHjEANfohJLvE0XVujisn1qPJcZxg+qDucsr+bP6fLD1rPS3AhJ7EQ==}
    dev: false

  /devlop@1.1.0:
    resolution: {integrity: sha512-RWmIqhcFf1lRYBvNmr7qTNuyCt/7/ns2jbpp1+PalgE/rDQcBT0fioSMUpJ93irlUhC5hrg4cYqe6U+0ImW0rA==}
    dependencies:
      dequal: 2.0.3
    dev: false

  /didyoumean@1.2.2:
    resolution: {integrity: sha512-gxtyfqMg7GKyhQmb056K7M3xszy/myH8w+B4RT+QXBQsvAOdc3XymqDDPHx1BgPgsdAA5SIifona89YtRATDzw==}

  /diff-match-patch@1.0.5:
    resolution: {integrity: sha512-IayShXAgj/QMXgB0IWmKx+rOPuGMhqm5w6jvFxmVenXKIzRqTAAsbBPT3kWQeGANj3jGgvcvv4yK6SxqYmikgw==}
    dev: false

  /diff@5.2.0:
    resolution: {integrity: sha512-uIFDxqpRZGZ6ThOk84hEfqWoHx2devRFvpTZcTHur85vImfaxUbTW9Ryh4CpCuDnToOP1CEtXKIgytHBPVff5A==}
    engines: {node: '>=0.3.1'}
    dev: false

  /dir-glob@3.0.1:
    resolution: {integrity: sha512-WkrWp9GR4KXfKGYzOLmTuGVi1UWFfws377n9cc55/tb6DuqyF6pcQ5AbiHEshaDpY9v6oaSr2XCDidGmMwdzIA==}
    engines: {node: '>=8'}
    dependencies:
      path-type: 4.0.0
    dev: true

  /dlv@1.1.3:
    resolution: {integrity: sha512-+HlytyjlPKnIG8XuRG8WvmBP8xs8P71y+SKKS6ZXWoEgLuePxtDoUEiH7WkdePWrQ5JBpE6aoVqfZfJUQkjXwA==}

  /dnd-core@14.0.1:
    resolution: {integrity: sha512-+PVS2VPTgKFPYWo3vAFEA8WPbTf7/xo43TifH9G8S1KqnrQu0o77A3unrF5yOugy4mIz7K5wAVFHUcha7wsz6A==}
    dependencies:
      '@react-dnd/asap': 4.0.1
      '@react-dnd/invariant': 2.0.0
      redux: 4.2.1
    dev: false

  /doctrine@2.1.0:
    resolution: {integrity: sha512-35mSku4ZXK0vfCuHEDAwt55dg2jNajHZ1odvF+8SSr82EsZY4QmXfuWso8oEd8zRhVObSN18aM0CjSdoBX7zIw==}
    engines: {node: '>=0.10.0'}
    dependencies:
      esutils: 2.0.3
    dev: true

  /doctrine@3.0.0:
    resolution: {integrity: sha512-yS+Q5i3hBf7GBkd4KG8a7eBNNWNGLTaEwwYWUijIYM7zrlYDM0BFXHjjPWlWZ1Rg7UaddZeIDmi9jF3HmqiQ2w==}
    engines: {node: '>=6.0.0'}
    dependencies:
      esutils: 2.0.3
    dev: true

  /dom-helpers@5.2.1:
    resolution: {integrity: sha512-nRCa7CK3VTrM2NmGkIy4cbK7IZlgBE/PYMn55rrXefr5xXDP0LdtfPnblFDoVdcAfslJ7or6iqAUnx0CCGIWQA==}
    dependencies:
      '@babel/runtime': 7.24.7
      csstype: 3.1.3
    dev: false

  /eastasianwidth@0.2.0:
    resolution: {integrity: sha512-I88TYZWc9XiYHRQ4/3c5rjjfgkjhLyW2luGIheGERbNQ6OY7yTybanSpDXZa8y7VUP9YmDcYa+eyq4ca7iLqWA==}

<<<<<<< HEAD
  /electron-to-chromium@1.4.811:
    resolution: {integrity: sha512-CDyzcJ5XW78SHzsIOdn27z8J4ist8eaFLhdto2hSMSJQgsiwvbv2fbizcKUICryw1Wii1TI/FEkvzvJsR3awrA==}
    dev: true
=======
  ecdsa-sig-formatter@1.0.11:
    dependencies:
      safe-buffer: 5.2.1

  electron-to-chromium@1.4.811: {}
>>>>>>> metabase-embed-preview

  /emoji-regex@8.0.0:
    resolution: {integrity: sha512-MSjYzcWNOA0ewAHpz0MxpYFvwg6yjy1NG3xteoqz644VCo/RPgnr1/GGt+ic3iJTzQ8Eu3TdM14SawnVUmGE6A==}

  /emoji-regex@9.2.2:
    resolution: {integrity: sha512-L18DaJsXSUk2+42pv8mLs5jJT2hqFkFE4j21wOmgbUqsZ2hL72NsUU785g9RXgo3s0ZNgVl42TiHp3ZtOv/Vyg==}

  /enhanced-resolve@5.17.0:
    resolution: {integrity: sha512-dwDPwZL0dmye8Txp2gzFmA6sxALaSvdRDjPH0viLcKrtlOL3tw62nWWweVD1SdILDTJrbrL6tdWVN58Wo6U3eA==}
    engines: {node: '>=10.13.0'}
    dependencies:
      graceful-fs: 4.2.11
      tapable: 2.2.1
    dev: true

<<<<<<< HEAD
  /entities@4.5.0:
    resolution: {integrity: sha512-V0hjH4dGPh9Ao5p0MoRY6BVqtwCjhz6vI5LT8AJ55H+4g9/4vbHx1I54fS0XuclLhDHArPQCiMjDxjaL8fPxhw==}
    engines: {node: '>=0.12'}
    dev: false
=======
  entities@2.2.0: {}

  entities@4.5.0: {}
>>>>>>> 6515eb66

  /es-abstract@1.23.3:
    resolution: {integrity: sha512-e+HfNH61Bj1X9/jLc5v1owaLYuHdeHHSQlkhCBiTK8rBvKaULl/beGMxwrMXjpYrv4pz22BlY570vVePA2ho4A==}
    engines: {node: '>= 0.4'}
    dependencies:
      array-buffer-byte-length: 1.0.1
      arraybuffer.prototype.slice: 1.0.3
      available-typed-arrays: 1.0.7
      call-bind: 1.0.7
      data-view-buffer: 1.0.1
      data-view-byte-length: 1.0.1
      data-view-byte-offset: 1.0.0
      es-define-property: 1.0.0
      es-errors: 1.3.0
      es-object-atoms: 1.0.0
      es-set-tostringtag: 2.0.3
      es-to-primitive: 1.2.1
      function.prototype.name: 1.1.6
      get-intrinsic: 1.2.4
      get-symbol-description: 1.0.2
      globalthis: 1.0.4
      gopd: 1.0.1
      has-property-descriptors: 1.0.2
      has-proto: 1.0.3
      has-symbols: 1.0.3
      hasown: 2.0.2
      internal-slot: 1.0.7
      is-array-buffer: 3.0.4
      is-callable: 1.2.7
      is-data-view: 1.0.1
      is-negative-zero: 2.0.3
      is-regex: 1.1.4
      is-shared-array-buffer: 1.0.3
      is-string: 1.0.7
      is-typed-array: 1.1.13
      is-weakref: 1.0.2
      object-inspect: 1.13.2
      object-keys: 1.1.1
      object.assign: 4.1.5
      regexp.prototype.flags: 1.5.2
      safe-array-concat: 1.1.2
      safe-regex-test: 1.0.3
      string.prototype.trim: 1.2.9
      string.prototype.trimend: 1.0.8
      string.prototype.trimstart: 1.0.8
      typed-array-buffer: 1.0.2
      typed-array-byte-length: 1.0.1
      typed-array-byte-offset: 1.0.2
      typed-array-length: 1.0.6
      unbox-primitive: 1.0.2
      which-typed-array: 1.1.15
    dev: true

  /es-define-property@1.0.0:
    resolution: {integrity: sha512-jxayLKShrEqqzJ0eumQbVhTYQM27CfT1T35+gCgDFoL82JLsXqTJ76zv6A0YLOgEnLUMvLzsDsGIrl8NFpT2gQ==}
    engines: {node: '>= 0.4'}
    dependencies:
      get-intrinsic: 1.2.4
    dev: true

  /es-errors@1.3.0:
    resolution: {integrity: sha512-Zf5H2Kxt2xjTvbJvP2ZWLEICxA6j+hAmMzIlypy4xcBg1vKVnx89Wy0GbS+kf5cwCVFFzdCFh2XSCFNULS6csw==}
    engines: {node: '>= 0.4'}
    dev: true

  /es-get-iterator@1.1.3:
    resolution: {integrity: sha512-sPZmqHBe6JIiTfN5q2pEi//TwxmAFHwj/XEuYjTuse78i8KxaqMTTzxPoFKuzRpDpTJ+0NAbpfenkmH2rePtuw==}
    dependencies:
      call-bind: 1.0.7
      get-intrinsic: 1.2.4
      has-symbols: 1.0.3
      is-arguments: 1.1.1
      is-map: 2.0.3
      is-set: 2.0.3
      is-string: 1.0.7
      isarray: 2.0.5
      stop-iteration-iterator: 1.0.0
    dev: true

  /es-iterator-helpers@1.0.19:
    resolution: {integrity: sha512-zoMwbCcH5hwUkKJkT8kDIBZSz9I6mVG//+lDCinLCGov4+r7NIy0ld8o03M0cJxl2spVf6ESYVS6/gpIfq1FFw==}
    engines: {node: '>= 0.4'}
    dependencies:
      call-bind: 1.0.7
      define-properties: 1.2.1
      es-abstract: 1.23.3
      es-errors: 1.3.0
      es-set-tostringtag: 2.0.3
      function-bind: 1.1.2
      get-intrinsic: 1.2.4
      globalthis: 1.0.4
      has-property-descriptors: 1.0.2
      has-proto: 1.0.3
      has-symbols: 1.0.3
      internal-slot: 1.0.7
      iterator.prototype: 1.1.2
      safe-array-concat: 1.1.2
    dev: true

  /es-object-atoms@1.0.0:
    resolution: {integrity: sha512-MZ4iQ6JwHOBQjahnjwaC1ZtIBH+2ohjamzAO3oaHcXYup7qxjF2fixyH+Q71voWHeOkI2q/TnJao/KfXYIZWbw==}
    engines: {node: '>= 0.4'}
    dependencies:
      es-errors: 1.3.0
    dev: true

  /es-set-tostringtag@2.0.3:
    resolution: {integrity: sha512-3T8uNMC3OQTHkFUsFq8r/BwAXLHvU/9O9mE0fBc/MY5iq/8H7ncvO947LmYA6ldWw9Uh8Yhf25zu6n7nML5QWQ==}
    engines: {node: '>= 0.4'}
    dependencies:
      get-intrinsic: 1.2.4
      has-tostringtag: 1.0.2
      hasown: 2.0.2
    dev: true

  /es-shim-unscopables@1.0.2:
    resolution: {integrity: sha512-J3yBRXCzDu4ULnQwxyToo/OjdMx6akgVC7K6few0a7F/0wLtmKKN7I73AH5T2836UuXRqN7Qg+IIUw/+YJksRw==}
    dependencies:
      hasown: 2.0.2
    dev: true

  /es-to-primitive@1.2.1:
    resolution: {integrity: sha512-QCOllgZJtaUo9miYBcLChTUaHNjJF3PYs1VidD7AwiEj1kYxKeQTctLAezAOH5ZKRH0g2IgPn6KwB4IT8iRpvA==}
    engines: {node: '>= 0.4'}
    dependencies:
      is-callable: 1.2.7
      is-date-object: 1.0.5
      is-symbol: 1.0.4
    dev: true

  /escalade@3.1.2:
    resolution: {integrity: sha512-ErCHMCae19vR8vQGe50xIsVomy19rg6gFu3+r3jkEO46suLMWBksvVyoGgQV+jOfl84ZSOSlmv6Gxa89PmTGmA==}
    engines: {node: '>=6'}
    dev: true

  /escape-string-regexp@4.0.0:
    resolution: {integrity: sha512-TtpcNJ3XAzx3Gq8sWRzJaVajRs0uVxA2YAkdb1jm2YkPz4G6egUFAyA3n5vtEIZefPk5Wa4UXbKuS5fKkJWdgA==}
    engines: {node: '>=10'}

  /eslint-config-next@14.1.4(eslint@8.57.0)(typescript@5.5.2):
    resolution: {integrity: sha512-cihIahbhYAWwXJwZkAaRPpUi5t9aOi/HdfWXOjZeUOqNWXHD8X22kd1KG58Dc3MVaRx3HoR/oMGk2ltcrqDn8g==}
    peerDependencies:
      eslint: ^7.23.0 || ^8.0.0
      typescript: '>=3.3.1'
    peerDependenciesMeta:
      typescript:
        optional: true
    dependencies:
      '@next/eslint-plugin-next': 14.1.4
      '@rushstack/eslint-patch': 1.10.3
      '@typescript-eslint/parser': 6.21.0(eslint@8.57.0)(typescript@5.5.2)
      eslint: 8.57.0
      eslint-import-resolver-node: 0.3.9
<<<<<<< HEAD
      eslint-import-resolver-typescript: 3.6.1(@typescript-eslint/parser@6.21.0)(eslint-import-resolver-node@0.3.9)(eslint-plugin-import@2.29.1)(eslint@8.57.0)
      eslint-plugin-import: 2.29.1(@typescript-eslint/parser@6.21.0)(eslint-import-resolver-typescript@3.6.1)(eslint@8.57.0)
=======
      eslint-import-resolver-typescript: 3.6.1(@typescript-eslint/parser@6.21.0(eslint@8.57.0)(typescript@5.5.2))(eslint-import-resolver-node@0.3.9)(eslint-plugin-import@2.29.1(eslint@8.57.0))(eslint@8.57.0)
      eslint-plugin-import: 2.29.1(@typescript-eslint/parser@6.21.0(eslint@8.57.0)(typescript@5.5.2))(eslint-import-resolver-typescript@3.6.1(@typescript-eslint/parser@6.21.0(eslint@8.57.0)(typescript@5.5.2))(eslint-import-resolver-node@0.3.9)(eslint-plugin-import@2.29.1(eslint@8.57.0))(eslint@8.57.0))(eslint@8.57.0)
>>>>>>> 6515eb66
      eslint-plugin-jsx-a11y: 6.9.0(eslint@8.57.0)
      eslint-plugin-react: 7.34.3(eslint@8.57.0)
      eslint-plugin-react-hooks: 4.6.2(eslint@8.57.0)
      typescript: 5.5.2
    transitivePeerDependencies:
      - eslint-import-resolver-webpack
      - supports-color
    dev: true

  /eslint-import-resolver-node@0.3.9:
    resolution: {integrity: sha512-WFj2isz22JahUv+B788TlO3N6zL3nNJGU8CcZbPZvVEkBPaJdCV4vy5wyghty5ROFbCRnm132v8BScu5/1BQ8g==}
    dependencies:
      debug: 3.2.7
      is-core-module: 2.14.0
      resolve: 1.22.8
    transitivePeerDependencies:
      - supports-color
    dev: true

  /eslint-import-resolver-typescript@3.6.1(@typescript-eslint/parser@6.21.0)(eslint-import-resolver-node@0.3.9)(eslint-plugin-import@2.29.1)(eslint@8.57.0):
    resolution: {integrity: sha512-xgdptdoi5W3niYeuQxKmzVDTATvLYqhpwmykwsh7f6HIOStGWEIL9iqZgQDF9u9OEzrRwR8no5q2VT+bjAujTg==}
    engines: {node: ^14.18.0 || >=16.0.0}
    peerDependencies:
      eslint: '*'
      eslint-plugin-import: '*'
    dependencies:
      debug: 4.3.5
      enhanced-resolve: 5.17.0
      eslint: 8.57.0
<<<<<<< HEAD
<<<<<<< HEAD
      eslint-module-utils: 2.8.1(@typescript-eslint/parser@6.21.0)(eslint-import-resolver-node@0.3.9)(eslint-import-resolver-typescript@3.6.1)(eslint@8.57.0)
      eslint-plugin-import: 2.29.1(@typescript-eslint/parser@6.21.0)(eslint-import-resolver-typescript@3.6.1)(eslint@8.57.0)
=======
      eslint-module-utils: 2.8.1(@typescript-eslint/parser@6.21.0(eslint@8.57.0)(typescript@5.5.2))(eslint-import-resolver-node@0.3.9)(eslint-import-resolver-typescript@3.6.1)(eslint@8.57.0)
      eslint-plugin-import: 2.29.1(@typescript-eslint/parser@6.21.0(eslint@8.57.0)(typescript@5.5.2))(eslint-import-resolver-typescript@3.6.1)(eslint@8.57.0)
>>>>>>> metabase-embed-preview
=======
      eslint-module-utils: 2.8.1(@typescript-eslint/parser@6.21.0(eslint@8.57.0)(typescript@5.5.2))(eslint-import-resolver-node@0.3.9)(eslint-import-resolver-typescript@3.6.1(@typescript-eslint/parser@6.21.0(eslint@8.57.0)(typescript@5.5.2))(eslint-import-resolver-node@0.3.9)(eslint-plugin-import@2.29.1(eslint@8.57.0))(eslint@8.57.0))(eslint@8.57.0)
      eslint-plugin-import: 2.29.1(@typescript-eslint/parser@6.21.0(eslint@8.57.0)(typescript@5.5.2))(eslint-import-resolver-typescript@3.6.1(@typescript-eslint/parser@6.21.0(eslint@8.57.0)(typescript@5.5.2))(eslint-import-resolver-node@0.3.9)(eslint-plugin-import@2.29.1(eslint@8.57.0))(eslint@8.57.0))(eslint@8.57.0)
>>>>>>> 6515eb66
      fast-glob: 3.3.2
      get-tsconfig: 4.7.5
      is-core-module: 2.14.0
      is-glob: 4.0.3
    transitivePeerDependencies:
      - '@typescript-eslint/parser'
      - eslint-import-resolver-node
      - eslint-import-resolver-webpack
      - supports-color
    dev: true

<<<<<<< HEAD
  /eslint-module-utils@2.8.1(@typescript-eslint/parser@6.21.0)(eslint-import-resolver-node@0.3.9)(eslint-import-resolver-typescript@3.6.1)(eslint@8.57.0):
    resolution: {integrity: sha512-rXDXR3h7cs7dy9RNpUlQf80nX31XWJEyGq1tRMo+6GsO5VmTe4UTwtmonAD4ZkAsrfMVDA2wlGJ3790Ys+D49Q==}
    engines: {node: '>=4'}
    peerDependencies:
      '@typescript-eslint/parser': '*'
      eslint: '*'
      eslint-import-resolver-node: '*'
      eslint-import-resolver-typescript: '*'
      eslint-import-resolver-webpack: '*'
    peerDependenciesMeta:
      '@typescript-eslint/parser':
        optional: true
      eslint:
        optional: true
      eslint-import-resolver-node:
        optional: true
      eslint-import-resolver-typescript:
        optional: true
      eslint-import-resolver-webpack:
        optional: true
=======
  eslint-module-utils@2.8.1(@typescript-eslint/parser@6.21.0(eslint@8.57.0)(typescript@5.5.2))(eslint-import-resolver-node@0.3.9)(eslint-import-resolver-typescript@3.6.1)(eslint@8.57.0):
>>>>>>> metabase-embed-preview
    dependencies:
      '@typescript-eslint/parser': 6.21.0(eslint@8.57.0)(typescript@5.5.2)
      debug: 3.2.7
      eslint: 8.57.0
      eslint-import-resolver-node: 0.3.9
      eslint-import-resolver-typescript: 3.6.1(@typescript-eslint/parser@6.21.0)(eslint-import-resolver-node@0.3.9)(eslint-plugin-import@2.29.1)(eslint@8.57.0)
    transitivePeerDependencies:
      - supports-color
    dev: true

<<<<<<< HEAD
  /eslint-plugin-import@2.29.1(@typescript-eslint/parser@6.21.0)(eslint-import-resolver-typescript@3.6.1)(eslint@8.57.0):
    resolution: {integrity: sha512-BbPC0cuExzhiMo4Ff1BTVwHpjjv28C5R+btTOGaCRC7UEz801up0JadwkeSk5Ued6TG34uaczuVuH6qyy5YUxw==}
    engines: {node: '>=4'}
    peerDependencies:
      '@typescript-eslint/parser': '*'
      eslint: ^2 || ^3 || ^4 || ^5 || ^6 || ^7.2.0 || ^8
    peerDependenciesMeta:
      '@typescript-eslint/parser':
        optional: true
=======
  eslint-plugin-import@2.29.1(@typescript-eslint/parser@6.21.0(eslint@8.57.0)(typescript@5.5.2))(eslint-import-resolver-typescript@3.6.1(@typescript-eslint/parser@6.21.0(eslint@8.57.0)(typescript@5.5.2))(eslint-import-resolver-node@0.3.9)(eslint-plugin-import@2.29.1(eslint@8.57.0))(eslint@8.57.0))(eslint@8.57.0):
>>>>>>> 6515eb66
    dependencies:
      '@typescript-eslint/parser': 6.21.0(eslint@8.57.0)(typescript@5.5.2)
      array-includes: 3.1.8
      array.prototype.findlastindex: 1.2.5
      array.prototype.flat: 1.3.2
      array.prototype.flatmap: 1.3.2
      debug: 3.2.7
      doctrine: 2.1.0
      eslint: 8.57.0
      eslint-import-resolver-node: 0.3.9
<<<<<<< HEAD
      eslint-module-utils: 2.8.1(@typescript-eslint/parser@6.21.0)(eslint-import-resolver-node@0.3.9)(eslint-import-resolver-typescript@3.6.1)(eslint@8.57.0)
=======
      eslint-module-utils: 2.8.1(@typescript-eslint/parser@6.21.0(eslint@8.57.0)(typescript@5.5.2))(eslint-import-resolver-node@0.3.9)(eslint-import-resolver-typescript@3.6.1)(eslint@8.57.0)
>>>>>>> metabase-embed-preview
      hasown: 2.0.2
      is-core-module: 2.14.0
      is-glob: 4.0.3
      minimatch: 3.1.2
      object.fromentries: 2.0.8
      object.groupby: 1.0.3
      object.values: 1.2.0
      semver: 6.3.1
      tsconfig-paths: 3.15.0
    transitivePeerDependencies:
      - eslint-import-resolver-typescript
      - eslint-import-resolver-webpack
      - supports-color
    dev: true

  /eslint-plugin-jsx-a11y@6.9.0(eslint@8.57.0):
    resolution: {integrity: sha512-nOFOCaJG2pYqORjK19lqPqxMO/JpvdCZdPtNdxY3kvom3jTvkAbOvQvD8wuD0G8BYR0IGAGYDlzqWJOh/ybn2g==}
    engines: {node: '>=4.0'}
    peerDependencies:
      eslint: ^3 || ^4 || ^5 || ^6 || ^7 || ^8
    dependencies:
      aria-query: 5.1.3
      array-includes: 3.1.8
      array.prototype.flatmap: 1.3.2
      ast-types-flow: 0.0.8
      axe-core: 4.9.1
      axobject-query: 3.1.1
      damerau-levenshtein: 1.0.8
      emoji-regex: 9.2.2
      es-iterator-helpers: 1.0.19
      eslint: 8.57.0
      hasown: 2.0.2
      jsx-ast-utils: 3.3.5
      language-tags: 1.0.9
      minimatch: 3.1.2
      object.fromentries: 2.0.8
      safe-regex-test: 1.0.3
      string.prototype.includes: 2.0.0
    dev: true

  /eslint-plugin-react-hooks@4.6.2(eslint@8.57.0):
    resolution: {integrity: sha512-QzliNJq4GinDBcD8gPB5v0wh6g8q3SUi6EFF0x8N/BL9PoVs0atuGc47ozMRyOWAKdwaZ5OnbOEa3WR+dSGKuQ==}
    engines: {node: '>=10'}
    peerDependencies:
      eslint: ^3.0.0 || ^4.0.0 || ^5.0.0 || ^6.0.0 || ^7.0.0 || ^8.0.0-0
    dependencies:
      eslint: 8.57.0
    dev: true

  /eslint-plugin-react@7.34.3(eslint@8.57.0):
    resolution: {integrity: sha512-aoW4MV891jkUulwDApQbPYTVZmeuSyFrudpbTAQuj5Fv8VL+o6df2xIGpw8B0hPjAaih1/Fb0om9grCdyFYemA==}
    engines: {node: '>=4'}
    peerDependencies:
      eslint: ^3 || ^4 || ^5 || ^6 || ^7 || ^8
    dependencies:
      array-includes: 3.1.8
      array.prototype.findlast: 1.2.5
      array.prototype.flatmap: 1.3.2
      array.prototype.toreversed: 1.1.2
      array.prototype.tosorted: 1.1.4
      doctrine: 2.1.0
      es-iterator-helpers: 1.0.19
      eslint: 8.57.0
      estraverse: 5.3.0
      jsx-ast-utils: 3.3.5
      minimatch: 3.1.2
      object.entries: 1.1.8
      object.fromentries: 2.0.8
      object.hasown: 1.1.4
      object.values: 1.2.0
      prop-types: 15.8.1
      resolve: 2.0.0-next.5
      semver: 6.3.1
      string.prototype.matchall: 4.0.11
    dev: true

  /eslint-scope@7.2.2:
    resolution: {integrity: sha512-dOt21O7lTMhDM+X9mB4GX+DZrZtCUJPL/wlcTqxyrx5IvO0IYtILdtrQGQp+8n5S0gwSVmOf9NQrjMOgfQZlIg==}
    engines: {node: ^12.22.0 || ^14.17.0 || >=16.0.0}
    dependencies:
      esrecurse: 4.3.0
      estraverse: 5.3.0
    dev: true

  /eslint-visitor-keys@3.4.3:
    resolution: {integrity: sha512-wpc+LXeiyiisxPlEkUzU6svyS1frIO3Mgxj1fdy7Pm8Ygzguax2N3Fa/D/ag1WqbOprdI+uY6wMUl8/a2G+iag==}
    engines: {node: ^12.22.0 || ^14.17.0 || >=16.0.0}
    dev: true

  /eslint@8.57.0:
    resolution: {integrity: sha512-dZ6+mexnaTIbSBZWgou51U6OmzIhYM2VcNdtiTtI7qPNZm35Akpr0f6vtw3w1Kmn5PYo+tZVfh13WrhpS6oLqQ==}
    engines: {node: ^12.22.0 || ^14.17.0 || >=16.0.0}
    hasBin: true
    dependencies:
      '@eslint-community/eslint-utils': 4.4.0(eslint@8.57.0)
      '@eslint-community/regexpp': 4.10.1
      '@eslint/eslintrc': 2.1.4
      '@eslint/js': 8.57.0
      '@humanwhocodes/config-array': 0.11.14
      '@humanwhocodes/module-importer': 1.0.1
      '@nodelib/fs.walk': 1.2.8
      '@ungap/structured-clone': 1.2.0
      ajv: 6.12.6
      chalk: 4.1.2
      cross-spawn: 7.0.3
      debug: 4.3.5
      doctrine: 3.0.0
      escape-string-regexp: 4.0.0
      eslint-scope: 7.2.2
      eslint-visitor-keys: 3.4.3
      espree: 9.6.1
      esquery: 1.5.0
      esutils: 2.0.3
      fast-deep-equal: 3.1.3
      file-entry-cache: 6.0.1
      find-up: 5.0.0
      glob-parent: 6.0.2
      globals: 13.24.0
      graphemer: 1.4.0
      ignore: 5.3.1
      imurmurhash: 0.1.4
      is-glob: 4.0.3
      is-path-inside: 3.0.3
      js-yaml: 4.1.0
      json-stable-stringify-without-jsonify: 1.0.1
      levn: 0.4.1
      lodash.merge: 4.6.2
      minimatch: 3.1.2
      natural-compare: 1.4.0
      optionator: 0.9.4
      strip-ansi: 6.0.1
      text-table: 0.2.0
    transitivePeerDependencies:
      - supports-color
    dev: true

  /espree@9.6.1:
    resolution: {integrity: sha512-oruZaFkjorTpF32kDSI5/75ViwGeZginGGy2NoOSg3Q9bnwlnmDm4HLnkl0RE3n+njDXR037aY1+x58Z/zFdwQ==}
    engines: {node: ^12.22.0 || ^14.17.0 || >=16.0.0}
    dependencies:
      acorn: 8.12.0
      acorn-jsx: 5.3.2(acorn@8.12.0)
      eslint-visitor-keys: 3.4.3
    dev: true

  /esquery@1.5.0:
    resolution: {integrity: sha512-YQLXUplAwJgCydQ78IMJywZCceoqk1oH01OERdSAJc/7U2AylwjhSCLDEtqwg811idIS/9fIU5GjG73IgjKMVg==}
    engines: {node: '>=0.10'}
    dependencies:
      estraverse: 5.3.0
    dev: true

  /esrecurse@4.3.0:
    resolution: {integrity: sha512-KmfKL3b6G+RXvP8N1vr3Tq1kL/oCFgn2NYXEtqP8/L3pKapUA4G8cFVaoF3SU323CD4XypR/ffioHmkti6/Tag==}
    engines: {node: '>=4.0'}
    dependencies:
      estraverse: 5.3.0
    dev: true

  /estraverse@5.3.0:
    resolution: {integrity: sha512-MMdARuVEQziNTeJD8DgMqmhwR11BRQ/cBP+pLtYdSTnf3MIO8fFeiINEbX36ZdNlfU/7A9f3gUw49B3oQsvwBA==}
    engines: {node: '>=4.0'}
    dev: true

  /estree-walker@2.0.2:
    resolution: {integrity: sha512-Rfkk/Mp/DL7JVje3u18FxFujQlTNR2q6QfMSMB7AvCBx91NGj/ba3kCfza0f6dVDbw7YlRf/nDrn7pQrCCyQ/w==}
    dev: false

  /estree-walker@3.0.3:
    resolution: {integrity: sha512-7RUKfXgSMMkzt6ZuXmqapOurLGPPfgj6l9uRZ7lRGolvk0y2yocc35LdcxKC5PQZdn2DMqioAQ2NoWcrTKmm6g==}
    dependencies:
      '@types/estree': 1.0.5
    dev: false

  /esutils@2.0.3:
    resolution: {integrity: sha512-kVscqXk4OCp68SZ0dkgEKVi6/8ij300KBWTJq32P/dYeWTSwK41WyTxalN1eRmA5Z9UU/LX9D7FWSmV9SAYx6g==}
    engines: {node: '>=0.10.0'}
    dev: true

  /eventemitter3@4.0.7:
    resolution: {integrity: sha512-8guHBZCwKnFhYdHr2ysuRWErTwhoN2X8XELRlrRwpmfeY2jjuUN4taQMsULKUVo1K4DvZl+0pgfyoysHxvmvEw==}
    dev: false

  /eventsource-parser@1.1.2:
    resolution: {integrity: sha512-v0eOBUbiaFojBu2s2NPBfYUoRR9GjcDNvCXVaqEf5vVfpIAh9f8RCo4vXTP8c63QRKCFwoLpMpTdPwwhEKVgzA==}
    engines: {node: '>=14.18'}
    dev: false

  /exenv@1.2.2:
    resolution: {integrity: sha512-Z+ktTxTwv9ILfgKCk32OX3n/doe+OcLTRtqK9pcL+JsP3J1/VW8Uvl4ZjLlKqeW4rzK4oesDOGMEMRIZqtP4Iw==}
    dev: false

  /extend@3.0.2:
    resolution: {integrity: sha512-fjquC59cD7CyW6urNXK0FBufkZcoiGG80wTuPujX590cB5Ttln20E2UB4S/WARVqhXffZl2LNgS+gQdPIIim/g==}
    dev: false

  /fast-deep-equal@3.1.3:
    resolution: {integrity: sha512-f3qQ9oQy9j2AhBe/H9VC91wLmKBCCU/gDOnKNAYG5hswO7BLKj09Hc5HYNz9cGI++xlpDCIgDaitVs03ATR84Q==}

  /fast-equals@5.0.1:
    resolution: {integrity: sha512-WF1Wi8PwwSY7/6Kx0vKXtw8RwuSGoM1bvDaJbu7MxDlR1vovZjIAKrnzyrThgAjm6JDTu0fVgWXDlMGspodfoQ==}
    engines: {node: '>=6.0.0'}
    dev: false

  /fast-glob@3.3.2:
    resolution: {integrity: sha512-oX2ruAFQwf/Orj8m737Y5adxDQO0LAB7/S5MnxCdTNDd4p6BsyIVsv9JQsATbTSq8KHRpLwIHbVlUNatxd+1Ow==}
    engines: {node: '>=8.6.0'}
    dependencies:
      '@nodelib/fs.stat': 2.0.5
      '@nodelib/fs.walk': 1.2.8
      glob-parent: 5.1.2
      merge2: 1.4.1
      micromatch: 4.0.7

  /fast-json-stable-stringify@2.1.0:
    resolution: {integrity: sha512-lhd/wF+Lk98HZoTCtlVraHtfh5XYijIjalXck7saUtuanSDyLMxnHhSXEDJqHxD7msR8D0uCmqlkwjCV8xvwHw==}
    dev: true

  /fast-levenshtein@2.0.6:
    resolution: {integrity: sha512-DCXu6Ifhqcks7TZKY3Hxp3y6qphY5SJZmrWMDrKcERSOXWQdMhU9Ig/PYrzyw/ul9jOIyh0N4M0tbC5hodg8dw==}
    dev: true

  /fastq@1.17.1:
    resolution: {integrity: sha512-sRVD3lWVIXWg6By68ZN7vho9a1pQcN/WBFaAAsDDFzlJjvoGx0P8z7V1t72grFJfJhu3YPZBuu25f7Kaw2jN1w==}
    dependencies:
      reusify: 1.0.4

  /fflate@0.4.8:
    resolution: {integrity: sha512-FJqqoDBR00Mdj9ppamLa/Y7vxm+PRmNWA67N846RvsoYVMKB4q3y/de5PA7gUmRMYK/8CMz2GDZQmCRN1wBcWA==}
    dev: false

  /file-entry-cache@6.0.1:
    resolution: {integrity: sha512-7Gps/XWymbLk2QLYK4NzpMOrYjMhdIxXuIvy2QBsLE6ljuodKvdkWs/cpyJJ3CVIVpH0Oi1Hvg1ovbMzLdFBBg==}
    engines: {node: ^10.12.0 || >=12.0.0}
    dependencies:
      flat-cache: 3.2.0
    dev: true

  /fill-range@7.1.1:
    resolution: {integrity: sha512-YsGpe3WHLK8ZYi4tWDg2Jy3ebRz2rXowDxnld4bkQB00cc/1Zw9AWnC0i9ztDJitivtQvaI9KaLyKrc+hBW0yg==}
    engines: {node: '>=8'}
    dependencies:
      to-regex-range: 5.0.1

  /find-replace@3.0.0:
    resolution: {integrity: sha512-6Tb2myMioCAgv5kfvP5/PkZZ/ntTpVK39fHY7WkWBgvbeE+VHd/tZuZ4mrC+bxh4cfOZeYKVPaJIZtZXV7GNCQ==}
    engines: {node: '>=4.0.0'}
    dependencies:
      array-back: 3.1.0
    dev: false

  /find-up@5.0.0:
    resolution: {integrity: sha512-78/PXT1wlLLDgTzDs7sjq9hzz0vXD+zn+7wypEe4fXQxCmdmqfGsEPQxmiCSQI3ajFV91bVSsvNtrJRiW6nGng==}
    engines: {node: '>=10'}
    dependencies:
      locate-path: 6.0.0
      path-exists: 4.0.0
    dev: true

  /flat-cache@3.2.0:
    resolution: {integrity: sha512-CYcENa+FtcUKLmhhqyctpclsq7QF38pKjZHsGNiSQF5r4FtoKDWabFDl3hzaEQMvT1LHEysw5twgLvpYYb4vbw==}
    engines: {node: ^10.12.0 || >=12.0.0}
    dependencies:
      flatted: 3.3.1
      keyv: 4.5.4
      rimraf: 3.0.2
    dev: true

  /flatbuffers@24.3.25:
    resolution: {integrity: sha512-3HDgPbgiwWMI9zVB7VYBHaMrbOO7Gm0v+yD2FV/sCKj+9NDeVL7BOBYUuhWAQGKWOzBo8S9WdMvV0eixO233XQ==}
    dev: false

  /flatted@3.3.1:
    resolution: {integrity: sha512-X8cqMLLie7KsNUDSdzeN8FYK9rEt4Dt67OsG/DNGnYTSDBG4uFAJFBnUeiV+zCVAvwFy56IjM9sH51jVaEhNxw==}
    dev: true

  /for-each@0.3.3:
    resolution: {integrity: sha512-jqYfLp7mo9vIyQf8ykW2v7A+2N4QjeCeI5+Dz9XraiO1ign81wjiH7Fb9vSOWvQfNtmSa4H2RoQTrrXivdUZmw==}
    dependencies:
      is-callable: 1.2.7
    dev: true

  /foreground-child@3.2.1:
    resolution: {integrity: sha512-PXUUyLqrR2XCWICfv6ukppP96sdFwWbNEnfEMt7jNsISjMsvaLNinAHNDYyvkyU+SZG2BTSbT5NjG+vZslfGTA==}
    engines: {node: '>=14'}
    dependencies:
      cross-spawn: 7.0.3
      signal-exit: 4.1.0

  /fraction.js@4.3.7:
    resolution: {integrity: sha512-ZsDfxO51wGAXREY55a7la9LScWpwv9RxIrYABrlvOFBlH/ShPnrtsXeuUIfXKKOVicNxQ+o8JTbJvjS4M89yew==}
    dev: true

  /framework-utils@1.1.0:
    resolution: {integrity: sha512-KAfqli5PwpFJ8o3psRNs8svpMGyCSAe8nmGcjQ0zZBWN2H6dZDnq+ABp3N3hdUmFeMrLtjOCTXD4yplUJIWceg==}
    dev: false

  /fs.realpath@1.0.0:
    resolution: {integrity: sha512-OO0pH2lK6a0hZnAdau5ItzHPI6pUlvI7jMVnxUQRtw4owF2wk8lOSabtGDCTP4Ggrg2MbGnWO9X8K1t4+fGMDw==}
    dev: true

  /fsevents@2.3.3:
    resolution: {integrity: sha512-5xoDfX+fL7faATnagmWPpbFtwh/R77WmMMqqHGS65C3vvB0YHrgF+B1YmZ3441tMj5n63k0212XNoJwzlhffQw==}
    engines: {node: ^8.16.0 || ^10.6.0 || >=11.0.0}
    os: [darwin]
    requiresBuild: true
    optional: true

  /function-bind@1.1.2:
    resolution: {integrity: sha512-7XHNxH7qX9xG5mIwxkhumTox/MIRNcOgDrxWsMt2pAr23WHp6MrRlN7FBSFpCpr+oVO0F744iUgR82nJMfG2SA==}

  /function.prototype.name@1.1.6:
    resolution: {integrity: sha512-Z5kx79swU5P27WEayXM1tBi5Ze/lbIyiNgU3qyXUOf9b2rgXYyF9Dy9Cx+IQv/Lc8WCG6L82zwUPpSS9hGehIg==}
    engines: {node: '>= 0.4'}
    dependencies:
      call-bind: 1.0.7
      define-properties: 1.2.1
      es-abstract: 1.23.3
      functions-have-names: 1.2.3
    dev: true

  /functions-have-names@1.2.3:
    resolution: {integrity: sha512-xckBUXyTIqT97tq2x2AMb+g163b5JFysYk0x4qxNFwbfQkmNZoiRHb6sPzI9/QV33WeuvVYBUIiD4NzNIyqaRQ==}
    dev: true

  /gesto@1.19.4:
    resolution: {integrity: sha512-hfr/0dWwh0Bnbb88s3QVJd1ZRJeOWcgHPPwmiH6NnafDYvhTsxg+SLYu+q/oPNh9JS3V+nlr6fNs8kvPAtcRDQ==}
    dependencies:
      '@daybrush/utils': 1.13.0
      '@scena/event-emitter': 1.0.5
    dev: false

  /get-intrinsic@1.2.4:
    resolution: {integrity: sha512-5uYhsJH8VJBTv7oslg4BznJYhDoRI6waYCxMmCdnTrcCrHA/fCFKoTFz2JKKE0HdDFUF7/oQuhzumXJK7paBRQ==}
    engines: {node: '>= 0.4'}
    dependencies:
      es-errors: 1.3.0
      function-bind: 1.1.2
      has-proto: 1.0.3
      has-symbols: 1.0.3
      hasown: 2.0.2
    dev: true

  /get-nonce@1.0.1:
    resolution: {integrity: sha512-FJhYRoDaiatfEkUK8HKlicmu/3SGFD51q3itKDGoSTysQJBnfOcxU5GxnhE1E6soB76MbT0MBtnKJuXyAx+96Q==}
    engines: {node: '>=6'}
    dev: false

  /get-symbol-description@1.0.2:
    resolution: {integrity: sha512-g0QYk1dZBxGwk+Ngc+ltRH2IBp2f7zBkBMBJZCDerh6EhlhSR6+9irMCuT/09zD6qkarHUSn529sK/yL4S27mg==}
    engines: {node: '>= 0.4'}
    dependencies:
      call-bind: 1.0.7
      es-errors: 1.3.0
      get-intrinsic: 1.2.4
    dev: true

  /get-tsconfig@4.7.5:
    resolution: {integrity: sha512-ZCuZCnlqNzjb4QprAzXKdpp/gh6KTxSJuw3IBsPnV/7fV4NxC9ckB+vPTt8w7fJA0TaSD7c55BR47JD6MEDyDw==}
    dependencies:
      resolve-pkg-maps: 1.0.0
    dev: true

  /glob-parent@5.1.2:
    resolution: {integrity: sha512-AOIgSQCepiJYwP3ARnGx+5VnTu2HBYdzbGP45eLw1vr3zB3vZLeyed1sC9hnbcOc9/SrMyM5RPQrkGz4aS9Zow==}
    engines: {node: '>= 6'}
    dependencies:
      is-glob: 4.0.3

  /glob-parent@6.0.2:
    resolution: {integrity: sha512-XxwI8EOhVQgWp6iDL+3b0r86f4d6AX6zSU55HfB4ydCEuXLXc5FcYeOu+nnGftS4TEju/11rt4KJPTMgbfmv4A==}
    engines: {node: '>=10.13.0'}
    dependencies:
      is-glob: 4.0.3

  /glob@10.3.10:
    resolution: {integrity: sha512-fa46+tv1Ak0UPK1TOy/pZrIybNNt4HCv7SDzwyfiOZkvZLEbjsZkJBPtDHVshZjbecAoAGSC20MjLDG/qr679g==}
    engines: {node: '>=16 || 14 >=14.17'}
    hasBin: true
    dependencies:
      foreground-child: 3.2.1
      jackspeak: 2.3.6
      minimatch: 9.0.4
      minipass: 7.1.2
      path-scurry: 1.11.1
    dev: true

  /glob@10.4.2:
    resolution: {integrity: sha512-GwMlUF6PkPo3Gk21UxkCohOv0PLcIXVtKyLlpEI28R/cO/4eNOdmLk3CMW1wROV/WR/EsZOWAfBbBOqYvs88/w==}
    engines: {node: '>=16 || 14 >=14.18'}
    hasBin: true
    dependencies:
      foreground-child: 3.2.1
      jackspeak: 3.4.0
      minimatch: 9.0.4
      minipass: 7.1.2
      package-json-from-dist: 1.0.0
      path-scurry: 1.11.1

  /glob@7.2.3:
    resolution: {integrity: sha512-nFR0zLpU2YCaRxwoCJvL6UvCH2JFyFVIvwTLsIf21AuHlMskA1hhTdk+LlYJtOlYt9v6dvszD2BGRqBL+iQK9Q==}
    deprecated: Glob versions prior to v9 are no longer supported
    dependencies:
      fs.realpath: 1.0.0
      inflight: 1.0.6
      inherits: 2.0.4
      minimatch: 3.1.2
      once: 1.4.0
      path-is-absolute: 1.0.1
    dev: true

  /globals@13.24.0:
    resolution: {integrity: sha512-AhO5QUcj8llrbG09iWhPU2B204J1xnPeL8kQmVorSsy+Sjj1sk8gIyh6cUocGmH4L0UuhAJy+hJMRA4mgA4mFQ==}
    engines: {node: '>=8'}
    dependencies:
      type-fest: 0.20.2
    dev: true

  /globalthis@1.0.4:
    resolution: {integrity: sha512-DpLKbNU4WylpxJykQujfCcwYWiV/Jhm50Goo0wrVILAv5jOr9d+H+UR3PhSCD2rCCEIg0uc+G+muBTwD54JhDQ==}
    engines: {node: '>= 0.4'}
    dependencies:
      define-properties: 1.2.1
      gopd: 1.0.1
    dev: true

  /globby@11.1.0:
    resolution: {integrity: sha512-jhIXaOzy1sb8IyocaruWSn1TjmnBVs8Ayhcy83rmxNJ8q2uWKCAj3CnJY+KpGSXCueAPc0i05kVvVKtP1t9S3g==}
    engines: {node: '>=10'}
    dependencies:
      array-union: 2.1.0
      dir-glob: 3.0.1
      fast-glob: 3.3.2
      ignore: 5.3.1
      merge2: 1.4.1
      slash: 3.0.0
    dev: true

  /gopd@1.0.1:
    resolution: {integrity: sha512-d65bNlIadxvpb/A2abVdlqKqV563juRnZ1Wtk6s1sIR8uNsXR70xqIzVqxVf1eTqDunwT2MkczEeaezCKTZhwA==}
    dependencies:
      get-intrinsic: 1.2.4
    dev: true

  /graceful-fs@4.2.11:
    resolution: {integrity: sha512-RbJ5/jmFcNNCcDV5o9eTnBLJ/HszWV0P73bc+Ff4nS/rJj+YaS6IGyiOL0VoBYX+l1Wrl3k63h/KrH+nhJ0XvQ==}

  /graphemer@1.4.0:
    resolution: {integrity: sha512-EtKwoO6kxCL9WO5xipiHTZlSzBm7WLT627TqC/uVRd0HKmq8NXyebnNYxDoBi7wt8eTWrUrKXCOVaFq9x1kgag==}
    dev: true

  /has-bigints@1.0.2:
    resolution: {integrity: sha512-tSvCKtBr9lkF0Ex0aQiP9N+OpV4zi2r/Nee5VkRDbaqv35RLYMzbwQfFSZZH0kR+Rd6302UJZ2p/bJCEoR3VoQ==}
    dev: true

  /has-flag@4.0.0:
    resolution: {integrity: sha512-EykJT/Q1KjTWctppgIAgfSO0tKVuZUjhgMr17kqTumMl6Afv3EISleU7qZUzoXDFTAHTDC4NOoG/ZxU3EvlMPQ==}
    engines: {node: '>=8'}

  /has-property-descriptors@1.0.2:
    resolution: {integrity: sha512-55JNKuIW+vq4Ke1BjOTjM2YctQIvCT7GFzHwmfZPGo5wnrgkid0YQtnAleFSqumZm4az3n2BS+erby5ipJdgrg==}
    dependencies:
      es-define-property: 1.0.0
    dev: true

  /has-proto@1.0.3:
    resolution: {integrity: sha512-SJ1amZAJUiZS+PhsVLf5tGydlaVB8EdFpaSO4gmiUKUOxk8qzn5AIy4ZeJUmh22znIdk/uMAUT2pl3FxzVUH+Q==}
    engines: {node: '>= 0.4'}
    dev: true

  /has-symbols@1.0.3:
    resolution: {integrity: sha512-l3LCuF6MgDNwTDKkdYGEihYjt5pRPbEg46rtlmnSPlUbgmB8LOIrKJbYYFBSbnPaJexMKtiPO8hmeRjRz2Td+A==}
    engines: {node: '>= 0.4'}
    dev: true

  /has-tostringtag@1.0.2:
    resolution: {integrity: sha512-NqADB8VjPFLM2V0VvHUewwwsw0ZWBaIdgo+ieHtK3hasLz4qeCRjYcqfB6AQrBggRKppKF8L52/VqdVsO47Dlw==}
    engines: {node: '>= 0.4'}
    dependencies:
      has-symbols: 1.0.3
    dev: true

  /hasown@2.0.2:
    resolution: {integrity: sha512-0hJU9SCPvmMzIBdZFqNPXWa6dqh7WdH0cII9y+CyS8rG3nL48Bclra9HmKhVVUHyPWNH5Y7xDwAB7bfgSjkUMQ==}
    engines: {node: '>= 0.4'}
    dependencies:
      function-bind: 1.1.2

  /hast-util-whitespace@2.0.1:
    resolution: {integrity: sha512-nAxA0v8+vXSBDt3AnRUNjyRIQ0rD+ntpbAp4LnPkumc5M9yUbSMa4XDU9Q6etY4f1Wp4bNgvc1yjiZtsTTrSng==}
    dev: false

  /highlight.js@11.9.0:
    resolution: {integrity: sha512-fJ7cW7fQGCYAkgv4CPfwFHrfd/cLS4Hau96JuJ+ZTOWhjnhoeN1ub1tFmALm/+lW5z4WCAuAV9bm05AP0mS6Gw==}
    engines: {node: '>=12.0.0'}
    dev: false

  /hoist-non-react-statics@3.3.2:
    resolution: {integrity: sha512-/gGivxi8JPKWNm/W0jSmzcMPpfpPLc3dY/6GxhX2hQ9iGj3aDfklV4ET7NjKpSinLpJ5vafa9iiGIEZg10SfBw==}
    dependencies:
      react-is: 16.13.1
    dev: false

  /ignore@5.3.1:
    resolution: {integrity: sha512-5Fytz/IraMjqpwfd34ke28PTVMjZjJG2MPn5t7OE4eUCUNf8BAa7b5WUS9/Qvr6mwOQS7Mk6vdsMno5he+T8Xw==}
    engines: {node: '>= 4'}
    dev: true

  /import-fresh@3.3.0:
    resolution: {integrity: sha512-veYYhQa+D1QBKznvhUHxb8faxlrwUnxseDAbAp457E0wLNio2bOSKnjYDhMj+YiAq61xrMGhQk9iXVk5FzgQMw==}
    engines: {node: '>=6'}
    dependencies:
      parent-module: 1.0.1
      resolve-from: 4.0.0
    dev: true

  /imurmurhash@0.1.4:
    resolution: {integrity: sha512-JmXMZ6wuvDmLiHEml9ykzqO6lwFbof0GG4IkcGaENdCRDDmMVnny7s5HsIgHCbaq0w2MyPhDqkhTUgS2LU2PHA==}
    engines: {node: '>=0.8.19'}
    dev: true

  /inflight@1.0.6:
    resolution: {integrity: sha512-k92I/b08q4wvFscXCLvqfsHCrjrF7yiXsQuIVvVE7N82W3+aqpzuUdBbfhWcy/FZR3/4IgflMgKLOsvPDrGCJA==}
    deprecated: This module is not supported, and leaks memory. Do not use it. Check out lru-cache if you want a good and tested way to coalesce async requests by a key value, which is much more comprehensive and powerful.
    dependencies:
      once: 1.4.0
      wrappy: 1.0.2
    dev: true

  /inherits@2.0.4:
    resolution: {integrity: sha512-k/vGaX4/Yla3WzyMCvTQOXYeIHvqOKtnqBduzTHpzpQZzAskKMhZ2K+EnBiSM9zGSoIFeMpXKxa4dYeZIQqewQ==}
    dev: true

  /inline-style-parser@0.1.1:
    resolution: {integrity: sha512-7NXolsK4CAS5+xvdj5OMMbI962hU/wvwoxk+LWR9Ek9bVtyuuYScDN6eS0rUm6TxApFpw7CX1o4uJzcd4AyD3Q==}
    dev: false

  /internal-slot@1.0.7:
    resolution: {integrity: sha512-NGnrKwXzSms2qUUih/ILZ5JBqNTSa1+ZmP6flaIp6KmSElgE9qdndzS3cqjrDovwFdmwsGsLdeFgB6suw+1e9g==}
    engines: {node: '>= 0.4'}
    dependencies:
      es-errors: 1.3.0
      hasown: 2.0.2
      side-channel: 1.0.6
    dev: true

  /internmap@2.0.3:
    resolution: {integrity: sha512-5Hh7Y1wQbvY5ooGgPbDaL5iYLAPzMTUrjMulskHLH6wnv/A+1q5rgEaiuqEjB+oxGXIVZs1FF+R/KPN3ZSQYYg==}
    engines: {node: '>=12'}
    dev: false

  /invariant@2.2.4:
    resolution: {integrity: sha512-phJfQVBuaJM5raOpJjSfkiD6BpbCE4Ns//LaXl6wGYtUBY83nWS6Rf9tXm2e8VaK60JEjYldbPif/A2B1C2gNA==}
    dependencies:
      loose-envify: 1.4.0
    dev: false

  /is-arguments@1.1.1:
    resolution: {integrity: sha512-8Q7EARjzEnKpt/PCD7e1cgUS0a6X8u5tdSiMqXhojOdoV9TsMsiO+9VLC5vAmO8N7/GmXn7yjR8qnA6bVAEzfA==}
    engines: {node: '>= 0.4'}
    dependencies:
      call-bind: 1.0.7
      has-tostringtag: 1.0.2
    dev: true

  /is-array-buffer@3.0.4:
    resolution: {integrity: sha512-wcjaerHw0ydZwfhiKbXJWLDY8A7yV7KhjQOpb83hGgGfId/aQa4TOvwyzn2PuswW2gPCYEL/nEAiSVpdOj1lXw==}
    engines: {node: '>= 0.4'}
    dependencies:
      call-bind: 1.0.7
      get-intrinsic: 1.2.4
    dev: true

  /is-async-function@2.0.0:
    resolution: {integrity: sha512-Y1JXKrfykRJGdlDwdKlLpLyMIiWqWvuSd17TvZk68PLAOGOoF4Xyav1z0Xhoi+gCYjZVeC5SI+hYFOfvXmGRCA==}
    engines: {node: '>= 0.4'}
    dependencies:
      has-tostringtag: 1.0.2
    dev: true

  /is-bigint@1.0.4:
    resolution: {integrity: sha512-zB9CruMamjym81i2JZ3UMn54PKGsQzsJeo6xvN3HJJ4CAsQNB6iRutp2To77OfCNuoxspsIhzaPoO1zyCEhFOg==}
    dependencies:
      has-bigints: 1.0.2
    dev: true

  /is-binary-path@2.1.0:
    resolution: {integrity: sha512-ZMERYes6pDydyuGidse7OsHxtbI7WVeUEozgR/g7rd0xUimYNlvZRE/K2MgZTjWy725IfelLeVcEM97mmtRGXw==}
    engines: {node: '>=8'}
    dependencies:
      binary-extensions: 2.3.0

  /is-boolean-object@1.1.2:
    resolution: {integrity: sha512-gDYaKHJmnj4aWxyj6YHyXVpdQawtVLHU5cb+eztPGczf6cjuTdwve5ZIEfgXqH4e57An1D1AKf8CZ3kYrQRqYA==}
    engines: {node: '>= 0.4'}
    dependencies:
      call-bind: 1.0.7
      has-tostringtag: 1.0.2
    dev: true

  /is-buffer@2.0.5:
    resolution: {integrity: sha512-i2R6zNFDwgEHJyQUtJEk0XFi1i0dPFn/oqjK3/vPCcDeJvW5NQ83V8QbicfF1SupOaB0h8ntgBC2YiE7dfyctQ==}
    engines: {node: '>=4'}
    dev: false

  /is-callable@1.2.7:
    resolution: {integrity: sha512-1BC0BVFhS/p0qtw6enp8e+8OD0UrK0oFLztSjNzhcKA3WDuJxxAPXzPuPtKkjEY9UUoEWlX/8fgKeu2S8i9JTA==}
    engines: {node: '>= 0.4'}
    dev: true

  /is-core-module@2.14.0:
    resolution: {integrity: sha512-a5dFJih5ZLYlRtDc0dZWP7RiKr6xIKzmn/oAYCDvdLThadVgyJwlaoQPmRtMSpz+rk0OGAgIu+TcM9HUF0fk1A==}
    engines: {node: '>= 0.4'}
    dependencies:
      hasown: 2.0.2

  /is-data-view@1.0.1:
    resolution: {integrity: sha512-AHkaJrsUVW6wq6JS8y3JnM/GJF/9cf+k20+iDzlSaJrinEo5+7vRiteOSwBhHRiAyQATN1AmY4hwzxJKPmYf+w==}
    engines: {node: '>= 0.4'}
    dependencies:
      is-typed-array: 1.1.13
    dev: true

  /is-date-object@1.0.5:
    resolution: {integrity: sha512-9YQaSxsAiSwcvS33MBk3wTCVnWK+HhF8VZR2jRxehM16QcVOdHqPn4VPHmRK4lSr38n9JriurInLcP90xsYNfQ==}
    engines: {node: '>= 0.4'}
    dependencies:
      has-tostringtag: 1.0.2
    dev: true

  /is-extglob@2.1.1:
    resolution: {integrity: sha512-SbKbANkN603Vi4jEZv49LeVJMn4yGwsbzZworEoyEiutsN3nJYdbO36zfhGJ6QEDpOZIFkDtnq5JRxmvl3jsoQ==}
    engines: {node: '>=0.10.0'}

  /is-finalizationregistry@1.0.2:
    resolution: {integrity: sha512-0by5vtUJs8iFQb5TYUHHPudOR+qXYIMKtiUzvLIZITZUjknFmziyBJuLhVRc+Ds0dREFlskDNJKYIdIzu/9pfw==}
    dependencies:
      call-bind: 1.0.7
    dev: true

  /is-fullwidth-code-point@3.0.0:
    resolution: {integrity: sha512-zymm5+u+sCsSWyD9qNaejV3DFvhCKclKdizYaJUuHA83RLjb7nSuGnddCHGv0hk+KY7BMAlsWeK4Ueg6EV6XQg==}
    engines: {node: '>=8'}

  /is-generator-function@1.0.10:
    resolution: {integrity: sha512-jsEjy9l3yiXEQ+PsXdmBwEPcOxaXWLspKdplFUVI9vq1iZgIekeC0L167qeu86czQaxed3q/Uzuw0swL0irL8A==}
    engines: {node: '>= 0.4'}
    dependencies:
      has-tostringtag: 1.0.2
    dev: true

  /is-glob@4.0.3:
    resolution: {integrity: sha512-xelSayHH36ZgE7ZWhli7pW34hNbNl8Ojv5KVmkJD4hBdD3th8Tfk9vYasLM+mXWOZhFkgZfxhLSnrwRr4elSSg==}
    engines: {node: '>=0.10.0'}
    dependencies:
      is-extglob: 2.1.1

  /is-map@2.0.3:
    resolution: {integrity: sha512-1Qed0/Hr2m+YqxnM09CjA2d/i6YZNfF6R2oRAOj36eUdS6qIV/huPJNSEpKbupewFs+ZsJlxsjjPbc0/afW6Lw==}
    engines: {node: '>= 0.4'}
    dev: true

  /is-negative-zero@2.0.3:
    resolution: {integrity: sha512-5KoIu2Ngpyek75jXodFvnafB6DJgr3u8uuK0LEZJjrU19DrMD3EVERaR8sjz8CCGgpZvxPl9SuE1GMVPFHx1mw==}
    engines: {node: '>= 0.4'}
    dev: true

  /is-number-object@1.0.7:
    resolution: {integrity: sha512-k1U0IRzLMo7ZlYIfzRu23Oh6MiIFasgpb9X76eqfFZAqwH44UI4KTBvBYIZ1dSL9ZzChTB9ShHfLkR4pdW5krQ==}
    engines: {node: '>= 0.4'}
    dependencies:
      has-tostringtag: 1.0.2
    dev: true

  /is-number@7.0.0:
    resolution: {integrity: sha512-41Cifkg6e8TylSpdtTpeLVMqvSBEVzTttHvERD741+pnZ8ANv0004MRL43QKPDlK9cGvNp6NZWZUBlbGXYxxng==}
    engines: {node: '>=0.12.0'}

  /is-path-inside@3.0.3:
    resolution: {integrity: sha512-Fd4gABb+ycGAmKou8eMftCupSir5lRxqf4aD/vd0cD2qc4HL07OjCeuHMr8Ro4CoMaeCKDB0/ECBOVWjTwUvPQ==}
    engines: {node: '>=8'}
    dev: true

  /is-plain-obj@4.1.0:
    resolution: {integrity: sha512-+Pgi+vMuUNkJyExiMBt5IlFoMyKnr5zhJ4Uspz58WOhBF5QoIZkFyNHIbBAtHwzVAgk5RtndVNsDRN61/mmDqg==}
    engines: {node: '>=12'}
    dev: false

  /is-reference@3.0.2:
    resolution: {integrity: sha512-v3rht/LgVcsdZa3O2Nqs+NMowLOxeOm7Ay9+/ARQ2F+qEoANRcqrjAZKGN0v8ymUetZGgkp26LTnGT7H0Qo9Pg==}
    dependencies:
      '@types/estree': 1.0.5
    dev: false

  /is-regex@1.1.4:
    resolution: {integrity: sha512-kvRdxDsxZjhzUX07ZnLydzS1TU/TJlTUHHY4YLL87e37oUA49DfkLqgy+VjFocowy29cKvcSiu+kIv728jTTVg==}
    engines: {node: '>= 0.4'}
    dependencies:
      call-bind: 1.0.7
      has-tostringtag: 1.0.2
    dev: true

  /is-set@2.0.3:
    resolution: {integrity: sha512-iPAjerrse27/ygGLxw+EBR9agv9Y6uLeYVJMu+QNCoouJ1/1ri0mGrcWpfCqFZuzzx3WjtwxG098X+n4OuRkPg==}
    engines: {node: '>= 0.4'}
    dev: true

  /is-shared-array-buffer@1.0.3:
    resolution: {integrity: sha512-nA2hv5XIhLR3uVzDDfCIknerhx8XUKnstuOERPNNIinXG7v9u+ohXF67vxm4TPTEPU6lm61ZkwP3c9PCB97rhg==}
    engines: {node: '>= 0.4'}
    dependencies:
      call-bind: 1.0.7
    dev: true

  /is-string@1.0.7:
    resolution: {integrity: sha512-tE2UXzivje6ofPW7l23cjDOMa09gb7xlAqG6jG5ej6uPV32TlWP3NKPigtaGeHNu9fohccRYvIiZMfOOnOYUtg==}
    engines: {node: '>= 0.4'}
    dependencies:
      has-tostringtag: 1.0.2
    dev: true

  /is-symbol@1.0.4:
    resolution: {integrity: sha512-C/CPBqKWnvdcxqIARxyOh4v1UUEOCHpgDa0WYgpKDFMszcrPcffg5uhwSgPCLD2WWxmq6isisz87tzT01tuGhg==}
    engines: {node: '>= 0.4'}
    dependencies:
      has-symbols: 1.0.3
    dev: true

  /is-typed-array@1.1.13:
    resolution: {integrity: sha512-uZ25/bUAlUY5fR4OKT4rZQEBrzQWYV9ZJYGGsUmEJ6thodVJ1HX64ePQ6Z0qPWP+m+Uq6e9UugrE38jeYsDSMw==}
    engines: {node: '>= 0.4'}
    dependencies:
      which-typed-array: 1.1.15
    dev: true

  /is-weakmap@2.0.2:
    resolution: {integrity: sha512-K5pXYOm9wqY1RgjpL3YTkF39tni1XajUIkawTLUo9EZEVUFga5gSQJF8nNS7ZwJQ02y+1YCNYcMh+HIf1ZqE+w==}
    engines: {node: '>= 0.4'}
    dev: true

  /is-weakref@1.0.2:
    resolution: {integrity: sha512-qctsuLZmIQ0+vSSMfoVvyFe2+GSEvnmZ2ezTup1SBse9+twCCeial6EEi3Nc2KFcf6+qz2FBPnjXsk8xhKSaPQ==}
    dependencies:
      call-bind: 1.0.7
    dev: true

  /is-weakset@2.0.3:
    resolution: {integrity: sha512-LvIm3/KWzS9oRFHugab7d+M/GcBXuXX5xZkzPmN+NxihdQlZUQ4dWuSV1xR/sq6upL1TJEDrfBgRepHFdBtSNQ==}
    engines: {node: '>= 0.4'}
    dependencies:
      call-bind: 1.0.7
      get-intrinsic: 1.2.4
    dev: true

  /isarray@2.0.5:
    resolution: {integrity: sha512-xHjhDr3cNBK0BzdUJSPXZntQUx/mwMS5Rw4A7lPJ90XGAO6ISP/ePDNuo0vhqOZU+UD5JoodwCAAoZQd3FeAKw==}
    dev: true

  /isexe@2.0.0:
    resolution: {integrity: sha512-RHxMLp9lnKHGHRng9QFhRCMbYAcVpn69smSGcq3f36xjgVVWThj4qqLbTLlq7Ssj8B+fIQ1EuCEGI2lKsyQeIw==}

  /iterator.prototype@1.1.2:
    resolution: {integrity: sha512-DR33HMMr8EzwuRL8Y9D3u2BMj8+RqSE850jfGu59kS7tbmPLzGkZmVSfyCFSDxuZiEY6Rzt3T2NA/qU+NwVj1w==}
    dependencies:
      define-properties: 1.2.1
      get-intrinsic: 1.2.4
      has-symbols: 1.0.3
      reflect.getprototypeof: 1.0.6
      set-function-name: 2.0.2
    dev: true

  /jackspeak@2.3.6:
    resolution: {integrity: sha512-N3yCS/NegsOBokc8GAdM8UcmfsKiSS8cipheD/nivzr700H+nsMOxJjQnvwOcRYVuFkdH0wGUvW2WbXGmrZGbQ==}
    engines: {node: '>=14'}
    dependencies:
      '@isaacs/cliui': 8.0.2
    optionalDependencies:
      '@pkgjs/parseargs': 0.11.0
    dev: true

  /jackspeak@3.4.0:
    resolution: {integrity: sha512-JVYhQnN59LVPFCEcVa2C3CrEKYacvjRfqIQl+h8oi91aLYQVWRYbxjPcv1bUiUy/kLmQaANrYfNMCO3kuEDHfw==}
    engines: {node: '>=14'}
    dependencies:
      '@isaacs/cliui': 8.0.2
    optionalDependencies:
      '@pkgjs/parseargs': 0.11.0

  /jiti@1.21.6:
    resolution: {integrity: sha512-2yTgeWTWzMWkHu6Jp9NKgePDaYHbntiwvYuuJLbbN9vl7DC9DvXKOB2BC3ZZ92D3cvV/aflH0osDfwpHepQ53w==}
    hasBin: true

  /jose@4.15.9:
    resolution: {integrity: sha512-1vUQX+IdDMVPj4k8kOxgUqlcK518yluMuGZwqlr44FS1ppZB/5GWh4rZG89erpOBOJjU/OBsnCVFfapsRz6nEA==}
    dev: false

  /jotai@2.8.3(@types/react@18.3.3)(react@18.3.1):
    resolution: {integrity: sha512-pR4plVvdbzB6zyt7VLLHPMAkcRSKhRIvZKd+qkifQLa3CEziEo1uwZjePj4acTmQrboiISBlYSdCz3gWcr1Nkg==}
    engines: {node: '>=12.20.0'}
    peerDependencies:
      '@types/react': '>=17.0.0'
      react: '>=17.0.0'
    peerDependenciesMeta:
      '@types/react':
        optional: true
      react:
        optional: true
    dependencies:
      '@types/react': 18.3.3
      react: 18.3.1
    dev: false

  /js-cookie@3.0.5:
    resolution: {integrity: sha512-cEiJEAEoIbWfCZYKWhVwFuvPX1gETRYPw6LlaTKoxD3s2AkXzkCjnp6h0V77ozyqj0jakteJ4YqDJT830+lVGw==}
    engines: {node: '>=14'}
    dev: false

  /js-tokens@4.0.0:
    resolution: {integrity: sha512-RdJUflcE3cUzKiMqQgsCu06FPu9UdIJO0beYbPhHN4k6apgJtifcoCtT9bcxOpYBtpD2kCM6Sbzg4CausW/PKQ==}

  /js-yaml@4.1.0:
    resolution: {integrity: sha512-wpxZs9NoxZaJESJGIZTyDEaYpl0FKSA+FB9aJiyemKhMwkxQg63h4T1KJgUGHpTqPDNRcmmYLugrRjJlBtWvRA==}
    hasBin: true
    dependencies:
      argparse: 2.0.1
    dev: true

  /json-bignum@0.0.3:
    resolution: {integrity: sha512-2WHyXj3OfHSgNyuzDbSxI1w2jgw5gkWSWhS7Qg4bWXx1nLk3jnbwfUeS0PSba3IzpTUWdHxBieELUzXRjQB2zg==}
    engines: {node: '>=0.8'}
    dev: false

  /json-buffer@3.0.1:
    resolution: {integrity: sha512-4bV5BfR2mqfQTJm+V5tPPdf+ZpuhiIvTuAB5g8kcrXOZpTT/QwwVRWBywX1ozr6lEuPdbHxwaJlm9G6mI2sfSQ==}
    dev: true

  /json-schema-traverse@0.4.1:
    resolution: {integrity: sha512-xbbCH5dCYU5T8LcEhhuh7HJ88HXuW3qsI3Y0zOZFKfZEHcpWiHU/Jxzk629Brsab/mMiHQti9wMP+845RPe3Vg==}
    dev: true

  /json-schema@0.4.0:
    resolution: {integrity: sha512-es94M3nTIfsEPisRafak+HDLfHXnKBhV3vU5eqPcS3flIWqcxJWgXHXiey3YrpaNsanY5ei1VoYEbOzijuq9BA==}
    dev: false

  /json-stable-stringify-without-jsonify@1.0.1:
    resolution: {integrity: sha512-Bdboy+l7tA3OGW6FjyFHWkP5LuByj1Tk33Ljyq0axyzdk9//JSi2u3fP1QSmd1KNwq6VOKYGlAu87CisVir6Pw==}
    dev: true

  /json5@1.0.2:
    resolution: {integrity: sha512-g1MWMLBiz8FKi1e4w0UyVL3w+iJceWAFBAaBnnGKOpNa5f8TLktkbre1+s6oICydWAm+HRUGTmI+//xv2hvXYA==}
    hasBin: true
    dependencies:
      minimist: 1.2.8
    dev: true

  /jsondiffpatch@0.6.0:
    resolution: {integrity: sha512-3QItJOXp2AP1uv7waBkao5nCvhEv+QmJAd38Ybq7wNI74Q+BBmnLn4EDKz6yI9xGAIQoUF87qHt+kc1IVxB4zQ==}
    engines: {node: ^18.0.0 || >=20.0.0}
    hasBin: true
    dependencies:
      '@types/diff-match-patch': 1.0.36
      chalk: 5.3.0
      diff-match-patch: 1.0.5
    dev: false

<<<<<<< HEAD
  /jsx-ast-utils@3.3.5:
    resolution: {integrity: sha512-ZZow9HBI5O6EPgSJLUb8n2NKgmVWTwCvHGwFuJlMjvLFqlGG6pjirPhtdsseaLZjSibD8eegzmYpUZwoIlj2cQ==}
    engines: {node: '>=4.0'}
=======
  jsonwebtoken@9.0.2:
    dependencies:
      jws: 3.2.2
      lodash.includes: 4.3.0
      lodash.isboolean: 3.0.3
      lodash.isinteger: 4.0.4
      lodash.isnumber: 3.0.3
      lodash.isplainobject: 4.0.6
      lodash.isstring: 4.0.1
      lodash.once: 4.1.1
      ms: 2.1.3
      semver: 7.6.2

  jsx-ast-utils@3.3.5:
>>>>>>> metabase-embed-preview
    dependencies:
      array-includes: 3.1.8
      array.prototype.flat: 1.3.2
      object.assign: 4.1.5
      object.values: 1.2.0
    dev: true

<<<<<<< HEAD
  /keycode@2.2.1:
    resolution: {integrity: sha512-Rdgz9Hl9Iv4QKi8b0OlCRQEzp4AgVxyCtz5S/+VIHezDmrDhkp2N2TqBWOLz0/gbeREXOOiI9/4b8BY9uw2vFg==}
    dev: false
=======
  jwa@1.4.1:
    dependencies:
      buffer-equal-constant-time: 1.0.1
      ecdsa-sig-formatter: 1.0.11
      safe-buffer: 5.2.1

  jws@3.2.2:
    dependencies:
      jwa: 1.4.1
      safe-buffer: 5.2.1

  keycode@2.2.1: {}
>>>>>>> metabase-embed-preview

  /keycon@1.4.0:
    resolution: {integrity: sha512-p1NAIxiRMH3jYfTeXRs2uWbVJ1WpEjpi8ktzUyBJsX7/wn2qu2VRXktneBLNtKNxJmlUYxRi9gOJt1DuthXR7A==}
    dependencies:
      '@cfcs/core': 0.0.6
      '@daybrush/utils': 1.13.0
      '@scena/event-emitter': 1.0.5
      keycode: 2.2.1
    dev: false

  /keyv@4.5.4:
    resolution: {integrity: sha512-oxVHkHR/EJf2CNXnWxRLW6mg7JyCCUcG0DtEGmL2ctUo1PNTin1PUil+r/+4r5MpVgC/fn1kjsx7mjSujKqIpw==}
    dependencies:
      json-buffer: 3.0.1
    dev: true

  /kleur@4.1.5:
    resolution: {integrity: sha512-o+NO+8WrRiQEE4/7nwRJhN1HWpVmJm511pBHUxPLtp0BUISzlBplORYSmTclCnJvQq2tKu/sgl3xVpkc7ZWuQQ==}
    engines: {node: '>=6'}
    dev: false

  /language-subtag-registry@0.3.23:
    resolution: {integrity: sha512-0K65Lea881pHotoGEa5gDlMxt3pctLi2RplBb7Ezh4rRdLEOtgi7n4EwK9lamnUCkKBqaeKRVebTq6BAxSkpXQ==}
    dev: true

  /language-tags@1.0.9:
    resolution: {integrity: sha512-MbjN408fEndfiQXbFQ1vnd+1NoLDsnQW41410oQBXiyXDMYH5z505juWa4KUE1LqxRC7DgOgZDbKLxHIwm27hA==}
    engines: {node: '>=0.10'}
    dependencies:
      language-subtag-registry: 0.3.23
    dev: true

  /levn@0.4.1:
    resolution: {integrity: sha512-+bT2uH4E5LGE7h/n3evcS/sQlJXCpIp6ym8OWJ5eV6+67Dsql/LaaT7qJBAt2rzfoa/5QBGBhxDix1dMt2kQKQ==}
    engines: {node: '>= 0.8.0'}
    dependencies:
      prelude-ls: 1.2.1
      type-check: 0.4.0
    dev: true

  /lilconfig@2.1.0:
    resolution: {integrity: sha512-utWOt/GHzuUxnLKxB6dk81RoOeoNeHgbrXiuGk4yyF5qlRz+iIVWu56E2fqGHFrXz0QNUhLB/8nKqvRH66JKGQ==}
    engines: {node: '>=10'}

  /lilconfig@3.1.2:
    resolution: {integrity: sha512-eop+wDAvpItUys0FWkHIKeC9ybYrTGbU41U5K7+bttZZeohvnY7M9dZ5kB21GNWiFT2q1OoPTvncPCgSOVO5ow==}
    engines: {node: '>=14'}

  /lines-and-columns@1.2.4:
    resolution: {integrity: sha512-7ylylesZQ/PV29jhEDl3Ufjo6ZX7gCqJr5F7PKrqc93v7fzSymt1BpwEU8nAUXs8qzzvqhbjhK5QZg6Mt/HkBg==}

  /linkify-it@5.0.0:
    resolution: {integrity: sha512-5aHCbzQRADcdP+ATqnDuhhJ/MRIqDkZX5pyjFHRRysS8vZ5AbqGEoFIb6pYHPZ+L/OC2Lc+xT8uHVVR5CAK/wQ==}
    dependencies:
      uc.micro: 2.1.0
    dev: false

  /linkifyjs@4.1.3:
    resolution: {integrity: sha512-auMesunaJ8yfkHvK4gfg1K0SaKX/6Wn9g2Aac/NwX+l5VdmFZzo/hdPGxEOETj+ryRa4/fiOPjeeKURSAJx1sg==}
    dev: false

  /list-diff2@0.1.4:
    resolution: {integrity: sha512-tbeYg4d/hWorsur2KDAgKe3pUS5Xl5lW1DzT4V0NubgDgp7rpiMHl2r0TLnLPAdHs0gCbJ5Re9k1n+D1YVIEPA==}
    dev: false

  /locate-character@3.0.0:
    resolution: {integrity: sha512-SW13ws7BjaeJ6p7Q6CO2nchbYEc3X3J6WrmTTDto7yMPqVSZTUyY5Tjbid+Ab8gLnATtygYtiDIJGQRRn2ZOiA==}
    dev: false

  /locate-path@6.0.0:
    resolution: {integrity: sha512-iPZK6eYjbxRu3uB4/WZ3EsEIMJFMqAoopl3R+zuq0UjcAm/MO6KCweDgPfP3elTztoKP3KtnVHxTn2NHBSDVUw==}
    engines: {node: '>=10'}
    dependencies:
      p-locate: 5.0.0
    dev: true

  /lodash.assignwith@4.2.0:
    resolution: {integrity: sha512-ZznplvbvtjK2gMvnQ1BR/zqPFZmS6jbK4p+6Up4xcRYA7yMIwxHCfbTcrYxXKzzqLsQ05eJPVznEW3tuwV7k1g==}
    dev: false

  /lodash.camelcase@4.3.0:
    resolution: {integrity: sha512-TwuEnCnxbc3rAvhf/LbG7tJUDzhqXyFnv3dtzLOPgCG/hODL7WFnsbwktkD7yUV0RrreP/l1PALq/YSg6VvjlA==}
    dev: false

  /lodash.castarray@4.4.0:
    resolution: {integrity: sha512-aVx8ztPv7/2ULbArGJ2Y42bG1mEQ5mGjpdvrbJcJFU3TbYybe+QlLS4pst9zV52ymy2in1KpFPiZnAOATxD4+Q==}
    dev: false

<<<<<<< HEAD
  /lodash.isplainobject@4.0.6:
    resolution: {integrity: sha512-oSXzaWypCMHkPC3NvBEaPHf0KsA5mvPrOPgQWDsbg8n7orZ290M0BmC/jgRZ4vcJ6DTAhjrsSYgdsW/F+MFOBA==}
    dev: false

  /lodash.merge@4.6.2:
    resolution: {integrity: sha512-0KpjqXRVvrYyCsX1swR/XTK0va6VQkQM6MNo7PqW77ByjAhoARA8EfrP1N4+KlKj8YS0ZUCtRT/YUuhyYDujIQ==}

  /lodash@4.17.21:
    resolution: {integrity: sha512-v2kDEe57lecTulaDIuNTPy3Ry4gLGJ6Z1O3vE1krgXZNrsQ+LFTGHVxVjcXPs17LhbZVGedAJv8XZ1tvj5FvSg==}
    dev: false
=======
  lodash.includes@4.3.0: {}

  lodash.isboolean@3.0.3: {}

  lodash.isinteger@4.0.4: {}

  lodash.isnumber@3.0.3: {}

  lodash.debounce@4.0.8: {}

  lodash.isplainobject@4.0.6: {}

  lodash.isstring@4.0.1: {}

  lodash.merge@4.6.2: {}

  lodash.once@4.1.1: {}

  lodash@4.17.21: {}
>>>>>>> metabase-embed-preview

  /loose-envify@1.4.0:
    resolution: {integrity: sha512-lyuxPGr/Wfhrlem2CL/UcnUc1zcqKAImBDzukY7Y5F/yQiNdko6+fRLevlw1HgMySw7f611UIY408EtxRSoK3Q==}
    hasBin: true
    dependencies:
      js-tokens: 4.0.0

  /lowlight@3.1.0:
    resolution: {integrity: sha512-CEbNVoSikAxwDMDPjXlqlFYiZLkDJHwyGu/MfOsJnF3d7f3tds5J3z8s/l9TMXhzfsJCCJEAsD78842mwmg0PQ==}
    dependencies:
      '@types/hast': 3.0.4
      devlop: 1.1.0
      highlight.js: 11.9.0
    dev: false

  /lru-cache@10.2.2:
    resolution: {integrity: sha512-9hp3Vp2/hFQUiIwKo8XCeFVnrg8Pk3TYNPIR7tJADKi5YfcF7vEaK7avFHTlSy3kOKYaJQaalfEo6YuXdceBOQ==}
    engines: {node: 14 || >=16.14}

  /lru-cache@6.0.0:
    resolution: {integrity: sha512-Jo6dJ04CmSjuznwJSS3pUeWmd/H0ffTlkXXgwZi+eq1UCmqQwCh+eLsYOYCwY991i2Fah4h1BEMCx4qThGbsiA==}
    engines: {node: '>=10'}
    dependencies:
      yallist: 4.0.0
    dev: false

  /lucide-react@0.363.0(react@18.3.1):
    resolution: {integrity: sha512-AlsfPCsXQyQx7wwsIgzcKOL9LwC498LIMAo+c0Es5PkHJa33xwmYAkkSoKoJWWWSYQEStqu58/jT4tL2gi32uQ==}
    peerDependencies:
      react: ^16.5.1 || ^17.0.0 || ^18.0.0
    dependencies:
      react: 18.3.1
    dev: false

  /magic-string@0.30.10:
    resolution: {integrity: sha512-iIRwTIf0QKV3UAnYK4PU8uiEc4SRh5jX0mwpIwETPpHdhVM4f53RSwS/vXvN1JhGX+Cs7B8qIq3d6AH49O5fAQ==}
    dependencies:
      '@jridgewell/sourcemap-codec': 1.4.15
    dev: false

  /markdown-it-task-lists@2.1.1:
    resolution: {integrity: sha512-TxFAc76Jnhb2OUu+n3yz9RMu4CwGfaT788br6HhEDlvWfdeJcLUsxk1Hgw2yJio0OXsxv7pyIPmvECY7bMbluA==}
    dev: false

  /markdown-it@14.1.0:
    resolution: {integrity: sha512-a54IwgWPaeBCAAsv13YgmALOF1elABB08FxO9i+r4VFk5Vl4pKokRPeX8u5TCgSsPi6ec1otfLjdOpVcgbpshg==}
    hasBin: true
    dependencies:
      argparse: 2.0.1
      entities: 4.5.0
      linkify-it: 5.0.0
      mdurl: 2.0.0
      punycode.js: 2.3.1
      uc.micro: 2.1.0
    dev: false

  /mdast-util-definitions@5.1.2:
    resolution: {integrity: sha512-8SVPMuHqlPME/z3gqVwWY4zVXn8lqKv/pAhC57FuJ40ImXyBpmO5ukh98zB2v7Blql2FiHjHv9LVztSIqjY+MA==}
    dependencies:
      '@types/mdast': 3.0.15
      '@types/unist': 2.0.10
      unist-util-visit: 4.1.2
    dev: false

  /mdast-util-from-markdown@1.3.1:
    resolution: {integrity: sha512-4xTO/M8c82qBcnQc1tgpNtubGUW/Y1tBQ1B0i5CtSoelOLKFYlElIr3bvgREYYO5iRqbMY1YuqZng0GVOI8Qww==}
    dependencies:
      '@types/mdast': 3.0.15
      '@types/unist': 2.0.10
      decode-named-character-reference: 1.0.2
      mdast-util-to-string: 3.2.0
      micromark: 3.2.0
      micromark-util-decode-numeric-character-reference: 1.1.0
      micromark-util-decode-string: 1.1.0
      micromark-util-normalize-identifier: 1.1.0
      micromark-util-symbol: 1.1.0
      micromark-util-types: 1.1.0
      unist-util-stringify-position: 3.0.3
      uvu: 0.5.6
    transitivePeerDependencies:
      - supports-color
    dev: false

  /mdast-util-to-hast@12.3.0:
    resolution: {integrity: sha512-pits93r8PhnIoU4Vy9bjW39M2jJ6/tdHyja9rrot9uujkN7UTU9SDnE6WNJz/IGyQk3XHX6yNNtrBH6cQzm8Hw==}
    dependencies:
      '@types/hast': 2.3.10
      '@types/mdast': 3.0.15
      mdast-util-definitions: 5.1.2
      micromark-util-sanitize-uri: 1.2.0
      trim-lines: 3.0.1
      unist-util-generated: 2.0.1
      unist-util-position: 4.0.4
      unist-util-visit: 4.1.2
    dev: false

  /mdast-util-to-string@3.2.0:
    resolution: {integrity: sha512-V4Zn/ncyN1QNSqSBxTrMOLpjr+IKdHl2v3KVLoWmDPscP4r9GcCi71gjgvUV1SFSKh92AjAG4peFuBl2/YgCJg==}
    dependencies:
      '@types/mdast': 3.0.15
    dev: false

  /mdn-data@2.0.30:
    resolution: {integrity: sha512-GaqWWShW4kv/G9IEucWScBx9G1/vsFZZJUO+tD26M8J8z3Kw5RDQjaoZe03YAClgeS/SWPOcb4nkFBTEi5DUEA==}
    dev: false

  /mdurl@2.0.0:
    resolution: {integrity: sha512-Lf+9+2r+Tdp5wXDXC4PcIBjTDtq4UKjCPMQhKIuzpJNW0b96kVqSwW0bT7FhRSfmAiFYgP+SCRvdrDozfh0U5w==}
    dev: false

  /memoize-one@5.2.1:
    resolution: {integrity: sha512-zYiwtZUcYyXKo/np96AGZAckk+FWWsUdJ3cHGGmld7+AhvcWmQyGCYUh1hc4Q/pkOhb65dQR/pqCyK0cOaHz4Q==}
    dev: false

  /merge2@1.4.1:
    resolution: {integrity: sha512-8q7VEgMJW4J8tcfVPy8g09NcQwZdbwFEqhe/WZkoIzjn/3TGDwtOCYtXGxA3O8tPzpczCCDgv+P2P5y00ZJOOg==}
    engines: {node: '>= 8'}

  /micromark-core-commonmark@1.1.0:
    resolution: {integrity: sha512-BgHO1aRbolh2hcrzL2d1La37V0Aoz73ymF8rAcKnohLy93titmv62E0gP8Hrx9PKcKrqCZ1BbLGbP3bEhoXYlw==}
    dependencies:
      decode-named-character-reference: 1.0.2
      micromark-factory-destination: 1.1.0
      micromark-factory-label: 1.1.0
      micromark-factory-space: 1.1.0
      micromark-factory-title: 1.1.0
      micromark-factory-whitespace: 1.1.0
      micromark-util-character: 1.2.0
      micromark-util-chunked: 1.1.0
      micromark-util-classify-character: 1.1.0
      micromark-util-html-tag-name: 1.2.0
      micromark-util-normalize-identifier: 1.1.0
      micromark-util-resolve-all: 1.1.0
      micromark-util-subtokenize: 1.1.0
      micromark-util-symbol: 1.1.0
      micromark-util-types: 1.1.0
      uvu: 0.5.6
    dev: false

  /micromark-factory-destination@1.1.0:
    resolution: {integrity: sha512-XaNDROBgx9SgSChd69pjiGKbV+nfHGDPVYFs5dOoDd7ZnMAE+Cuu91BCpsY8RT2NP9vo/B8pds2VQNCLiu0zhg==}
    dependencies:
      micromark-util-character: 1.2.0
      micromark-util-symbol: 1.1.0
      micromark-util-types: 1.1.0
    dev: false

  /micromark-factory-label@1.1.0:
    resolution: {integrity: sha512-OLtyez4vZo/1NjxGhcpDSbHQ+m0IIGnT8BoPamh+7jVlzLJBH98zzuCoUeMxvM6WsNeh8wx8cKvqLiPHEACn0w==}
    dependencies:
      micromark-util-character: 1.2.0
      micromark-util-symbol: 1.1.0
      micromark-util-types: 1.1.0
      uvu: 0.5.6
    dev: false

  /micromark-factory-space@1.1.0:
    resolution: {integrity: sha512-cRzEj7c0OL4Mw2v6nwzttyOZe8XY/Z8G0rzmWQZTBi/jjwyw/U4uqKtUORXQrR5bAZZnbTI/feRV/R7hc4jQYQ==}
    dependencies:
      micromark-util-character: 1.2.0
      micromark-util-types: 1.1.0
    dev: false

  /micromark-factory-title@1.1.0:
    resolution: {integrity: sha512-J7n9R3vMmgjDOCY8NPw55jiyaQnH5kBdV2/UXCtZIpnHH3P6nHUKaH7XXEYuWwx/xUJcawa8plLBEjMPU24HzQ==}
    dependencies:
      micromark-factory-space: 1.1.0
      micromark-util-character: 1.2.0
      micromark-util-symbol: 1.1.0
      micromark-util-types: 1.1.0
    dev: false

  /micromark-factory-whitespace@1.1.0:
    resolution: {integrity: sha512-v2WlmiymVSp5oMg+1Q0N1Lxmt6pMhIHD457whWM7/GUlEks1hI9xj5w3zbc4uuMKXGisksZk8DzP2UyGbGqNsQ==}
    dependencies:
      micromark-factory-space: 1.1.0
      micromark-util-character: 1.2.0
      micromark-util-symbol: 1.1.0
      micromark-util-types: 1.1.0
    dev: false

  /micromark-util-character@1.2.0:
    resolution: {integrity: sha512-lXraTwcX3yH/vMDaFWCQJP1uIszLVebzUa3ZHdrgxr7KEU/9mL4mVgCpGbyhvNLNlauROiNUq7WN5u7ndbY6xg==}
    dependencies:
      micromark-util-symbol: 1.1.0
      micromark-util-types: 1.1.0
    dev: false

  /micromark-util-chunked@1.1.0:
    resolution: {integrity: sha512-Ye01HXpkZPNcV6FiyoW2fGZDUw4Yc7vT0E9Sad83+bEDiCJ1uXu0S3mr8WLpsz3HaG3x2q0HM6CTuPdcZcluFQ==}
    dependencies:
      micromark-util-symbol: 1.1.0
    dev: false

  /micromark-util-classify-character@1.1.0:
    resolution: {integrity: sha512-SL0wLxtKSnklKSUplok1WQFoGhUdWYKggKUiqhX+Swala+BtptGCu5iPRc+xvzJ4PXE/hwM3FNXsfEVgoZsWbw==}
    dependencies:
      micromark-util-character: 1.2.0
      micromark-util-symbol: 1.1.0
      micromark-util-types: 1.1.0
    dev: false

  /micromark-util-combine-extensions@1.1.0:
    resolution: {integrity: sha512-Q20sp4mfNf9yEqDL50WwuWZHUrCO4fEyeDCnMGmG5Pr0Cz15Uo7KBs6jq+dq0EgX4DPwwrh9m0X+zPV1ypFvUA==}
    dependencies:
      micromark-util-chunked: 1.1.0
      micromark-util-types: 1.1.0
    dev: false

  /micromark-util-decode-numeric-character-reference@1.1.0:
    resolution: {integrity: sha512-m9V0ExGv0jB1OT21mrWcuf4QhP46pH1KkfWy9ZEezqHKAxkj4mPCy3nIH1rkbdMlChLHX531eOrymlwyZIf2iw==}
    dependencies:
      micromark-util-symbol: 1.1.0
    dev: false

  /micromark-util-decode-string@1.1.0:
    resolution: {integrity: sha512-YphLGCK8gM1tG1bd54azwyrQRjCFcmgj2S2GoJDNnh4vYtnL38JS8M4gpxzOPNyHdNEpheyWXCTnnTDY3N+NVQ==}
    dependencies:
      decode-named-character-reference: 1.0.2
      micromark-util-character: 1.2.0
      micromark-util-decode-numeric-character-reference: 1.1.0
      micromark-util-symbol: 1.1.0
    dev: false

  /micromark-util-encode@1.1.0:
    resolution: {integrity: sha512-EuEzTWSTAj9PA5GOAs992GzNh2dGQO52UvAbtSOMvXTxv3Criqb6IOzJUBCmEqrrXSblJIJBbFFv6zPxpreiJw==}
    dev: false

  /micromark-util-html-tag-name@1.2.0:
    resolution: {integrity: sha512-VTQzcuQgFUD7yYztuQFKXT49KghjtETQ+Wv/zUjGSGBioZnkA4P1XXZPT1FHeJA6RwRXSF47yvJ1tsJdoxwO+Q==}
    dev: false

  /micromark-util-normalize-identifier@1.1.0:
    resolution: {integrity: sha512-N+w5vhqrBihhjdpM8+5Xsxy71QWqGn7HYNUvch71iV2PM7+E3uWGox1Qp90loa1ephtCxG2ftRV/Conitc6P2Q==}
    dependencies:
      micromark-util-symbol: 1.1.0
    dev: false

  /micromark-util-resolve-all@1.1.0:
    resolution: {integrity: sha512-b/G6BTMSg+bX+xVCshPTPyAu2tmA0E4X98NSR7eIbeC6ycCqCeE7wjfDIgzEbkzdEVJXRtOG4FbEm/uGbCRouA==}
    dependencies:
      micromark-util-types: 1.1.0
    dev: false

  /micromark-util-sanitize-uri@1.2.0:
    resolution: {integrity: sha512-QO4GXv0XZfWey4pYFndLUKEAktKkG5kZTdUNaTAkzbuJxn2tNBOr+QtxR2XpWaMhbImT2dPzyLrPXLlPhph34A==}
    dependencies:
      micromark-util-character: 1.2.0
      micromark-util-encode: 1.1.0
      micromark-util-symbol: 1.1.0
    dev: false

  /micromark-util-subtokenize@1.1.0:
    resolution: {integrity: sha512-kUQHyzRoxvZO2PuLzMt2P/dwVsTiivCK8icYTeR+3WgbuPqfHgPPy7nFKbeqRivBvn/3N3GBiNC+JRTMSxEC7A==}
    dependencies:
      micromark-util-chunked: 1.1.0
      micromark-util-symbol: 1.1.0
      micromark-util-types: 1.1.0
      uvu: 0.5.6
    dev: false

  /micromark-util-symbol@1.1.0:
    resolution: {integrity: sha512-uEjpEYY6KMs1g7QfJ2eX1SQEV+ZT4rUD3UcF6l57acZvLNK7PBZL+ty82Z1qhK1/yXIY4bdx04FKMgR0g4IAag==}
    dev: false

  /micromark-util-types@1.1.0:
    resolution: {integrity: sha512-ukRBgie8TIAcacscVHSiddHjO4k/q3pnedmzMQ4iwDcK0FtFCohKOlFbaOL/mPgfnPsL3C1ZyxJa4sbWrBl3jg==}
    dev: false

  /micromark@3.2.0:
    resolution: {integrity: sha512-uD66tJj54JLYq0De10AhWycZWGQNUvDI55xPgk2sQM5kn1JYlhbCMTtEeT27+vAhW2FBQxLlOmS3pmA7/2z4aA==}
    dependencies:
      '@types/debug': 4.1.12
      debug: 4.3.5
      decode-named-character-reference: 1.0.2
      micromark-core-commonmark: 1.1.0
      micromark-factory-space: 1.1.0
      micromark-util-character: 1.2.0
      micromark-util-chunked: 1.1.0
      micromark-util-combine-extensions: 1.1.0
      micromark-util-decode-numeric-character-reference: 1.1.0
      micromark-util-encode: 1.1.0
      micromark-util-normalize-identifier: 1.1.0
      micromark-util-resolve-all: 1.1.0
      micromark-util-sanitize-uri: 1.2.0
      micromark-util-subtokenize: 1.1.0
      micromark-util-symbol: 1.1.0
      micromark-util-types: 1.1.0
      uvu: 0.5.6
    transitivePeerDependencies:
      - supports-color
    dev: false

  /micromatch@4.0.7:
    resolution: {integrity: sha512-LPP/3KorzCwBxfeUuZmaR6bG2kdeHSbe0P2tY3FLRU4vYrjYz5hI4QZwV0njUx3jeuKe67YukQ1LSPZBKDqO/Q==}
    engines: {node: '>=8.6'}
    dependencies:
      braces: 3.0.3
      picomatch: 2.3.1

  /minimatch@3.1.2:
    resolution: {integrity: sha512-J7p63hRiAjw1NDEww1W7i37+ByIrOWO5XQQAzZ3VOcL0PNybwpfmV/N05zFAzwQ9USyEcX6t3UO+K5aqBQOIHw==}
    dependencies:
      brace-expansion: 1.1.11
    dev: true

  /minimatch@9.0.3:
    resolution: {integrity: sha512-RHiac9mvaRw0x3AYRgDC1CxAP7HTcNrrECeA8YYJeWnpo+2Q5CegtZjaotWTWxDG3UeGA1coE05iH1mPjT/2mg==}
    engines: {node: '>=16 || 14 >=14.17'}
    dependencies:
      brace-expansion: 2.0.1
    dev: true

  /minimatch@9.0.4:
    resolution: {integrity: sha512-KqWh+VchfxcMNRAJjj2tnsSJdNbHsVgnkBhTNrW7AjVo6OvLtxw8zfT9oLw1JSohlFzJ8jCoTgaoXvJ+kHt6fw==}
    engines: {node: '>=16 || 14 >=14.17'}
    dependencies:
      brace-expansion: 2.0.1

  /minimist@1.2.8:
    resolution: {integrity: sha512-2yyAR8qBkN3YuheJanUpWC5U3bb5osDywNB8RzDVlDwDHbocAJveqqj1u8+SVD7jkWT4yvsHCpWqqWqAxb0zCA==}
    dev: true

  /minipass@7.1.2:
    resolution: {integrity: sha512-qOOzS1cBTWYF4BH8fVePDBOO9iptMnGUEZwNc/cMWnTV2nVLZ7VoNWEPHkYczZA0pdoA7dl6e7FL659nX9S2aw==}
    engines: {node: '>=16 || 14 >=14.17'}

  /monaco-editor@0.52.0:
    resolution: {integrity: sha512-OeWhNpABLCeTqubfqLMXGsqf6OmPU6pHM85kF3dhy6kq5hnhuVS1p3VrEW/XhWHc71P2tHyS5JFySD8mgs1crw==}
    dev: false

  /mri@1.2.0:
    resolution: {integrity: sha512-tzzskb3bG8LvYGFF/mDTpq3jpI6Q9wc3LEmBaghu+DdCssd1FakN7Bc0hVNmEyGq1bq3RgfkCb3cmQLpNPOroA==}
    engines: {node: '>=4'}
    dev: false

  /ms@2.1.2:
    resolution: {integrity: sha512-sGkPx+VjMtmA6MX27oA4FBFELFCZZ4S4XqeGOXCv68tT+jb3vk/RyaKWP0PTKyWtmLSM0b+adUTEvbs1PEaH2w==}

  /ms@2.1.3:
    resolution: {integrity: sha512-6FlzubTLZG3J2a/NVCAleEhjzq5oxgHyaCU9yYXvcLsvoVaHJq/s5xXI6/XXP6tz7R9xAOtHnSO/tXtF3WRTlA==}
    dev: true

  /mz@2.7.0:
    resolution: {integrity: sha512-z81GNO7nnYMEhrGh9LeymoE4+Yr0Wn5McHIZMK5cfQCl+NDX08sCZgUc9/6MHni9IWuFLm1Z3HTCXu2z9fN62Q==}
    dependencies:
      any-promise: 1.3.0
      object-assign: 4.1.1
      thenify-all: 1.6.0

  /nanoid@3.3.6:
    resolution: {integrity: sha512-BGcqMMJuToF7i1rt+2PWSNVnWIkGCU78jBG3RxO/bZlnZPK2Cmi2QaffxGO/2RvWi9sL+FAiRiXMgsyxQ1DIDA==}
    engines: {node: ^10 || ^12 || ^13.7 || ^14 || >=15.0.1}
    hasBin: true
    dev: false

  /nanoid@3.3.7:
    resolution: {integrity: sha512-eSRppjcPIatRIMC1U6UngP8XFcz8MQWGQdt1MTBQ7NaAmvXDfvNxbvWV3x2y6CdEUciCSsDHDQZbhYaB8QEo2g==}
    engines: {node: ^10 || ^12 || ^13.7 || ^14 || >=15.0.1}
    hasBin: true

  /natural-compare@1.4.0:
    resolution: {integrity: sha512-OWND8ei3VtNC9h7V60qff3SVobHr996CTwgxubgyQYEpg290h9J0buyECNNJexkFm5sOajh5G116RYA1c8ZMSw==}
    dev: true

  /next-auth@4.24.7(next@14.1.4)(react-dom@18.3.1)(react@18.3.1):
    resolution: {integrity: sha512-iChjE8ov/1K/z98gdKbn2Jw+2vLgJtVV39X+rCP5SGnVQuco7QOr19FRNGMIrD8d3LYhHWV9j9sKLzq1aDWWQQ==}
    peerDependencies:
      next: ^12.2.5 || ^13 || ^14
      nodemailer: ^6.6.5
      react: ^17.0.2 || ^18
      react-dom: ^17.0.2 || ^18
    peerDependenciesMeta:
      nodemailer:
        optional: true
    dependencies:
      '@babel/runtime': 7.24.7
      '@panva/hkdf': 1.2.1
      cookie: 0.5.0
      jose: 4.15.9
      next: 14.1.4(react-dom@18.3.1)(react@18.3.1)
      oauth: 0.9.15
      openid-client: 5.6.5
      preact: 10.22.0
      preact-render-to-string: 5.2.6(preact@10.22.0)
      react: 18.3.1
      react-dom: 18.3.1(react@18.3.1)
      uuid: 8.3.2
    dev: false

  /next-themes@0.3.0(react-dom@18.3.1)(react@18.3.1):
    resolution: {integrity: sha512-/QHIrsYpd6Kfk7xakK4svpDI5mmXP0gfvCoJdGpZQ2TOrQZmsW0QxjaiLn8wbIKjtm4BTSqLoix4lxYYOnLJ/w==}
    peerDependencies:
      react: ^16.8 || ^17 || ^18
      react-dom: ^16.8 || ^17 || ^18
    dependencies:
      react: 18.3.1
      react-dom: 18.3.1(react@18.3.1)
    dev: false

  /next@14.1.4(react-dom@18.3.1)(react@18.3.1):
    resolution: {integrity: sha512-1WTaXeSrUwlz/XcnhGTY7+8eiaFvdet5z9u3V2jb+Ek1vFo0VhHKSAIJvDWfQpttWjnyw14kBeq28TPq7bTeEQ==}
    engines: {node: '>=18.17.0'}
    hasBin: true
    peerDependencies:
      '@opentelemetry/api': ^1.1.0
      react: ^18.2.0
      react-dom: ^18.2.0
      sass: ^1.3.0
    peerDependenciesMeta:
      '@opentelemetry/api':
        optional: true
      sass:
        optional: true
    dependencies:
      '@next/env': 14.1.4
      '@swc/helpers': 0.5.2
      busboy: 1.6.0
      caniuse-lite: 1.0.30001636
      graceful-fs: 4.2.11
      postcss: 8.4.31
      react: 18.3.1
      react-dom: 18.3.1(react@18.3.1)
      styled-jsx: 5.1.1(react@18.3.1)
    optionalDependencies:
      '@next/swc-darwin-arm64': 14.1.4
      '@next/swc-darwin-x64': 14.1.4
      '@next/swc-linux-arm64-gnu': 14.1.4
      '@next/swc-linux-arm64-musl': 14.1.4
      '@next/swc-linux-x64-gnu': 14.1.4
      '@next/swc-linux-x64-musl': 14.1.4
      '@next/swc-win32-arm64-msvc': 14.1.4
      '@next/swc-win32-ia32-msvc': 14.1.4
      '@next/swc-win32-x64-msvc': 14.1.4
    transitivePeerDependencies:
      - '@babel/core'
      - babel-plugin-macros
    dev: false

  /node-releases@2.0.14:
    resolution: {integrity: sha512-y10wOWt8yZpqXmOgRo77WaHEmhYQYGNA6y421PKsKYWEK8aW+cqAphborZDhqfyKrbZEN92CN1X2KbafY2s7Yw==}
    dev: true

  /normalize-path@3.0.0:
    resolution: {integrity: sha512-6eZs5Ls3WtCisHWp9S2GUy8dqkpGi4BVSz3GaqiE6ezub0512ESztXUwUB6C6IKbQkY2Pnb/mD4WYojCRwcwLA==}
    engines: {node: '>=0.10.0'}

  /normalize-range@0.1.2:
    resolution: {integrity: sha512-bdok/XvKII3nUpklnV6P2hxtMNrCboOjAcyBuQnWEhO665FwrSNRxU+AqpsyvO6LgGYPspN+lu5CLtw4jPRKNA==}
    engines: {node: '>=0.10.0'}
    dev: true

  /novel@0.4.3(@tiptap/extension-code-block@2.4.0)(@types/react@18.3.3)(react-dom@18.3.1)(react@18.3.1):
    resolution: {integrity: sha512-3a4Zt3GvpklMqpMZJlGJDwNRt188t8p/WYwDNdn3nKmQGM6U8Maq04ZL3MRVNm9K9OgAEIf1Dax0ki5wBWm15w==}
    peerDependencies:
      react: ^18.0.0
      react-dom: ^18.0.0
    dependencies:
      '@radix-ui/react-slot': 1.1.0(@types/react@18.3.3)(react@18.3.1)
      '@tiptap/core': 2.4.0(@tiptap/pm@2.4.0)
      '@tiptap/extension-character-count': 2.4.0(@tiptap/core@2.4.0)(@tiptap/pm@2.4.0)
      '@tiptap/extension-code-block-lowlight': 2.4.0(@tiptap/core@2.4.0)(@tiptap/extension-code-block@2.4.0)(@tiptap/pm@2.4.0)
      '@tiptap/extension-color': 2.4.0(@tiptap/core@2.4.0)(@tiptap/extension-text-style@2.4.0)
      '@tiptap/extension-highlight': 2.4.0(@tiptap/core@2.4.0)
      '@tiptap/extension-horizontal-rule': 2.4.0(@tiptap/core@2.4.0)(@tiptap/pm@2.4.0)
      '@tiptap/extension-image': 2.4.0(@tiptap/core@2.4.0)
      '@tiptap/extension-link': 2.4.0(@tiptap/core@2.4.0)(@tiptap/pm@2.4.0)
      '@tiptap/extension-placeholder': 2.0.3(@tiptap/core@2.4.0)(@tiptap/pm@2.4.0)
      '@tiptap/extension-task-item': 2.4.0(@tiptap/core@2.4.0)(@tiptap/pm@2.4.0)
      '@tiptap/extension-task-list': 2.4.0(@tiptap/core@2.4.0)
      '@tiptap/extension-text-style': 2.4.0(@tiptap/core@2.4.0)
      '@tiptap/extension-underline': 2.4.0(@tiptap/core@2.4.0)
      '@tiptap/extension-youtube': 2.4.0(@tiptap/core@2.4.0)
      '@tiptap/pm': 2.4.0
      '@tiptap/react': 2.4.0(@tiptap/core@2.4.0)(@tiptap/pm@2.4.0)(react-dom@18.3.1)(react@18.3.1)
      '@tiptap/starter-kit': 2.4.0(@tiptap/pm@2.4.0)
      '@tiptap/suggestion': 2.4.0(@tiptap/core@2.4.0)(@tiptap/pm@2.4.0)
      '@types/node': 18.15.3
      cmdk: 0.2.1(@types/react@18.3.3)(react-dom@18.3.1)(react@18.3.1)
      jotai: 2.8.3(@types/react@18.3.3)(react@18.3.1)
      react: 18.3.1
      react-dom: 18.3.1(react@18.3.1)
      react-markdown: 8.0.7(@types/react@18.3.3)(react@18.3.1)
      react-moveable: 0.56.0
      react-tweet: 3.2.1(react-dom@18.3.1)(react@18.3.1)
      tippy.js: 6.3.7
      tiptap-extension-global-drag-handle: 0.1.8
      tiptap-markdown: 0.8.10(@tiptap/core@2.4.0)
      tunnel-rat: 0.1.2(@types/react@18.3.3)(react@18.3.1)
    transitivePeerDependencies:
      - '@tiptap/extension-code-block'
      - '@types/react'
      - immer
      - supports-color
    dev: false

  /oauth@0.9.15:
    resolution: {integrity: sha512-a5ERWK1kh38ExDEfoO6qUHJb32rd7aYmPHuyCu3Fta/cnICvYmgd2uhuKXvPD+PXB+gCEYYEaQdIRAjCOwAKNA==}
    dev: false

  /object-assign@4.1.1:
    resolution: {integrity: sha512-rJgTQnkUnH1sFw8yT6VSU3zD3sWmu6sZhIseY8VX+GRu3P6F7Fu+JNDoXfklElbLJSnc3FUQHVe4cU5hj+BcUg==}
    engines: {node: '>=0.10.0'}

  /object-hash@2.2.0:
    resolution: {integrity: sha512-gScRMn0bS5fH+IuwyIFgnh9zBdo4DV+6GhygmWM9HyNJSgS0hScp1f5vjtm7oIIOiT9trXrShAkLFSc2IqKNgw==}
    engines: {node: '>= 6'}
    dev: false

  /object-hash@3.0.0:
    resolution: {integrity: sha512-RSn9F68PjH9HqtltsSnqYC1XXoWe9Bju5+213R98cNGttag9q9yAOTzdbsqvIa7aNm5WffBZFpWYr2aWrklWAw==}
    engines: {node: '>= 6'}

  /object-inspect@1.13.2:
    resolution: {integrity: sha512-IRZSRuzJiynemAXPYtPe5BoI/RESNYR7TYm50MC5Mqbd3Jmw5y790sErYw3V6SryFJD64b74qQQs9wn5Bg/k3g==}
    engines: {node: '>= 0.4'}
    dev: true

  /object-is@1.1.6:
    resolution: {integrity: sha512-F8cZ+KfGlSGi09lJT7/Nd6KJZ9ygtvYC0/UYYLI9nmQKLMnydpB9yvbv9K1uSkEu7FU9vYPmVwLg328tX+ot3Q==}
    engines: {node: '>= 0.4'}
    dependencies:
      call-bind: 1.0.7
      define-properties: 1.2.1
    dev: true

  /object-keys@1.1.1:
    resolution: {integrity: sha512-NuAESUOUMrlIXOfHKzD6bpPu3tYt3xvjNdRIQ+FeT0lNb4K8WR70CaDxhuNguS2XG+GjkyMwOzsN5ZktImfhLA==}
    engines: {node: '>= 0.4'}
    dev: true

  /object.assign@4.1.5:
    resolution: {integrity: sha512-byy+U7gp+FVwmyzKPYhW2h5l3crpmGsxl7X2s8y43IgxvG4g3QZ6CffDtsNQy1WsmZpQbO+ybo0AlW7TY6DcBQ==}
    engines: {node: '>= 0.4'}
    dependencies:
      call-bind: 1.0.7
      define-properties: 1.2.1
      has-symbols: 1.0.3
      object-keys: 1.1.1
    dev: true

  /object.entries@1.1.8:
    resolution: {integrity: sha512-cmopxi8VwRIAw/fkijJohSfpef5PdN0pMQJN6VC/ZKvn0LIknWD8KtgY6KlQdEc4tIjcQ3HxSMmnvtzIscdaYQ==}
    engines: {node: '>= 0.4'}
    dependencies:
      call-bind: 1.0.7
      define-properties: 1.2.1
      es-object-atoms: 1.0.0
    dev: true

  /object.fromentries@2.0.8:
    resolution: {integrity: sha512-k6E21FzySsSK5a21KRADBd/NGneRegFO5pLHfdQLpRDETUNJueLXs3WCzyQ3tFRDYgbq3KHGXfTbi2bs8WQ6rQ==}
    engines: {node: '>= 0.4'}
    dependencies:
      call-bind: 1.0.7
      define-properties: 1.2.1
      es-abstract: 1.23.3
      es-object-atoms: 1.0.0
    dev: true

  /object.groupby@1.0.3:
    resolution: {integrity: sha512-+Lhy3TQTuzXI5hevh8sBGqbmurHbbIjAi0Z4S63nthVLmLxfbj4T54a4CfZrXIrt9iP4mVAPYMo/v99taj3wjQ==}
    engines: {node: '>= 0.4'}
    dependencies:
      call-bind: 1.0.7
      define-properties: 1.2.1
      es-abstract: 1.23.3
    dev: true

  /object.hasown@1.1.4:
    resolution: {integrity: sha512-FZ9LZt9/RHzGySlBARE3VF+gE26TxR38SdmqOqliuTnl9wrKulaQs+4dee1V+Io8VfxqzAfHu6YuRgUy8OHoTg==}
    engines: {node: '>= 0.4'}
    dependencies:
      define-properties: 1.2.1
      es-abstract: 1.23.3
      es-object-atoms: 1.0.0
    dev: true

  /object.values@1.2.0:
    resolution: {integrity: sha512-yBYjY9QX2hnRmZHAjG/f13MzmBzxzYgQhFrke06TTyKY5zSTEqkOeukBzIdVA3j3ulu8Qa3MbVFShV7T2RmGtQ==}
    engines: {node: '>= 0.4'}
    dependencies:
      call-bind: 1.0.7
      define-properties: 1.2.1
      es-object-atoms: 1.0.0
    dev: true

  /oidc-token-hash@5.0.3:
    resolution: {integrity: sha512-IF4PcGgzAr6XXSff26Sk/+P4KZFJVuHAJZj3wgO3vX2bMdNVp/QXTP3P7CEm9V1IdG8lDLY3HhiqpsE/nOwpPw==}
    engines: {node: ^10.13.0 || >=12.0.0}
    dev: false

  /once@1.4.0:
    resolution: {integrity: sha512-lNaJgI+2Q5URQBkccEKHTQOPaXdUxnZZElQTZY0MFUAuaEqe1E+Nyvgdz/aIyNi6Z9MzO5dv1H8n58/GELp3+w==}
    dependencies:
      wrappy: 1.0.2
    dev: true

  /openid-client@5.6.5:
    resolution: {integrity: sha512-5P4qO9nGJzB5PI0LFlhj4Dzg3m4odt0qsJTfyEtZyOlkgpILwEioOhVVJOrS1iVH494S4Ee5OCjjg6Bf5WOj3w==}
    dependencies:
      jose: 4.15.9
      lru-cache: 6.0.0
      object-hash: 2.2.0
      oidc-token-hash: 5.0.3
    dev: false

  /optionator@0.9.4:
    resolution: {integrity: sha512-6IpQ7mKUxRcZNLIObR0hz7lxsapSSIYNZJwXPGeF0mTVqGKFIXj1DQcMoT22S3ROcLyY/rz0PWaWZ9ayWmad9g==}
    engines: {node: '>= 0.8.0'}
    dependencies:
      deep-is: 0.1.4
      fast-levenshtein: 2.0.6
      levn: 0.4.1
      prelude-ls: 1.2.1
      type-check: 0.4.0
      word-wrap: 1.2.5
    dev: true

  /orderedmap@2.1.1:
    resolution: {integrity: sha512-TvAWxi0nDe1j/rtMcWcIj94+Ffe6n7zhow33h40SKxmsmozs6dz/e+EajymfoFcHd7sxNn8yHM8839uixMOV6g==}
    dev: false

  /overlap-area@1.1.0:
    resolution: {integrity: sha512-3dlJgJCaVeXH0/eZjYVJvQiLVVrPO4U1ZGqlATtx6QGO3b5eNM6+JgUKa7oStBTdYuGTk7gVoABCW6Tp+dhRdw==}
    dependencies:
      '@daybrush/utils': 1.13.0
    dev: false

  /p-limit@3.1.0:
    resolution: {integrity: sha512-TYOanM3wGwNGsZN2cVTYPArw454xnXj5qmWF1bEoAc4+cU/ol7GVh7odevjp1FNHduHc3KZMcFduxU5Xc6uJRQ==}
    engines: {node: '>=10'}
    dependencies:
      yocto-queue: 0.1.0
    dev: true

  /p-locate@5.0.0:
    resolution: {integrity: sha512-LaNjtRWUBY++zB5nE/NwcaoMylSPk+S+ZHNB1TzdbMJMny6dynpAGt7X/tl/QYq3TIeE6nxHppbo2LGymrG5Pw==}
    engines: {node: '>=10'}
    dependencies:
      p-limit: 3.1.0
    dev: true

  /package-json-from-dist@1.0.0:
    resolution: {integrity: sha512-dATvCeZN/8wQsGywez1mzHtTlP22H8OEfPrVMLNr4/eGa+ijtLn/6M5f0dY8UKNrC2O9UCU6SSoG3qRKnt7STw==}

  /parent-module@1.0.1:
    resolution: {integrity: sha512-GQ2EWRpQV8/o+Aw8YqtfZZPfNRWZYkbidE9k5rpl/hC3vtHHBfGm2Ifi6qWV+coDGkrUKZAxE3Lot5kcsRlh+g==}
    engines: {node: '>=6'}
    dependencies:
      callsites: 3.1.0
    dev: true

  /path-exists@4.0.0:
    resolution: {integrity: sha512-ak9Qy5Q7jYb2Wwcey5Fpvg2KoAc/ZIhLSLOSBmRmygPsGwkVVt0fZa0qrtMz+m6tJTAHfZQ8FnmB4MG4LWy7/w==}
    engines: {node: '>=8'}
    dev: true

  /path-is-absolute@1.0.1:
    resolution: {integrity: sha512-AVbw3UJ2e9bq64vSaS9Am0fje1Pa8pbGqTTsmXfaIiMpnr5DlDhfJOuLj9Sf95ZPVDAUerDfEk88MPmPe7UCQg==}
    engines: {node: '>=0.10.0'}
    dev: true

  /path-key@3.1.1:
    resolution: {integrity: sha512-ojmeN0qd+y0jszEtoY48r0Peq5dwMEkIlCOu6Q5f41lfkswXuKtYrhgoTpLnyIcHm24Uhqx+5Tqm2InSwLhE6Q==}
    engines: {node: '>=8'}

  /path-parse@1.0.7:
    resolution: {integrity: sha512-LDJzPVEEEPR+y48z93A0Ed0yXb8pAByGWo/k5YYdYgpY2/2EsOsksJrq7lOHxryrVOn1ejG6oAp8ahvOIQD8sw==}

  /path-scurry@1.11.1:
    resolution: {integrity: sha512-Xa4Nw17FS9ApQFJ9umLiJS4orGjm7ZzwUrwamcGQuHSzDyth9boKDaycYdDcZDuqYATXw4HFXgaqWTctW/v1HA==}
    engines: {node: '>=16 || 14 >=14.18'}
    dependencies:
      lru-cache: 10.2.2
      minipass: 7.1.2

  /path-type@4.0.0:
    resolution: {integrity: sha512-gDKb8aZMDeD/tZWs9P6+q0J9Mwkdl6xMV8TjnGP3qJVJ06bdMgkbBlLU8IdfOsIsFz2BW1rNVT3XuNEl8zPAvw==}
    engines: {node: '>=8'}
    dev: true

  /periscopic@3.1.0:
    resolution: {integrity: sha512-vKiQ8RRtkl9P+r/+oefh25C3fhybptkHKCZSPlcXiJux2tJF55GnEj3BVn4A5gKfq9NWWXXrxkHBwVPUfH0opw==}
    dependencies:
      '@types/estree': 1.0.5
      estree-walker: 3.0.3
      is-reference: 3.0.2
    dev: false

  /picocolors@1.0.1:
    resolution: {integrity: sha512-anP1Z8qwhkbmu7MFP5iTt+wQKXgwzf7zTyGlcdzabySa9vd0Xt392U0rVmz9poOaBj0uHJKyyo9/upk0HrEQew==}

  /picomatch@2.3.1:
    resolution: {integrity: sha512-JU3teHTNjmE2VCGFzuY8EXzCDVwEqB2a8fsIvwaStHhAWJEeVd1o1QD80CU6+ZdEXXSLbSsuLwJjkCBWqRQUVA==}
    engines: {node: '>=8.6'}

  /pify@2.3.0:
    resolution: {integrity: sha512-udgsAY+fTnvv7kI7aaxbqwWNb0AHiB0qBO89PZKPkoTmGOgdbrHDKD+0B2X4uTfJ/FT1R09r9gTsjUjNJotuog==}
    engines: {node: '>=0.10.0'}

  /pirates@4.0.6:
    resolution: {integrity: sha512-saLsH7WeYYPiD25LDuLRRY/i+6HaPYr6G1OUlN39otzkSTxKnubR9RTxS3/Kk50s1g2JTgFwWQDQyplC5/SHZg==}
    engines: {node: '>= 6'}

  /possible-typed-array-names@1.0.0:
    resolution: {integrity: sha512-d7Uw+eZoloe0EHDIYoe+bQ5WXnGMOpmiZFTuMWCwpjzzkL2nTjcKiAk4hh8TjnGye2TwWOk3UXucZ+3rbmBa8Q==}
    engines: {node: '>= 0.4'}
    dev: true

  /postcss-import@15.1.0(postcss@8.4.38):
    resolution: {integrity: sha512-hpr+J05B2FVYUAXHeK1YyI267J/dDDhMU6B6civm8hSY1jYJnBXxzKDKDswzJmtLHryrjhnDjqqp/49t8FALew==}
    engines: {node: '>=14.0.0'}
    peerDependencies:
      postcss: ^8.0.0
    dependencies:
      postcss: 8.4.38
      postcss-value-parser: 4.2.0
      read-cache: 1.0.0
      resolve: 1.22.8

  /postcss-js@4.0.1(postcss@8.4.38):
    resolution: {integrity: sha512-dDLF8pEO191hJMtlHFPRa8xsizHaM82MLfNkUHdUtVEV3tgTp5oj+8qbEqYM57SLfc74KSbw//4SeJma2LRVIw==}
    engines: {node: ^12 || ^14 || >= 16}
    peerDependencies:
      postcss: ^8.4.21
    dependencies:
      camelcase-css: 2.0.1
      postcss: 8.4.38

  /postcss-load-config@4.0.2(postcss@8.4.38):
    resolution: {integrity: sha512-bSVhyJGL00wMVoPUzAVAnbEoWyqRxkjv64tUl427SKnPrENtq6hJwUojroMz2VB+Q1edmi4IfrAPpami5VVgMQ==}
    engines: {node: '>= 14'}
    peerDependencies:
      postcss: '>=8.0.9'
      ts-node: '>=9.0.0'
    peerDependenciesMeta:
      postcss:
        optional: true
      ts-node:
        optional: true
    dependencies:
      lilconfig: 3.1.2
      postcss: 8.4.38
      yaml: 2.4.5

  /postcss-nested@6.0.1(postcss@8.4.38):
    resolution: {integrity: sha512-mEp4xPMi5bSWiMbsgoPfcP74lsWLHkQbZc3sY+jWYd65CUwXrUaTp0fmNpa01ZcETKlIgUdFN/MpS2xZtqL9dQ==}
    engines: {node: '>=12.0'}
    peerDependencies:
      postcss: ^8.2.14
    dependencies:
      postcss: 8.4.38
      postcss-selector-parser: 6.1.0

  /postcss-selector-parser@6.0.10:
    resolution: {integrity: sha512-IQ7TZdoaqbT+LCpShg46jnZVlhWD2w6iQYAcYXfHARZ7X1t/UGhhceQDs5X0cGqKvYlHNOuv7Oa1xmb0oQuA3w==}
    engines: {node: '>=4'}
    dependencies:
      cssesc: 3.0.0
      util-deprecate: 1.0.2
    dev: false

  /postcss-selector-parser@6.1.0:
    resolution: {integrity: sha512-UMz42UD0UY0EApS0ZL9o1XnLhSTtvvvLe5Dc2H2O56fvRZi+KulDyf5ctDhhtYJBGKStV2FL1fy6253cmLgqVQ==}
    engines: {node: '>=4'}
    dependencies:
      cssesc: 3.0.0
      util-deprecate: 1.0.2

  /postcss-value-parser@4.2.0:
    resolution: {integrity: sha512-1NNCs6uurfkVbeXG4S8JFT9t19m45ICnif8zWLd5oPSZ50QnwMfK+H3jv408d4jw/7Bttv5axS5IiHoLaVNHeQ==}

  /postcss@8.4.31:
    resolution: {integrity: sha512-PS08Iboia9mts/2ygV3eLpY5ghnUcfLV/EXTOW1E2qYxJKGGBUtNjN76FYHnMs36RmARn41bC0AZmn+rR0OVpQ==}
    engines: {node: ^10 || ^12 || >=14}
    dependencies:
      nanoid: 3.3.7
      picocolors: 1.0.1
      source-map-js: 1.2.0
    dev: false

  /postcss@8.4.38:
    resolution: {integrity: sha512-Wglpdk03BSfXkHoQa3b/oulrotAkwrlLDRSOb9D0bN86FdRyE9lppSp33aHNPgBa0JKCoB+drFLZkQoRRYae5A==}
    engines: {node: ^10 || ^12 || >=14}
    dependencies:
      nanoid: 3.3.7
      picocolors: 1.0.1
      source-map-js: 1.2.0

  /posthog-js@1.160.3:
    resolution: {integrity: sha512-mGvxOIlWPtdPx8EI0MQ81wNKlnH2K0n4RqwQOl044b34BCKiFVzZ7Hc7geMuZNaRAvCi5/5zyGeWHcAYZQxiMQ==}
    dependencies:
      fflate: 0.4.8
      preact: 10.22.0
      web-vitals: 4.2.0
    dev: false

  /preact-render-to-string@5.2.6(preact@10.22.0):
    resolution: {integrity: sha512-JyhErpYOvBV1hEPwIxc/fHWXPfnEGdRKxc8gFdAZ7XV4tlzyzG847XAyEZqoDnynP88akM4eaHcSOzNcLWFguw==}
    peerDependencies:
      preact: '>=10'
    dependencies:
      preact: 10.22.0
      pretty-format: 3.8.0
    dev: false

  /preact@10.22.0:
    resolution: {integrity: sha512-RRurnSjJPj4rp5K6XoP45Ui33ncb7e4H7WiOHVpjbkvqvA3U+N8Z6Qbo0AE6leGYBV66n8EhEaFixvIu3SkxFw==}
    dev: false

  /prelude-ls@1.2.1:
    resolution: {integrity: sha512-vkcDPrRZo1QZLbn5RLGPpg/WmIQ65qoWWhcGKf/b5eplkkarX0m9z8ppCat4mlOqUsWpyNuYgO3VRyrYHSzX5g==}
    engines: {node: '>= 0.8.0'}
    dev: true

  /pretty-format@3.8.0:
    resolution: {integrity: sha512-WuxUnVtlWL1OfZFQFuqvnvs6MiAGk9UNsBostyBOB0Is9wb5uRESevA6rnl/rkksXaGX3GzZhPup5d6Vp1nFew==}
    dev: false

  /prop-types@15.8.1:
    resolution: {integrity: sha512-oj87CgZICdulUohogVAR7AjlC0327U4el4L6eAvOqCeudMDVU0NThNaV+b9Df4dXgSP1gXMTnPdhfe/2qDH5cg==}
    dependencies:
      loose-envify: 1.4.0
      object-assign: 4.1.1
      react-is: 16.13.1

  /property-information@6.5.0:
    resolution: {integrity: sha512-PgTgs/BlvHxOu8QuEN7wi5A0OmXaBcHpmCSTehcs6Uuu9IkDIEo13Hy7n898RHfrQ49vKCoGeWZSaAK01nwVig==}
    dev: false

  /prosemirror-changeset@2.2.1:
    resolution: {integrity: sha512-J7msc6wbxB4ekDFj+n9gTW/jav/p53kdlivvuppHsrZXCaQdVgRghoZbSS3kwrRyAstRVQ4/+u5k7YfLgkkQvQ==}
    dependencies:
      prosemirror-transform: 1.9.0
    dev: false

  /prosemirror-collab@1.3.1:
    resolution: {integrity: sha512-4SnynYR9TTYaQVXd/ieUvsVV4PDMBzrq2xPUWutHivDuOshZXqQ5rGbZM84HEaXKbLdItse7weMGOUdDVcLKEQ==}
    dependencies:
      prosemirror-state: 1.4.3
    dev: false

  /prosemirror-commands@1.5.2:
    resolution: {integrity: sha512-hgLcPaakxH8tu6YvVAaILV2tXYsW3rAdDR8WNkeKGcgeMVQg3/TMhPdVoh7iAmfgVjZGtcOSjKiQaoeKjzd2mQ==}
    dependencies:
      prosemirror-model: 1.21.2
      prosemirror-state: 1.4.3
      prosemirror-transform: 1.9.0
    dev: false

  /prosemirror-dropcursor@1.8.1:
    resolution: {integrity: sha512-M30WJdJZLyXHi3N8vxN6Zh5O8ZBbQCz0gURTfPmTIBNQ5pxrdU7A58QkNqfa98YEjSAL1HUyyU34f6Pm5xBSGw==}
    dependencies:
      prosemirror-state: 1.4.3
      prosemirror-transform: 1.9.0
      prosemirror-view: 1.33.8
    dev: false

  /prosemirror-gapcursor@1.3.2:
    resolution: {integrity: sha512-wtjswVBd2vaQRrnYZaBCbyDqr232Ed4p2QPtRIUK5FuqHYKGWkEwl08oQM4Tw7DOR0FsasARV5uJFvMZWxdNxQ==}
    dependencies:
      prosemirror-keymap: 1.2.2
      prosemirror-model: 1.21.2
      prosemirror-state: 1.4.3
      prosemirror-view: 1.33.8
    dev: false

  /prosemirror-history@1.4.0:
    resolution: {integrity: sha512-UUiGzDVcqo1lovOPdi9YxxUps3oBFWAIYkXLu3Ot+JPv1qzVogRbcizxK3LhHmtaUxclohgiOVesRw5QSlMnbQ==}
    dependencies:
      prosemirror-state: 1.4.3
      prosemirror-transform: 1.9.0
      prosemirror-view: 1.33.8
      rope-sequence: 1.3.4
    dev: false

  /prosemirror-inputrules@1.4.0:
    resolution: {integrity: sha512-6ygpPRuTJ2lcOXs9JkefieMst63wVJBgHZGl5QOytN7oSZs3Co/BYbc3Yx9zm9H37Bxw8kVzCnDsihsVsL4yEg==}
    dependencies:
      prosemirror-state: 1.4.3
      prosemirror-transform: 1.9.0
    dev: false

  /prosemirror-keymap@1.2.2:
    resolution: {integrity: sha512-EAlXoksqC6Vbocqc0GtzCruZEzYgrn+iiGnNjsJsH4mrnIGex4qbLdWWNza3AW5W36ZRrlBID0eM6bdKH4OStQ==}
    dependencies:
      prosemirror-state: 1.4.3
      w3c-keyname: 2.2.8
    dev: false

  /prosemirror-markdown@1.13.0:
    resolution: {integrity: sha512-UziddX3ZYSYibgx8042hfGKmukq5Aljp2qoBiJRejD/8MH70siQNz5RB1TrdTPheqLMy4aCe4GYNF10/3lQS5g==}
    dependencies:
      markdown-it: 14.1.0
      prosemirror-model: 1.21.2
    dev: false

  /prosemirror-menu@1.2.4:
    resolution: {integrity: sha512-S/bXlc0ODQup6aiBbWVsX/eM+xJgCTAfMq/nLqaO5ID/am4wS0tTCIkzwytmao7ypEtjj39i7YbJjAgO20mIqA==}
    dependencies:
      crelt: 1.0.6
      prosemirror-commands: 1.5.2
      prosemirror-history: 1.4.0
      prosemirror-state: 1.4.3
    dev: false

  /prosemirror-model@1.21.2:
    resolution: {integrity: sha512-zT9DBnr/6pzw85+dDfEF11KZmS4mmjgvUIoTxQkm96HxhpF2KGZaq+zWt/xHe32Dh8dn/u/UC77TjGVnYoClGQ==}
    dependencies:
      orderedmap: 2.1.1
    dev: false

  /prosemirror-schema-basic@1.2.2:
    resolution: {integrity: sha512-/dT4JFEGyO7QnNTe9UaKUhjDXbTNkiWTq/N4VpKaF79bBjSExVV2NXmJpcM7z/gD7mbqNjxbmWW5nf1iNSSGnw==}
    dependencies:
      prosemirror-model: 1.21.2
    dev: false

  /prosemirror-schema-list@1.4.0:
    resolution: {integrity: sha512-nZOIq/AkBSzCENxUyLm5ltWE53e2PLk65ghMN8qLQptOmDVixZlPqtMeQdiNw0odL9vNpalEjl3upgRkuJ/Jyw==}
    dependencies:
      prosemirror-model: 1.21.2
      prosemirror-state: 1.4.3
      prosemirror-transform: 1.9.0
    dev: false

  /prosemirror-state@1.4.3:
    resolution: {integrity: sha512-goFKORVbvPuAQaXhpbemJFRKJ2aixr+AZMGiquiqKxaucC6hlpHNZHWgz5R7dS4roHiwq9vDctE//CZ++o0W1Q==}
    dependencies:
      prosemirror-model: 1.21.2
      prosemirror-transform: 1.9.0
      prosemirror-view: 1.33.8
    dev: false

  /prosemirror-tables@1.3.7:
    resolution: {integrity: sha512-oEwX1wrziuxMtwFvdDWSFHVUWrFJWt929kVVfHvtTi8yvw+5ppxjXZkMG/fuTdFo+3DXyIPSKfid+Be1npKXDA==}
    dependencies:
      prosemirror-keymap: 1.2.2
      prosemirror-model: 1.21.2
      prosemirror-state: 1.4.3
      prosemirror-transform: 1.9.0
      prosemirror-view: 1.33.8
    dev: false

  /prosemirror-trailing-node@2.0.8(prosemirror-model@1.21.2)(prosemirror-state@1.4.3)(prosemirror-view@1.33.8):
    resolution: {integrity: sha512-ujRYhSuhQb1Jsarh1IHqb2KoSnRiD7wAMDGucP35DN7j5af6X7B18PfdPIrbwsPTqIAj0fyOvxbuPsWhNvylmA==}
    peerDependencies:
      prosemirror-model: ^1.19.0
      prosemirror-state: ^1.4.2
      prosemirror-view: ^1.31.2
    dependencies:
      '@remirror/core-constants': 2.0.2
      escape-string-regexp: 4.0.0
      prosemirror-model: 1.21.2
      prosemirror-state: 1.4.3
      prosemirror-view: 1.33.8
    dev: false

  /prosemirror-transform@1.9.0:
    resolution: {integrity: sha512-5UXkr1LIRx3jmpXXNKDhv8OyAOeLTGuXNwdVfg8x27uASna/wQkr9p6fD3eupGOi4PLJfbezxTyi/7fSJypXHg==}
    dependencies:
      prosemirror-model: 1.21.2
    dev: false

  /prosemirror-view@1.33.8:
    resolution: {integrity: sha512-4PhMr/ufz2cdvFgpUAnZfs+0xij3RsFysreeG9V/utpwX7AJtYCDVyuRxzWoMJIEf4C7wVihuBNMPpFLPCiLQw==}
    dependencies:
      prosemirror-model: 1.21.2
      prosemirror-state: 1.4.3
      prosemirror-transform: 1.9.0
    dev: false

  /punycode.js@2.3.1:
    resolution: {integrity: sha512-uxFIHU0YlHYhDQtV4R9J6a52SLx28BCjT+4ieh7IGbgwVJWO+km431c4yRlREUAsAmt/uMjQUyQHNEPf0M39CA==}
    engines: {node: '>=6'}
    dev: false

  /punycode@2.3.1:
    resolution: {integrity: sha512-vYt7UD1U9Wg6138shLtLOvdAu+8DsC/ilFtEVHcH+wydcSpNE20AfSOduf6MkRFahL5FY7X1oU7nKVZFtfq8Fg==}
    engines: {node: '>=6'}
    dev: true

  /queue-microtask@1.2.3:
    resolution: {integrity: sha512-NuaNSa6flKT5JaSYQzJok04JzTL1CA6aGhv5rfLW3PgqA+M2ChpZQnAC8h8i4ZFkBS8X5RqkDBHA7r4hej3K9A==}

  /react-arborist@3.4.0(@types/node@20.14.8)(@types/react@18.3.3)(react-dom@18.3.1)(react@18.3.1):
    resolution: {integrity: sha512-QI46oRGXJr0oaQfqqVobIiIoqPp5Y5gM69D2A2P7uHVif+X75XWnScR5drC7YDKgJ4CXVaDeFwnYKOWRRfncMg==}
    peerDependencies:
      react: '>= 16.14'
      react-dom: '>= 16.14'
    dependencies:
      react: 18.3.1
      react-dnd: 14.0.5(@types/node@20.14.8)(@types/react@18.3.3)(react@18.3.1)
      react-dnd-html5-backend: 14.1.0
      react-dom: 18.3.1(react@18.3.1)
      react-window: 1.8.10(react-dom@18.3.1)(react@18.3.1)
      redux: 5.0.1
      use-sync-external-store: 1.2.2(react@18.3.1)
    transitivePeerDependencies:
      - '@types/hoist-non-react-statics'
      - '@types/node'
      - '@types/react'
    dev: false

  /react-css-styled@1.1.9:
    resolution: {integrity: sha512-M7fJZ3IWFaIHcZEkoFOnkjdiUFmwd8d+gTh2bpqMOcnxy/0Gsykw4dsL4QBiKsxcGow6tETUa4NAUcmJF+/nfw==}
    dependencies:
      css-styled: 1.0.8
      framework-utils: 1.1.0
    dev: false

  /react-dnd-html5-backend@14.1.0:
    resolution: {integrity: sha512-6ONeqEC3XKVf4eVmMTe0oPds+c5B9Foyj8p/ZKLb7kL2qh9COYxiBHv3szd6gztqi/efkmriywLUVlPotqoJyw==}
    dependencies:
      dnd-core: 14.0.1
    dev: false

  /react-dnd@14.0.5(@types/node@20.14.8)(@types/react@18.3.3)(react@18.3.1):
    resolution: {integrity: sha512-9i1jSgbyVw0ELlEVt/NkCUkxy1hmhJOkePoCH713u75vzHGyXhPDm28oLfc2NMSBjZRM1Y+wRjHXJT3sPrTy+A==}
    peerDependencies:
      '@types/hoist-non-react-statics': '>= 3.3.1'
      '@types/node': '>= 12'
      '@types/react': '>= 16'
      react: '>= 16.14'
    peerDependenciesMeta:
      '@types/hoist-non-react-statics':
        optional: true
      '@types/node':
        optional: true
      '@types/react':
        optional: true
    dependencies:
      '@react-dnd/invariant': 2.0.0
      '@react-dnd/shallowequal': 2.0.0
      '@types/node': 20.14.8
      '@types/react': 18.3.3
      dnd-core: 14.0.1
      fast-deep-equal: 3.1.3
      hoist-non-react-statics: 3.3.2
      react: 18.3.1
    dev: false

  /react-dom@18.3.1(react@18.3.1):
    resolution: {integrity: sha512-5m4nQKp+rZRb09LNH59GM4BxTh9251/ylbKIbpe7TpGxfJ+9kv6BLkLBXIjjspbgbnIBNqlI23tRnTWT0snUIw==}
    peerDependencies:
      react: ^18.3.1
    dependencies:
      loose-envify: 1.4.0
      react: 18.3.1
      scheduler: 0.23.2
    dev: false

  /react-error-boundary@4.0.13(react@18.3.1):
    resolution: {integrity: sha512-b6PwbdSv8XeOSYvjt8LpgpKrZ0yGdtZokYwkwV2wlcZbxgopHX/hgPl5VgpnoVOWd868n1hktM8Qm4b+02MiLQ==}
    peerDependencies:
      react: '>=16.13.1'
    dependencies:
      '@babel/runtime': 7.24.7
      react: 18.3.1
    dev: false

  /react-hook-form@7.52.0(react@18.3.1):
    resolution: {integrity: sha512-mJX506Xc6mirzLsmXUJyqlAI3Kj9Ph2RhplYhUVffeOQSnubK2uVqBFOBJmvKikvbFV91pxVXmDiR+QMF19x6A==}
    engines: {node: '>=12.22.0'}
    peerDependencies:
      react: ^16.8.0 || ^17 || ^18 || ^19
    dependencies:
      react: 18.3.1
    dev: false

  /react-hotkeys-hook@4.5.0(react-dom@18.3.1)(react@18.3.1):
    resolution: {integrity: sha512-Samb85GSgAWFQNvVt3PS90LPPGSf9mkH/r4au81ZP1yOIFayLC3QAvqTgGtJ8YEDMXtPmaVBs6NgipHO6h4Mug==}
    peerDependencies:
      react: '>=16.8.1'
      react-dom: '>=16.8.1'
    dependencies:
      react: 18.3.1
      react-dom: 18.3.1(react@18.3.1)
    dev: false

  /react-is@16.13.1:
    resolution: {integrity: sha512-24e6ynE2H+OKt4kqsOvNd8kBpV65zoxbA4BVsEOB3ARVWQki/DHzaUoC5KuON/BiccDaCCTZBuOcfZs70kR8bQ==}

  /react-is@18.3.1:
    resolution: {integrity: sha512-/LLMVyas0ljjAtoYiPqYiL8VWXzUUdThrmU5+n20DZv+a+ClRoevUzw5JxU+Ieh5/c87ytoTBV9G1FiKfNJdmg==}
    dev: false

  /react-lifecycles-compat@3.0.4:
    resolution: {integrity: sha512-fBASbA6LnOU9dOU2eW7aQ8xmYBSXUIWr+UmF9b1efZBazGNO+rcXT/icdKnYm2pTwcRylVUYwW7H1PHfLekVzA==}
    dev: false

  /react-markdown@8.0.7(@types/react@18.3.3)(react@18.3.1):
    resolution: {integrity: sha512-bvWbzG4MtOU62XqBx3Xx+zB2raaFFsq4mYiAzfjXJMEz2sixgeAfraA3tvzULF02ZdOMUOKTBFFaZJDDrq+BJQ==}
    peerDependencies:
      '@types/react': '>=16'
      react: '>=16'
    dependencies:
      '@types/hast': 2.3.10
      '@types/prop-types': 15.7.12
      '@types/react': 18.3.3
      '@types/unist': 2.0.10
      comma-separated-tokens: 2.0.3
      hast-util-whitespace: 2.0.1
      prop-types: 15.8.1
      property-information: 6.5.0
      react: 18.3.1
      react-is: 18.3.1
      remark-parse: 10.0.2
      remark-rehype: 10.1.0
      space-separated-tokens: 2.0.2
      style-to-object: 0.4.4
      unified: 10.1.2
      unist-util-visit: 4.1.2
      vfile: 5.3.7
    transitivePeerDependencies:
      - supports-color
    dev: false

  /react-modal@3.16.1(react-dom@18.3.1)(react@18.3.1):
    resolution: {integrity: sha512-VStHgI3BVcGo7OXczvnJN7yT2TWHJPDXZWyI/a0ssFNhGZWsPmB8cF0z33ewDXq4VfYMO1vXgiv/g8Nj9NDyWg==}
    engines: {node: '>=8'}
    peerDependencies:
      react: ^0.14.0 || ^15.0.0 || ^16 || ^17 || ^18
      react-dom: ^0.14.0 || ^15.0.0 || ^16 || ^17 || ^18
    dependencies:
      exenv: 1.2.2
      prop-types: 15.8.1
      react: 18.3.1
      react-dom: 18.3.1(react@18.3.1)
      react-lifecycles-compat: 3.0.4
      warning: 4.0.3
    dev: false

  /react-moveable@0.56.0:
    resolution: {integrity: sha512-FmJNmIOsOA36mdxbrc/huiE4wuXSRlmon/o+/OrfNhSiYYYL0AV5oObtPluEhb2Yr/7EfYWBHTxF5aWAvjg1SA==}
    dependencies:
      '@daybrush/utils': 1.13.0
      '@egjs/agent': 2.4.3
      '@egjs/children-differ': 1.0.1
      '@egjs/list-differ': 1.0.1
      '@scena/dragscroll': 1.4.0
      '@scena/event-emitter': 1.0.5
      '@scena/matrix': 1.1.1
      css-to-mat: 1.1.1
      framework-utils: 1.1.0
      gesto: 1.19.4
      overlap-area: 1.1.0
      react-css-styled: 1.1.9
      react-selecto: 1.26.3
    dev: false

  /react-remove-scroll-bar@2.3.6(@types/react@18.3.3)(react@18.3.1):
    resolution: {integrity: sha512-DtSYaao4mBmX+HDo5YWYdBWQwYIQQshUV/dVxFxK+KM26Wjwp1gZ6rv6OC3oujI6Bfu6Xyg3TwK533AQutsn/g==}
    engines: {node: '>=10'}
    peerDependencies:
      '@types/react': ^16.8.0 || ^17.0.0 || ^18.0.0
      react: ^16.8.0 || ^17.0.0 || ^18.0.0
    peerDependenciesMeta:
      '@types/react':
        optional: true
    dependencies:
      '@types/react': 18.3.3
      react: 18.3.1
      react-style-singleton: 2.2.1(@types/react@18.3.3)(react@18.3.1)
      tslib: 2.6.3
    dev: false

  /react-remove-scroll@2.5.4(@types/react@18.3.3)(react@18.3.1):
    resolution: {integrity: sha512-xGVKJJr0SJGQVirVFAUZ2k1QLyO6m+2fy0l8Qawbp5Jgrv3DeLalrfMNBFSlmz5kriGGzsVBtGVnf4pTKIhhWA==}
    engines: {node: '>=10'}
    peerDependencies:
      '@types/react': ^16.8.0 || ^17.0.0 || ^18.0.0
      react: ^16.8.0 || ^17.0.0 || ^18.0.0
    peerDependenciesMeta:
      '@types/react':
        optional: true
    dependencies:
      '@types/react': 18.3.3
      react: 18.3.1
      react-remove-scroll-bar: 2.3.6(@types/react@18.3.3)(react@18.3.1)
      react-style-singleton: 2.2.1(@types/react@18.3.3)(react@18.3.1)
      tslib: 2.6.3
      use-callback-ref: 1.3.2(@types/react@18.3.3)(react@18.3.1)
      use-sidecar: 1.1.2(@types/react@18.3.3)(react@18.3.1)
    dev: false

  /react-remove-scroll@2.5.5(@types/react@18.3.3)(react@18.3.1):
    resolution: {integrity: sha512-ImKhrzJJsyXJfBZ4bzu8Bwpka14c/fQt0k+cyFp/PBhTfyDnU5hjOtM4AG/0AMyy8oKzOTR0lDgJIM7pYXI0kw==}
    engines: {node: '>=10'}
    peerDependencies:
      '@types/react': ^16.8.0 || ^17.0.0 || ^18.0.0
      react: ^16.8.0 || ^17.0.0 || ^18.0.0
    peerDependenciesMeta:
      '@types/react':
        optional: true
    dependencies:
      '@types/react': 18.3.3
      react: 18.3.1
      react-remove-scroll-bar: 2.3.6(@types/react@18.3.3)(react@18.3.1)
      react-style-singleton: 2.2.1(@types/react@18.3.3)(react@18.3.1)
      tslib: 2.6.3
      use-callback-ref: 1.3.2(@types/react@18.3.3)(react@18.3.1)
      use-sidecar: 1.1.2(@types/react@18.3.3)(react@18.3.1)
    dev: false

  /react-remove-scroll@2.5.7(@types/react@18.3.3)(react@18.3.1):
    resolution: {integrity: sha512-FnrTWO4L7/Bhhf3CYBNArEG/yROV0tKmTv7/3h9QCFvH6sndeFf1wPqOcbFVu5VAulS5dV1wGT3GZZ/1GawqiA==}
    engines: {node: '>=10'}
    peerDependencies:
      '@types/react': ^16.8.0 || ^17.0.0 || ^18.0.0
      react: ^16.8.0 || ^17.0.0 || ^18.0.0
    peerDependenciesMeta:
      '@types/react':
        optional: true
    dependencies:
      '@types/react': 18.3.3
      react: 18.3.1
      react-remove-scroll-bar: 2.3.6(@types/react@18.3.3)(react@18.3.1)
      react-style-singleton: 2.2.1(@types/react@18.3.3)(react@18.3.1)
      tslib: 2.6.3
      use-callback-ref: 1.3.2(@types/react@18.3.3)(react@18.3.1)
      use-sidecar: 1.1.2(@types/react@18.3.3)(react@18.3.1)
    dev: false

  /react-resizable-panels@2.0.19(react-dom@18.3.1)(react@18.3.1):
    resolution: {integrity: sha512-v3E41kfKSuCPIvJVb4nL4mIZjjKIn/gh6YqZF/gDfQDolv/8XnhJBek4EiV2gOr3hhc5A3kOGOayk3DhanpaQw==}
    peerDependencies:
      react: ^16.14.0 || ^17.0.0 || ^18.0.0
      react-dom: ^16.14.0 || ^17.0.0 || ^18.0.0
    dependencies:
      react: 18.3.1
      react-dom: 18.3.1(react@18.3.1)
    dev: false

  /react-selecto@1.26.3:
    resolution: {integrity: sha512-Ubik7kWSnZyQEBNro+1k38hZaI1tJarE+5aD/qsqCOA1uUBSjgKVBy3EWRzGIbdmVex7DcxznFZLec/6KZNvwQ==}
    dependencies:
      selecto: 1.26.3
    dev: false

  /react-smooth@4.0.1(react-dom@18.3.1)(react@18.3.1):
    resolution: {integrity: sha512-OE4hm7XqR0jNOq3Qmk9mFLyd6p2+j6bvbPJ7qlB7+oo0eNcL2l7WQzG6MBnT3EXY6xzkLMUBec3AfewJdA0J8w==}
    peerDependencies:
      react: ^16.8.0 || ^17.0.0 || ^18.0.0
      react-dom: ^16.8.0 || ^17.0.0 || ^18.0.0
    dependencies:
      fast-equals: 5.0.1
      prop-types: 15.8.1
      react: 18.3.1
      react-dom: 18.3.1(react@18.3.1)
      react-transition-group: 4.4.5(react-dom@18.3.1)(react@18.3.1)
    dev: false

  /react-style-singleton@2.2.1(@types/react@18.3.3)(react@18.3.1):
    resolution: {integrity: sha512-ZWj0fHEMyWkHzKYUr2Bs/4zU6XLmq9HsgBURm7g5pAVfyn49DgUiNgY2d4lXRlYSiCif9YBGpQleewkcqddc7g==}
    engines: {node: '>=10'}
    peerDependencies:
      '@types/react': ^16.8.0 || ^17.0.0 || ^18.0.0
      react: ^16.8.0 || ^17.0.0 || ^18.0.0
    peerDependenciesMeta:
      '@types/react':
        optional: true
    dependencies:
      '@types/react': 18.3.3
      get-nonce: 1.0.1
      invariant: 2.2.4
      react: 18.3.1
      tslib: 2.6.3
    dev: false

  /react-transition-group@4.4.5(react-dom@18.3.1)(react@18.3.1):
    resolution: {integrity: sha512-pZcd1MCJoiKiBR2NRxeCRg13uCXbydPnmB4EOeRrY7480qNWO8IIgQG6zlDkm6uRMsURXPuKq0GWtiM59a5Q6g==}
    peerDependencies:
      react: '>=16.6.0'
      react-dom: '>=16.6.0'
    dependencies:
      '@babel/runtime': 7.24.7
      dom-helpers: 5.2.1
      loose-envify: 1.4.0
      prop-types: 15.8.1
      react: 18.3.1
      react-dom: 18.3.1(react@18.3.1)
    dev: false

  /react-tweet@3.2.1(react-dom@18.3.1)(react@18.3.1):
    resolution: {integrity: sha512-dktP3RMuwRB4pnSDocKpSsW5Hq1IXRW6fONkHhxT5EBIXsKZzdQuI70qtub1XN2dtZdkJWWxfBm/Q+kN+vRYFA==}
    peerDependencies:
      react: '>= 18.0.0'
      react-dom: '>= 18.0.0'
    dependencies:
      '@swc/helpers': 0.5.11
      clsx: 2.1.1
      react: 18.3.1
      react-dom: 18.3.1(react@18.3.1)
      swr: 2.2.5(react@18.3.1)
    dev: false

  /react-window@1.8.10(react-dom@18.3.1)(react@18.3.1):
    resolution: {integrity: sha512-Y0Cx+dnU6NLa5/EvoHukUD0BklJ8qITCtVEPY1C/nL8wwoZ0b5aEw8Ff1dOVHw7fCzMt55XfJDd8S8W8LCaUCg==}
    engines: {node: '>8.0.0'}
    peerDependencies:
      react: ^15.0.0 || ^16.0.0 || ^17.0.0 || ^18.0.0
      react-dom: ^15.0.0 || ^16.0.0 || ^17.0.0 || ^18.0.0
    dependencies:
      '@babel/runtime': 7.24.7
      memoize-one: 5.2.1
      react: 18.3.1
      react-dom: 18.3.1(react@18.3.1)
    dev: false

  /react@18.3.1:
    resolution: {integrity: sha512-wS+hAgJShR0KhEvPJArfuPVN1+Hz1t0Y6n5jLrGQbkb4urgPE/0Rve+1kMB1v/oWgHgm4WIcV+i7F2pTVj+2iQ==}
    engines: {node: '>=0.10.0'}
    dependencies:
      loose-envify: 1.4.0
    dev: false

  /reactflow@11.11.4(@types/react@18.3.3)(react-dom@18.3.1)(react@18.3.1):
    resolution: {integrity: sha512-70FOtJkUWH3BAOsN+LU9lCrKoKbtOPnz2uq0CV2PLdNSwxTXOhCbsZr50GmZ+Rtw3jx8Uv7/vBFtCGixLfd4Og==}
    peerDependencies:
      react: '>=17'
      react-dom: '>=17'
    dependencies:
      '@reactflow/background': 11.3.14(@types/react@18.3.3)(react-dom@18.3.1)(react@18.3.1)
      '@reactflow/controls': 11.2.14(@types/react@18.3.3)(react-dom@18.3.1)(react@18.3.1)
      '@reactflow/core': 11.11.4(@types/react@18.3.3)(react-dom@18.3.1)(react@18.3.1)
      '@reactflow/minimap': 11.7.14(@types/react@18.3.3)(react-dom@18.3.1)(react@18.3.1)
      '@reactflow/node-resizer': 2.2.14(@types/react@18.3.3)(react-dom@18.3.1)(react@18.3.1)
      '@reactflow/node-toolbar': 1.3.14(@types/react@18.3.3)(react-dom@18.3.1)(react@18.3.1)
      react: 18.3.1
      react-dom: 18.3.1(react@18.3.1)
    transitivePeerDependencies:
      - '@types/react'
      - immer
    dev: false

  /read-cache@1.0.0:
    resolution: {integrity: sha512-Owdv/Ft7IjOgm/i0xvNDZ1LrRANRfew4b2prF3OWMQLxLfu3bS8FVhCsrSCMK4lR56Y9ya+AThoTpDCTxCmpRA==}
    dependencies:
      pify: 2.3.0

  /readdirp@3.6.0:
    resolution: {integrity: sha512-hOS089on8RduqdbhvQ5Z37A0ESjsqz6qnRcffsMU3495FuTdqSm+7bhJ29JvIOsBDEEnan5DPu9t3To9VRlMzA==}
    engines: {node: '>=8.10.0'}
    dependencies:
      picomatch: 2.3.1

  /recharts-scale@0.4.5:
    resolution: {integrity: sha512-kivNFO+0OcUNu7jQquLXAxz1FIwZj8nrj+YkOKc5694NbjCvcT6aSZiIzNzd2Kul4o4rTto8QVR9lMNtxD4G1w==}
    dependencies:
      decimal.js-light: 2.5.1
    dev: false

  /recharts@2.12.7(react-dom@18.3.1)(react@18.3.1):
    resolution: {integrity: sha512-hlLJMhPQfv4/3NBSAyq3gzGg4h2v69RJh6KU7b3pXYNNAELs9kEoXOjbkxdXpALqKBoVmVptGfLpxdaVYqjmXQ==}
    engines: {node: '>=14'}
    peerDependencies:
      react: ^16.0.0 || ^17.0.0 || ^18.0.0
      react-dom: ^16.0.0 || ^17.0.0 || ^18.0.0
    dependencies:
      clsx: 2.1.1
      eventemitter3: 4.0.7
      lodash: 4.17.21
      react: 18.3.1
      react-dom: 18.3.1(react@18.3.1)
      react-is: 16.13.1
      react-smooth: 4.0.1(react-dom@18.3.1)(react@18.3.1)
      recharts-scale: 0.4.5
      tiny-invariant: 1.3.3
      victory-vendor: 36.9.2
    dev: false

  /redux@4.2.1:
    resolution: {integrity: sha512-LAUYz4lc+Do8/g7aeRa8JkyDErK6ekstQaqWQrNRW//MY1TvCEpMtpTWvlQ+FPbWCx+Xixu/6SHt5N0HR+SB4w==}
    dependencies:
      '@babel/runtime': 7.24.7
    dev: false

  /redux@5.0.1:
    resolution: {integrity: sha512-M9/ELqF6fy8FwmkpnF0S3YKOqMyoWJ4+CS5Efg2ct3oY9daQvd/Pc71FpGZsVsbl3Cpb+IIcjBDUnnyBdQbq4w==}
    dev: false

  /reflect.getprototypeof@1.0.6:
    resolution: {integrity: sha512-fmfw4XgoDke3kdI6h4xcUz1dG8uaiv5q9gcEwLS4Pnth2kxT+GZ7YehS1JTMGBQmtV7Y4GFGbs2re2NqhdozUg==}
    engines: {node: '>= 0.4'}
    dependencies:
      call-bind: 1.0.7
      define-properties: 1.2.1
      es-abstract: 1.23.3
      es-errors: 1.3.0
      get-intrinsic: 1.2.4
      globalthis: 1.0.4
      which-builtin-type: 1.1.3
    dev: true

  /regenerator-runtime@0.14.1:
    resolution: {integrity: sha512-dYnhHh0nJoMfnkZs6GmmhFknAGRrLznOu5nc9ML+EJxGvrx6H7teuevqVqCuPcPK//3eDrrjQhehXVx9cnkGdw==}
    dev: false

  /regexp.prototype.flags@1.5.2:
    resolution: {integrity: sha512-NcDiDkTLuPR+++OCKB0nWafEmhg/Da8aUPLPMQbK+bxKKCm1/S5he+AqYa4PlMCVBalb4/yxIRub6qkEx5yJbw==}
    engines: {node: '>= 0.4'}
    dependencies:
      call-bind: 1.0.7
      define-properties: 1.2.1
      es-errors: 1.3.0
      set-function-name: 2.0.2
    dev: true

  /remark-parse@10.0.2:
    resolution: {integrity: sha512-3ydxgHa/ZQzG8LvC7jTXccARYDcRld3VfcgIIFs7bI6vbRSxJJmzgLEIIoYKyrfhaY+ujuWaf/PJiMZXoiCXgw==}
    dependencies:
      '@types/mdast': 3.0.15
      mdast-util-from-markdown: 1.3.1
      unified: 10.1.2
    transitivePeerDependencies:
      - supports-color
    dev: false

  /remark-rehype@10.1.0:
    resolution: {integrity: sha512-EFmR5zppdBp0WQeDVZ/b66CWJipB2q2VLNFMabzDSGR66Z2fQii83G5gTBbgGEnEEA0QRussvrFHxk1HWGJskw==}
    dependencies:
      '@types/hast': 2.3.10
      '@types/mdast': 3.0.15
      mdast-util-to-hast: 12.3.0
      unified: 10.1.2
    dev: false

  /resolve-from@4.0.0:
    resolution: {integrity: sha512-pb/MYmXstAkysRFx8piNI1tGFNQIFA3vkE3Gq4EuA1dF6gHp/+vgZqsCGJapvy8N3Q+4o7FwvquPJcnZ7RYy4g==}
    engines: {node: '>=4'}
    dev: true

  /resolve-pkg-maps@1.0.0:
    resolution: {integrity: sha512-seS2Tj26TBVOC2NIc2rOe2y2ZO7efxITtLZcGSOnHHNOQ7CkiUBfw0Iw2ck6xkIhPwLhKNLS8BO+hEpngQlqzw==}
    dev: true

  /resolve@1.22.8:
    resolution: {integrity: sha512-oKWePCxqpd6FlLvGV1VU0x7bkPmmCNolxzjMf4NczoDnQcIWrAF+cPtZn5i6n+RfD2d9i0tzpKnG6Yk168yIyw==}
    hasBin: true
    dependencies:
      is-core-module: 2.14.0
      path-parse: 1.0.7
      supports-preserve-symlinks-flag: 1.0.0

  /resolve@2.0.0-next.5:
    resolution: {integrity: sha512-U7WjGVG9sH8tvjW5SmGbQuui75FiyjAX72HX15DwBBwF9dNiQZRQAg9nnPhYy+TUnE0+VcrttuvNI8oSxZcocA==}
    hasBin: true
    dependencies:
      is-core-module: 2.14.0
      path-parse: 1.0.7
      supports-preserve-symlinks-flag: 1.0.0
    dev: true

  /reusify@1.0.4:
    resolution: {integrity: sha512-U9nH88a3fc/ekCF1l0/UP1IosiuIjyTh7hBvXVMHYgVcfGvt897Xguj2UOLDeI5BG2m7/uwyaLVT6fbtCwTyzw==}
    engines: {iojs: '>=1.0.0', node: '>=0.10.0'}

  /rimraf@3.0.2:
    resolution: {integrity: sha512-JZkJMZkAGFFPP2YqXZXPbMlMBgsxzE8ILs4lMIX/2o0L9UBw9O/Y3o6wFw/i9YLapcUJWwqbi3kdxIPdC62TIA==}
    deprecated: Rimraf versions prior to v4 are no longer supported
    hasBin: true
    dependencies:
      glob: 7.2.3
    dev: true

  /rope-sequence@1.3.4:
    resolution: {integrity: sha512-UT5EDe2cu2E/6O4igUr5PSFs23nvvukicWHx6GnOPlHAiiYbzNuCRQCuiUdHJQcqKalLKlrYJnjY0ySGsXNQXQ==}
    dev: false

  /run-parallel@1.2.0:
    resolution: {integrity: sha512-5l4VyZR86LZ/lDxZTR6jqL8AFE2S0IFLMP26AbjsLVADxHdhB/c0GUsH+y39UfCi3dzz8OlQuPmnaJOMoDHQBA==}
    dependencies:
      queue-microtask: 1.2.3

  /sade@1.8.1:
    resolution: {integrity: sha512-xal3CZX1Xlo/k4ApwCFrHVACi9fBqJ7V+mwhBsuf/1IOKbBy098Fex+Wa/5QMubw09pSZ/u8EY8PWgevJsXp1A==}
    engines: {node: '>=6'}
    dependencies:
      mri: 1.2.0
    dev: false

  /safe-array-concat@1.1.2:
    resolution: {integrity: sha512-vj6RsCsWBCf19jIeHEfkRMw8DPiBb+DMXklQ/1SGDHOMlHdPUkZXFQ2YdplS23zESTijAcurb1aSgJA3AgMu1Q==}
    engines: {node: '>=0.4'}
    dependencies:
      call-bind: 1.0.7
      get-intrinsic: 1.2.4
      has-symbols: 1.0.3
      isarray: 2.0.5
    dev: true

<<<<<<< HEAD
  /safe-regex-test@1.0.3:
    resolution: {integrity: sha512-CdASjNJPvRa7roO6Ra/gLYBTzYzzPyyBXxIMdGW3USQLyjWEls2RgW5UBTXaQVp+OrpeCK3bLem8smtmheoRuw==}
    engines: {node: '>= 0.4'}
=======
  safe-buffer@5.2.1: {}

  safe-regex-test@1.0.3:
>>>>>>> metabase-embed-preview
    dependencies:
      call-bind: 1.0.7
      es-errors: 1.3.0
      is-regex: 1.1.4
    dev: true

  /scheduler@0.23.2:
    resolution: {integrity: sha512-UOShsPwz7NrMUqhR6t0hWjFduvOzbtv7toDH1/hIrfRNIDBnnBWd0CwJTGvTpngVlmwGCdP9/Zl/tVrDqcuYzQ==}
    dependencies:
      loose-envify: 1.4.0
    dev: false

  /secure-json-parse@2.7.0:
    resolution: {integrity: sha512-6aU+Rwsezw7VR8/nyvKTx8QpWH9FrcYiXXlqC4z5d5XQBDRqtbfsRjnwGyqbi3gddNtWHuEk9OANUotL26qKUw==}
    dev: false

  /selecto@1.26.3:
    resolution: {integrity: sha512-gZHgqMy5uyB6/2YDjv3Qqaf7bd2hTDOpPdxXlrez4R3/L0GiEWDCFaUfrflomgqdb3SxHF2IXY0Jw0EamZi7cw==}
    dependencies:
      '@daybrush/utils': 1.13.0
      '@egjs/children-differ': 1.0.1
      '@scena/dragscroll': 1.4.0
      '@scena/event-emitter': 1.0.5
      css-styled: 1.0.8
      css-to-mat: 1.1.1
      framework-utils: 1.1.0
      gesto: 1.19.4
      keycon: 1.4.0
      overlap-area: 1.1.0
    dev: false

  /semver@6.3.1:
    resolution: {integrity: sha512-BR7VvDCVHO+q2xBEWskxS6DJE1qRnb7DxzUrogb71CWoSficBxYsiAGd+Kl0mmq/MprG9yArRkyrQxTO6XjMzA==}
    hasBin: true
    dev: true

  /semver@7.6.2:
    resolution: {integrity: sha512-FNAIBWCx9qcRhoHcgcJ0gvU7SN1lYU2ZXuSfl04bSC5OpvDHFyJCjdNHomPXxjQlCBU67YW64PzY7/VIEH7F2w==}
    engines: {node: '>=10'}
    hasBin: true
    dev: true

  /seroval-plugins@1.0.7(seroval@1.0.7):
    resolution: {integrity: sha512-GO7TkWvodGp6buMEX9p7tNyIkbwlyuAWbI6G9Ec5bhcm7mQdu3JOK1IXbEUwb3FVzSc363GraG/wLW23NSavIw==}
    engines: {node: '>=10'}
    peerDependencies:
      seroval: ^1.0
    dependencies:
      seroval: 1.0.7
    dev: false

  /seroval@1.0.7:
    resolution: {integrity: sha512-n6ZMQX5q0Vn19Zq7CIKNIo7E75gPkGCFUEqDpa8jgwpYr/vScjqnQ6H09t1uIiZ0ZSK0ypEGvrYK2bhBGWsGdw==}
    engines: {node: '>=10'}
    dev: false

  /set-function-length@1.2.2:
    resolution: {integrity: sha512-pgRc4hJ4/sNjWCSS9AmnS40x3bNMDTknHgL5UaMBTMyJnU90EgWh1Rz+MC9eFu4BuN/UwZjKQuY/1v3rM7HMfg==}
    engines: {node: '>= 0.4'}
    dependencies:
      define-data-property: 1.1.4
      es-errors: 1.3.0
      function-bind: 1.1.2
      get-intrinsic: 1.2.4
      gopd: 1.0.1
      has-property-descriptors: 1.0.2
    dev: true

  /set-function-name@2.0.2:
    resolution: {integrity: sha512-7PGFlmtwsEADb0WYyvCMa1t+yke6daIG4Wirafur5kcf+MhUnPms1UeR0CKQdTZD81yESwMHbtn+TR+dMviakQ==}
    engines: {node: '>= 0.4'}
    dependencies:
      define-data-property: 1.1.4
      es-errors: 1.3.0
      functions-have-names: 1.2.3
      has-property-descriptors: 1.0.2
    dev: true

  /shebang-command@2.0.0:
    resolution: {integrity: sha512-kHxr2zZpYtdmrN1qDjrrX/Z1rR1kG8Dx+gkpK1G4eXmvXswmcE1hTWBWYUzlraYw1/yZp6YuDY77YtvbN0dmDA==}
    engines: {node: '>=8'}
    dependencies:
      shebang-regex: 3.0.0

  /shebang-regex@3.0.0:
    resolution: {integrity: sha512-7++dFhtcx3353uBaq8DDR4NuxBetBzC7ZQOhmTQInHEd6bSrXdiEyzCvG07Z44UYdLShWUyXt5M/yhz8ekcb1A==}
    engines: {node: '>=8'}

  /side-channel@1.0.6:
    resolution: {integrity: sha512-fDW/EZ6Q9RiO8eFG8Hj+7u/oW+XrPTIChwCOM2+th2A6OblDtYYIpve9m+KvI9Z4C9qSEXlaGR6bTEYHReuglA==}
    engines: {node: '>= 0.4'}
    dependencies:
      call-bind: 1.0.7
      es-errors: 1.3.0
      get-intrinsic: 1.2.4
      object-inspect: 1.13.2
    dev: true

  /signal-exit@4.1.0:
    resolution: {integrity: sha512-bzyZ1e88w9O1iNJbKnOlvYTrWPDl46O1bG0D3XInv+9tkPrxrN8jUUTiFlDkkmKWgn1M6CfIA13SuGqOa9Korw==}
    engines: {node: '>=14'}

  /slash@3.0.0:
    resolution: {integrity: sha512-g9Q1haeby36OSStwb4ntCGGGaKsaVSjQ68fBxoQcutl5fS1vuY18H3wSt3jFyFtrkx+Kz0V1G85A4MyAdDMi2Q==}
    engines: {node: '>=8'}
    dev: true

  /snabbdom@0.7.4:
    resolution: {integrity: sha512-nnN+7uZ2NTIiu7EPMNwSDhmrYXqwlfCP/j72RdzvDPujXyvQxOW7Jl9yuLayzxMHDNWQR7FM6Pcn4wnDpKRe6Q==}
    dev: false

  /solid-js@1.8.17:
    resolution: {integrity: sha512-E0FkUgv9sG/gEBWkHr/2XkBluHb1fkrHywUgA6o6XolPDCJ4g1HaLmQufcBBhiF36ee40q+HpG/vCZu7fLpI3Q==}
    dependencies:
      csstype: 3.1.3
      seroval: 1.0.7
      seroval-plugins: 1.0.7(seroval@1.0.7)
    dev: false

  /solid-swr-store@0.10.7(solid-js@1.8.17)(swr-store@0.10.6):
    resolution: {integrity: sha512-A6d68aJmRP471aWqKKPE2tpgOiR5fH4qXQNfKIec+Vap+MGQm3tvXlT8n0I8UgJSlNAsSAUuw2VTviH2h3Vv5g==}
    engines: {node: '>=10'}
    peerDependencies:
      solid-js: ^1.2
      swr-store: ^0.10
    dependencies:
      solid-js: 1.8.17
      swr-store: 0.10.6
    dev: false

  /sonder@0.0.0:
    resolution: {integrity: sha512-PCouvfT7MyNXC9whoeYIbkg65yRRrcN1pZP36uzIlPGFoTpDdvYyKGMH2O9/JRuIGYGmRa1GVBWPwUDdtrcAEg==}
    dependencies:
      '@nx-js/observer-util': 4.2.2
      list-diff2: 0.1.4
      snabbdom: 0.7.4
    dev: false

  /sonner@1.5.0(react-dom@18.3.1)(react@18.3.1):
    resolution: {integrity: sha512-FBjhG/gnnbN6FY0jaNnqZOMmB73R+5IiyYAw8yBj7L54ER7HB3fOSE5OFiQiE2iXWxeXKvg6fIP4LtVppHEdJA==}
    peerDependencies:
      react: ^18.0.0
      react-dom: ^18.0.0
    dependencies:
      react: 18.3.1
      react-dom: 18.3.1(react@18.3.1)
    dev: false

  /source-map-js@1.2.0:
    resolution: {integrity: sha512-itJW8lvSA0TXEphiRoawsCksnlf8SyvmFzIhltqAHluXd88pkCd+cXJVHTDwdCr0IzwptSm035IHQktUu1QUMg==}
    engines: {node: '>=0.10.0'}

  /space-separated-tokens@2.0.2:
    resolution: {integrity: sha512-PEGlAwrG8yXGXRjW32fGbg66JAlOAwbObuqVoJpv/mRgoWDQfgH1wDPvtzWyUSNAXBGSk8h755YDbbcEy3SH2Q==}
    dev: false

  /sswr@2.1.0(svelte@4.2.18):
    resolution: {integrity: sha512-Cqc355SYlTAaUt8iDPaC/4DPPXK925PePLMxyBKuWd5kKc5mwsG3nT9+Mq2tyguL5s7b4Jg+IRMpTRsNTAfpSQ==}
    peerDependencies:
      svelte: ^4.0.0 || ^5.0.0-next.0
    dependencies:
      svelte: 4.2.18
      swrev: 4.0.0
    dev: false

  /state-local@1.0.7:
    resolution: {integrity: sha512-HTEHMNieakEnoe33shBYcZ7NX83ACUjCu8c40iOGEZsngj9zRnkqS9j1pqQPXwobB0ZcVTk27REb7COQ0UR59w==}
    dev: false

  /stop-iteration-iterator@1.0.0:
    resolution: {integrity: sha512-iCGQj+0l0HOdZ2AEeBADlsRC+vsnDsZsbdSiH1yNSjcfKM7fdpCMfqAL/dwF5BLiw/XhRft/Wax6zQbhq2BcjQ==}
    engines: {node: '>= 0.4'}
    dependencies:
      internal-slot: 1.0.7
    dev: true

  /stream-read-all@3.0.1:
    resolution: {integrity: sha512-EWZT9XOceBPlVJRrYcykW8jyRSZYbkb/0ZK36uLEmoWVO5gxBOnntNTseNzfREsqxqdfEGQrD8SXQ3QWbBmq8A==}
    engines: {node: '>=10'}
    dev: false

  /streamsearch@1.1.0:
    resolution: {integrity: sha512-Mcc5wHehp9aXz1ax6bZUyY5afg9u2rv5cqQI3mRrYkGC8rW2hM02jWuwjtL++LS5qinSyhj2QfLyNsuc+VsExg==}
    engines: {node: '>=10.0.0'}
    dev: false

  /string-width@4.2.3:
    resolution: {integrity: sha512-wKyQRQpjJ0sIp62ErSZdGsjMJWsap5oRNihHhu6G7JVO/9jIB6UyevL+tXuOqrng8j/cxKTWyWUwvSTriiZz/g==}
    engines: {node: '>=8'}
    dependencies:
      emoji-regex: 8.0.0
      is-fullwidth-code-point: 3.0.0
      strip-ansi: 6.0.1

  /string-width@5.1.2:
    resolution: {integrity: sha512-HnLOCR3vjcY8beoNLtcjZ5/nxn2afmME6lhrDrebokqMap+XbeW8n9TXpPDOqdGK5qcI3oT0GKTW6wC7EMiVqA==}
    engines: {node: '>=12'}
    dependencies:
      eastasianwidth: 0.2.0
      emoji-regex: 9.2.2
      strip-ansi: 7.1.0

  /string.prototype.includes@2.0.0:
    resolution: {integrity: sha512-E34CkBgyeqNDcrbU76cDjL5JLcVrtSdYq0MEh/B10r17pRP4ciHLwTgnuLV8Ay6cgEMLkcBkFCKyFZ43YldYzg==}
    dependencies:
      define-properties: 1.2.1
      es-abstract: 1.23.3
    dev: true

  /string.prototype.matchall@4.0.11:
    resolution: {integrity: sha512-NUdh0aDavY2og7IbBPenWqR9exH+E26Sv8e0/eTe1tltDGZL+GtBkDAnnyBtmekfK6/Dq3MkcGtzXFEd1LQrtg==}
    engines: {node: '>= 0.4'}
    dependencies:
      call-bind: 1.0.7
      define-properties: 1.2.1
      es-abstract: 1.23.3
      es-errors: 1.3.0
      es-object-atoms: 1.0.0
      get-intrinsic: 1.2.4
      gopd: 1.0.1
      has-symbols: 1.0.3
      internal-slot: 1.0.7
      regexp.prototype.flags: 1.5.2
      set-function-name: 2.0.2
      side-channel: 1.0.6
    dev: true

  /string.prototype.trim@1.2.9:
    resolution: {integrity: sha512-klHuCNxiMZ8MlsOihJhJEBJAiMVqU3Z2nEXWfWnIqjN0gEFS9J9+IxKozWWtQGcgoa1WUZzLjKPTr4ZHNFTFxw==}
    engines: {node: '>= 0.4'}
    dependencies:
      call-bind: 1.0.7
      define-properties: 1.2.1
      es-abstract: 1.23.3
      es-object-atoms: 1.0.0
    dev: true

  /string.prototype.trimend@1.0.8:
    resolution: {integrity: sha512-p73uL5VCHCO2BZZ6krwwQE3kCzM7NKmis8S//xEC6fQonchbum4eP6kR4DLEjQFO3Wnj3Fuo8NM0kOSjVdHjZQ==}
    dependencies:
      call-bind: 1.0.7
      define-properties: 1.2.1
      es-object-atoms: 1.0.0
    dev: true

  /string.prototype.trimstart@1.0.8:
    resolution: {integrity: sha512-UXSH262CSZY1tfu3G3Secr6uGLCFVPMhIqHjlgCUtCCcgihYc/xKs9djMTMUOb2j1mVSeU8EU6NWc/iQKU6Gfg==}
    engines: {node: '>= 0.4'}
    dependencies:
      call-bind: 1.0.7
      define-properties: 1.2.1
      es-object-atoms: 1.0.0
    dev: true

  /strip-ansi@6.0.1:
    resolution: {integrity: sha512-Y38VPSHcqkFrCpFnQ9vuSXmquuv5oXOKpGeT6aGrr3o3Gc9AlVa6JBfUSOCnbxGGZF+/0ooI7KrPuUSztUdU5A==}
    engines: {node: '>=8'}
    dependencies:
      ansi-regex: 5.0.1

  /strip-ansi@7.1.0:
    resolution: {integrity: sha512-iq6eVVI64nQQTRYq2KtEg2d2uU7LElhTJwsH4YzIHZshxlgZms/wIc4VoDQTlG/IvVIrBKG06CrZnp0qv7hkcQ==}
    engines: {node: '>=12'}
    dependencies:
      ansi-regex: 6.0.1

  /strip-bom@3.0.0:
    resolution: {integrity: sha512-vavAMRXOgBVNF6nyEEmL3DBK19iRpDcoIwW+swQ+CbGiu7lju6t+JklA1MHweoWtadgt4ISVUsXLyDq34ddcwA==}
    engines: {node: '>=4'}
    dev: true

  /strip-json-comments@3.1.1:
    resolution: {integrity: sha512-6fPc+R4ihwqP6N/aIv2f1gMH8lOVtWQHoqC4yK6oSDVVocumAsfCqjkXnqiYMhmMwS/mEHLp7Vehlt3ql6lEig==}
    engines: {node: '>=8'}
    dev: true

  /style-mod@4.1.2:
    resolution: {integrity: sha512-wnD1HyVqpJUI2+eKZ+eo1UwghftP6yuFheBqqe+bWCotBjC2K1YnteJILRMs3SM4V/0dLEW1SC27MWP5y+mwmw==}
    dev: false

  /style-to-object@0.4.4:
    resolution: {integrity: sha512-HYNoHZa2GorYNyqiCaBgsxvcJIn7OHq6inEga+E6Ke3m5JkoqpQbnFssk4jwe+K7AhGa2fcha4wSOf1Kn01dMg==}
    dependencies:
      inline-style-parser: 0.1.1
    dev: false

  /styled-jsx@5.1.1(react@18.3.1):
    resolution: {integrity: sha512-pW7uC1l4mBZ8ugbiZrcIsiIvVx1UmTfw7UkC3Um2tmfUq9Bhk8IiyEIPl6F8agHgjzku6j0xQEZbfA5uSgSaCw==}
    engines: {node: '>= 12.0.0'}
    peerDependencies:
      '@babel/core': '*'
      babel-plugin-macros: '*'
      react: '>= 16.8.0 || 17.x.x || ^18.0.0-0'
    peerDependenciesMeta:
      '@babel/core':
        optional: true
      babel-plugin-macros:
        optional: true
    dependencies:
      client-only: 0.0.1
      react: 18.3.1
    dev: false

  /sucrase@3.35.0:
    resolution: {integrity: sha512-8EbVDiu9iN/nESwxeSxDKe0dunta1GOlHufmSSXxMD2z2/tMZpDMpvXQGsc+ajGo8y2uYUmixaSRUc/QPoQ0GA==}
    engines: {node: '>=16 || 14 >=14.17'}
    hasBin: true
    dependencies:
      '@jridgewell/gen-mapping': 0.3.5
      commander: 4.1.1
      glob: 10.4.2
      lines-and-columns: 1.2.4
      mz: 2.7.0
      pirates: 4.0.6
      ts-interface-checker: 0.1.13

  /supports-color@7.2.0:
    resolution: {integrity: sha512-qpCAvRl9stuOHveKsn7HncJRvv501qIacKzQlO/+Lwxc9+0q2wLyv4Dfvt80/DPn2pqOBsJdDiogXGR9+OvwRw==}
    engines: {node: '>=8'}
    dependencies:
      has-flag: 4.0.0

  /supports-preserve-symlinks-flag@1.0.0:
    resolution: {integrity: sha512-ot0WnXS9fgdkgIcePe6RHNk1WA8+muPa6cSjeR3V8K27q9BB1rTE3R1p7Hv0z1ZyAc8s6Vvv8DIyWf681MAt0w==}
    engines: {node: '>= 0.4'}

  /svelte@4.2.18:
    resolution: {integrity: sha512-d0FdzYIiAePqRJEb90WlJDkjUEx42xhivxN8muUBmfZnP+tzUgz12DJ2hRJi8sIHCME7jeK1PTMgKPSfTd8JrA==}
    engines: {node: '>=16'}
    dependencies:
      '@ampproject/remapping': 2.3.0
      '@jridgewell/sourcemap-codec': 1.4.15
      '@jridgewell/trace-mapping': 0.3.25
      '@types/estree': 1.0.5
      acorn: 8.12.0
      aria-query: 5.3.0
      axobject-query: 4.0.0
      code-red: 1.0.4
      css-tree: 2.3.1
      estree-walker: 3.0.3
      is-reference: 3.0.2
      locate-character: 3.0.0
      magic-string: 0.30.10
      periscopic: 3.1.0
    dev: false

  /swr-store@0.10.6:
    resolution: {integrity: sha512-xPjB1hARSiRaNNlUQvWSVrG5SirCjk2TmaUyzzvk69SZQan9hCJqw/5rG9iL7xElHU784GxRPISClq4488/XVw==}
    engines: {node: '>=10'}
    dependencies:
      dequal: 2.0.3
    dev: false

  /swr@2.2.0(react@18.3.1):
    resolution: {integrity: sha512-AjqHOv2lAhkuUdIiBu9xbuettzAzWXmCEcLONNKJRba87WAefz8Ca9d6ds/SzrPc235n1IxWYdhJ2zF3MNUaoQ==}
    peerDependencies:
      react: ^16.11.0 || ^17.0.0 || ^18.0.0
    dependencies:
      react: 18.3.1
      use-sync-external-store: 1.2.2(react@18.3.1)
    dev: false

  /swr@2.2.5(react@18.3.1):
    resolution: {integrity: sha512-QtxqyclFeAsxEUeZIYmsaQ0UjimSq1RZ9Un7I68/0ClKK/U3LoyQunwkQfJZr2fc22DfIXLNDc2wFyTEikCUpg==}
    peerDependencies:
      react: ^16.11.0 || ^17.0.0 || ^18.0.0
    dependencies:
      client-only: 0.0.1
      react: 18.3.1
      use-sync-external-store: 1.2.2(react@18.3.1)
    dev: false

  /swrev@4.0.0:
    resolution: {integrity: sha512-LqVcOHSB4cPGgitD1riJ1Hh4vdmITOp+BkmfmXRh4hSF/t7EnS4iD+SOTmq7w5pPm/SiPeto4ADbKS6dHUDWFA==}
    dev: false

  /swrv@1.0.4(vue@3.4.30):
    resolution: {integrity: sha512-zjEkcP8Ywmj+xOJW3lIT65ciY/4AL4e/Or7Gj0MzU3zBJNMdJiT8geVZhINavnlHRMMCcJLHhraLTAiDOTmQ9g==}
    peerDependencies:
      vue: '>=3.2.26 < 4'
    dependencies:
      vue: 3.4.30(typescript@5.5.2)
    dev: false

  /table-layout@3.0.2:
    resolution: {integrity: sha512-rpyNZYRw+/C+dYkcQ3Pr+rLxW4CfHpXjPDnG7lYhdRoUcZTUt+KEsX+94RGp/aVp/MQU35JCITv2T/beY4m+hw==}
    engines: {node: '>=12.17'}
    hasBin: true
    dependencies:
      '@75lb/deep-merge': 1.1.1
      array-back: 6.2.2
      command-line-args: 5.2.1
      command-line-usage: 7.0.1
      stream-read-all: 3.0.1
      typical: 7.1.1
      wordwrapjs: 5.1.0
    dev: false

  /tailwind-merge@2.3.0:
    resolution: {integrity: sha512-vkYrLpIP+lgR0tQCG6AP7zZXCTLc1Lnv/CCRT3BqJ9CZ3ui2++GPaGb1x/ILsINIMSYqqvrpqjUFsMNLlW99EA==}
    dependencies:
      '@babel/runtime': 7.24.7
    dev: false

  /tailwindcss-animate@1.0.7(tailwindcss@3.4.4):
    resolution: {integrity: sha512-bl6mpH3T7I3UFxuvDEXLxy/VuFxBk5bbzplh7tXI68mwMokNYd1t9qPBHlnyTwfa4JGC4zP516I1hYYtQ/vspA==}
    peerDependencies:
      tailwindcss: '>=3.0.0 || insiders'
    dependencies:
      tailwindcss: 3.4.4
    dev: false

  /tailwindcss@3.4.4:
    resolution: {integrity: sha512-ZoyXOdJjISB7/BcLTR6SEsLgKtDStYyYZVLsUtWChO4Ps20CBad7lfJKVDiejocV4ME1hLmyY0WJE3hSDcmQ2A==}
    engines: {node: '>=14.0.0'}
    hasBin: true
    dependencies:
      '@alloc/quick-lru': 5.2.0
      arg: 5.0.2
      chokidar: 3.6.0
      didyoumean: 1.2.2
      dlv: 1.1.3
      fast-glob: 3.3.2
      glob-parent: 6.0.2
      is-glob: 4.0.3
      jiti: 1.21.6
      lilconfig: 2.1.0
      micromatch: 4.0.7
      normalize-path: 3.0.0
      object-hash: 3.0.0
      picocolors: 1.0.1
      postcss: 8.4.38
      postcss-import: 15.1.0(postcss@8.4.38)
      postcss-js: 4.0.1(postcss@8.4.38)
      postcss-load-config: 4.0.2(postcss@8.4.38)
      postcss-nested: 6.0.1(postcss@8.4.38)
      postcss-selector-parser: 6.1.0
      resolve: 1.22.8
      sucrase: 3.35.0
    transitivePeerDependencies:
      - ts-node

  /tapable@2.2.1:
    resolution: {integrity: sha512-GNzQvQTOIP6RyTfE2Qxb8ZVlNmw0n88vp1szwWRimP02mnTsx3Wtn5qRdqY9w2XduFNUgvOwhNnQsjwCp+kqaQ==}
    engines: {node: '>=6'}
    dev: true

  /text-table@0.2.0:
    resolution: {integrity: sha512-N+8UisAXDGk8PFXP4HAzVR9nbfmVJ3zYLAWiTIoqC5v5isinhr+r5uaO8+7r3BMfuNIufIsA7RdpVgacC2cSpw==}
    dev: true

  /thenify-all@1.6.0:
    resolution: {integrity: sha512-RNxQH/qI8/t3thXJDwcstUO4zeqo64+Uy/+sNVRBx4Xn2OX+OZ9oP+iJnNFqplFra2ZUVeKCSa2oVWi3T4uVmA==}
    engines: {node: '>=0.8'}
    dependencies:
      thenify: 3.3.1

  /thenify@3.3.1:
    resolution: {integrity: sha512-RVZSIV5IG10Hk3enotrhvz0T9em6cyHBLkH/YAZuKqd8hRkKhSfCGIcP2KUY0EPxndzANBmNllzWPwak+bheSw==}
    dependencies:
      any-promise: 1.3.0

  /tiny-invariant@1.3.3:
    resolution: {integrity: sha512-+FbBPE1o9QAYvviau/qC5SE3caw21q3xkvWKBtja5vgqOWIHHJ3ioaq1VPfn/Szqctz2bU/oYeKd9/z5BL+PVg==}
    dev: false

  /tippy.js@6.3.7:
    resolution: {integrity: sha512-E1d3oP2emgJ9dRQZdf3Kkn0qJgI6ZLpyS5z6ZkY1DF3kaQaBsGZsndEpHwx+eC+tYM41HaSNvNtLx8tU57FzTQ==}
    dependencies:
      '@popperjs/core': 2.11.8
    dev: false

  /tiptap-extension-auto-joiner@0.1.3:
    resolution: {integrity: sha512-nY3aKeCpVb2WjjVEZkLtEqxsK3KU1zGioyglMhK1sUFNjKDccOfRyz/YDKrHRAVsKJPGnk2A8VA1827iGEAXWQ==}
    dev: false

  /tiptap-extension-global-drag-handle@0.1.8:
    resolution: {integrity: sha512-alLZm385Ot9USqmO5s4HAPHgQnIScuuMxAXgxqVEBhKPkN/Zl8ICEW5caPx+b7kFUOGVDcgbRFDR+My4A91iXw==}
    dev: false

  /tiptap-markdown@0.8.10(@tiptap/core@2.4.0):
    resolution: {integrity: sha512-iDVkR2BjAqkTDtFX0h94yVvE2AihCXlF0Q7RIXSJPRSR5I0PA1TMuAg6FHFpmqTn4tPxJ0by0CK7PUMlnFLGEQ==}
    peerDependencies:
      '@tiptap/core': ^2.0.3
    dependencies:
      '@tiptap/core': 2.4.0(@tiptap/pm@2.4.0)
      '@types/markdown-it': 13.0.8
      markdown-it: 14.1.0
      markdown-it-task-lists: 2.1.1
      prosemirror-markdown: 1.13.0
    dev: false

  /to-fast-properties@2.0.0:
    resolution: {integrity: sha512-/OaKK0xYrs3DmxRYqL/yDc+FxFUVYhDlXMhRmv3z915w2HF1tnN1omB354j8VUGO/hbRzyD6Y3sA7v7GS/ceog==}
    engines: {node: '>=4'}
    dev: false

  /to-regex-range@5.0.1:
    resolution: {integrity: sha512-65P7iz6X5yEr1cwcgvQxbbIw7Uk3gOy5dIdtZ4rDveLqhrdJP+Li/Hx6tyK0NEb+2GCyneCMJiGqrADCSNk8sQ==}
    engines: {node: '>=8.0'}
    dependencies:
      is-number: 7.0.0

  /trim-lines@3.0.1:
    resolution: {integrity: sha512-kRj8B+YHZCc9kQYdWfJB2/oUl9rA99qbowYYBtr4ui4mZyAQ2JpvVBd/6U2YloATfqBhBTSMhTpgBHtU0Mf3Rg==}
    dev: false

  /trough@2.2.0:
    resolution: {integrity: sha512-tmMpK00BjZiUyVyvrBK7knerNgmgvcV/KLVyuma/SC+TQN167GrMRciANTz09+k3zW8L8t60jWO1GpfkZdjTaw==}
    dev: false

  /ts-api-utils@1.3.0(typescript@5.5.2):
    resolution: {integrity: sha512-UQMIo7pb8WRomKR1/+MFVLTroIvDVtMX3K6OUir8ynLyzB8Jeriont2bTAtmNPa1ekAgN7YPDyf6V+ygrdU+eQ==}
    engines: {node: '>=16'}
    peerDependencies:
      typescript: '>=4.2.0'
    dependencies:
      typescript: 5.5.2
    dev: true

  /ts-interface-checker@0.1.13:
    resolution: {integrity: sha512-Y/arvbn+rrz3JCKl9C4kVNfTfSm2/mEp5FSz5EsZSANGPSlQrpRI5M4PKF+mJnE52jOO90PnPSc3Ur3bTQw0gA==}

  /tsconfig-paths@3.15.0:
    resolution: {integrity: sha512-2Ac2RgzDe/cn48GvOe3M+o82pEFewD3UPbyoUHHdKasHwJKjds4fLXWf/Ux5kATBKN20oaFGu+jbElp1pos0mg==}
    dependencies:
      '@types/json5': 0.0.29
      json5: 1.0.2
      minimist: 1.2.8
      strip-bom: 3.0.0
    dev: true

  /tslib@2.6.3:
    resolution: {integrity: sha512-xNvxJEOUiWPGhUuUdQgAJPKOOJfGnIyKySOc09XkKsgdUV/3E2zvwZYdejjmRgPCgcym1juLH3226yA7sEFJKQ==}
    dev: false

  /tunnel-rat@0.1.2(@types/react@18.3.3)(react@18.3.1):
    resolution: {integrity: sha512-lR5VHmkPhzdhrM092lI2nACsLO4QubF0/yoOhzX7c+wIpbN1GjHNzCc91QlpxBi+cnx8vVJ+Ur6vL5cEoQPFpQ==}
    dependencies:
      zustand: 4.5.2(@types/react@18.3.3)(react@18.3.1)
    transitivePeerDependencies:
      - '@types/react'
      - immer
      - react
    dev: false

  /type-check@0.4.0:
    resolution: {integrity: sha512-XleUoc9uwGXqjWwXaUTZAmzMcFZ5858QA2vvx1Ur5xIcixXIP+8LnFDgRplU30us6teqdlskFfu+ae4K79Ooew==}
    engines: {node: '>= 0.8.0'}
    dependencies:
      prelude-ls: 1.2.1
    dev: true

  /type-fest@0.20.2:
    resolution: {integrity: sha512-Ne+eE4r0/iWnpAxD852z3A+N0Bt5RN//NjJwRd2VFHEmrywxf5vsZlh4R6lixl6B+wz/8d+maTSAkN1FIkI3LQ==}
    engines: {node: '>=10'}
    dev: true

  /typed-array-buffer@1.0.2:
    resolution: {integrity: sha512-gEymJYKZtKXzzBzM4jqa9w6Q1Jjm7x2d+sh19AdsD4wqnMPDYyvwpsIc2Q/835kHuo3BEQ7CjelGhfTsoBb2MQ==}
    engines: {node: '>= 0.4'}
    dependencies:
      call-bind: 1.0.7
      es-errors: 1.3.0
      is-typed-array: 1.1.13
    dev: true

  /typed-array-byte-length@1.0.1:
    resolution: {integrity: sha512-3iMJ9q0ao7WE9tWcaYKIptkNBuOIcZCCT0d4MRvuuH88fEoEH62IuQe0OtraD3ebQEoTRk8XCBoknUNc1Y67pw==}
    engines: {node: '>= 0.4'}
    dependencies:
      call-bind: 1.0.7
      for-each: 0.3.3
      gopd: 1.0.1
      has-proto: 1.0.3
      is-typed-array: 1.1.13
    dev: true

  /typed-array-byte-offset@1.0.2:
    resolution: {integrity: sha512-Ous0vodHa56FviZucS2E63zkgtgrACj7omjwd/8lTEMEPFFyjfixMZ1ZXenpgCFBBt4EC1J2XsyVS2gkG0eTFA==}
    engines: {node: '>= 0.4'}
    dependencies:
      available-typed-arrays: 1.0.7
      call-bind: 1.0.7
      for-each: 0.3.3
      gopd: 1.0.1
      has-proto: 1.0.3
      is-typed-array: 1.1.13
    dev: true

  /typed-array-length@1.0.6:
    resolution: {integrity: sha512-/OxDN6OtAk5KBpGb28T+HZc2M+ADtvRxXrKKbUwtsLgdoxgX13hyy7ek6bFRl5+aBs2yZzB0c4CnQfAtVypW/g==}
    engines: {node: '>= 0.4'}
    dependencies:
      call-bind: 1.0.7
      for-each: 0.3.3
      gopd: 1.0.1
      has-proto: 1.0.3
      is-typed-array: 1.1.13
      possible-typed-array-names: 1.0.0
    dev: true

  /typescript@5.5.2:
    resolution: {integrity: sha512-NcRtPEOsPFFWjobJEtfihkLCZCXZt/os3zf8nTxjVH3RvTSxjrCamJpbExGvYOF+tFHc3pA65qpdwPbzjohhew==}
    engines: {node: '>=14.17'}
    hasBin: true

  /typical@4.0.0:
    resolution: {integrity: sha512-VAH4IvQ7BDFYglMd7BPRDfLgxZZX4O4TFcRDA6EN5X7erNJJq+McIEp8np9aVtxrCJ6qx4GTYVfOWNjcqwZgRw==}
    engines: {node: '>=8'}
    dev: false

  /typical@7.1.1:
    resolution: {integrity: sha512-T+tKVNs6Wu7IWiAce5BgMd7OZfNYUndHwc5MknN+UHOudi7sGZzuHdCadllRuqJ3fPtgFtIH9+lt9qRv6lmpfA==}
    engines: {node: '>=12.17'}
    dev: false

  /uc.micro@2.1.0:
    resolution: {integrity: sha512-ARDJmphmdvUk6Glw7y9DQ2bFkKBHwQHLi2lsaH6PPmz/Ka9sFOBsBluozhDltWmnv9u/cF6Rt87znRTPV+yp/A==}
    dev: false

  /unbox-primitive@1.0.2:
    resolution: {integrity: sha512-61pPlCD9h51VoreyJ0BReideM3MDKMKnh6+V9L08331ipq6Q8OFXZYiqP6n/tbHx4s5I9uRhcye6BrbkizkBDw==}
    dependencies:
      call-bind: 1.0.7
      has-bigints: 1.0.2
      has-symbols: 1.0.3
      which-boxed-primitive: 1.0.2
    dev: true

  /undici-types@5.26.5:
    resolution: {integrity: sha512-JlCMO+ehdEIKqlFxk6IfVoAUVmgz7cU7zD/h9XZ0qzeosSHmUJVOzSQvvYSYWXkFXC+IfLKSIffhv0sVZup6pA==}

  /unified@10.1.2:
    resolution: {integrity: sha512-pUSWAi/RAnVy1Pif2kAoeWNBa3JVrx0MId2LASj8G+7AiHWoKZNTomq6LG326T68U7/e263X6fTdcXIy7XnF7Q==}
    dependencies:
      '@types/unist': 2.0.10
      bail: 2.0.2
      extend: 3.0.2
      is-buffer: 2.0.5
      is-plain-obj: 4.1.0
      trough: 2.2.0
      vfile: 5.3.7
    dev: false

  /unist-util-generated@2.0.1:
    resolution: {integrity: sha512-qF72kLmPxAw0oN2fwpWIqbXAVyEqUzDHMsbtPvOudIlUzXYFIeQIuxXQCRCFh22B7cixvU0MG7m3MW8FTq/S+A==}
    dev: false

  /unist-util-is@5.2.1:
    resolution: {integrity: sha512-u9njyyfEh43npf1M+yGKDGVPbY/JWEemg5nH05ncKPfi+kBbKBJoTdsogMu33uhytuLlv9y0O7GH7fEdwLdLQw==}
    dependencies:
      '@types/unist': 2.0.10
    dev: false

  /unist-util-position@4.0.4:
    resolution: {integrity: sha512-kUBE91efOWfIVBo8xzh/uZQ7p9ffYRtUbMRZBNFYwf0RK8koUMx6dGUfwylLOKmaT2cs4wSW96QoYUSXAyEtpg==}
    dependencies:
      '@types/unist': 2.0.10
    dev: false

  /unist-util-stringify-position@3.0.3:
    resolution: {integrity: sha512-k5GzIBZ/QatR8N5X2y+drfpWG8IDBzdnVj6OInRNWm1oXrzydiaAT2OQiA8DPRRZyAKb9b6I2a6PxYklZD0gKg==}
    dependencies:
      '@types/unist': 2.0.10
    dev: false

  /unist-util-visit-parents@5.1.3:
    resolution: {integrity: sha512-x6+y8g7wWMyQhL1iZfhIPhDAs7Xwbn9nRosDXl7qoPTSCy0yNxnKc+hWokFifWQIDGi154rdUqKvbCa4+1kLhg==}
    dependencies:
      '@types/unist': 2.0.10
      unist-util-is: 5.2.1
    dev: false

  /unist-util-visit@4.1.2:
    resolution: {integrity: sha512-MSd8OUGISqHdVvfY9TPhyK2VdUrPgxkUtWSuMHF6XAAFuL4LokseigBnZtPnJMu+FbynTkFNnFlyjxpVKujMRg==}
    dependencies:
      '@types/unist': 2.0.10
      unist-util-is: 5.2.1
      unist-util-visit-parents: 5.1.3
    dev: false

  /update-browserslist-db@1.0.16(browserslist@4.23.1):
    resolution: {integrity: sha512-KVbTxlBYlckhF5wgfyZXTWnMn7MMZjMu9XG8bPlliUOP9ThaF4QnhP8qrjrH7DRzHfSk0oQv1wToW+iA5GajEQ==}
    hasBin: true
    peerDependencies:
      browserslist: '>= 4.21.0'
    dependencies:
      browserslist: 4.23.1
      escalade: 3.1.2
      picocolors: 1.0.1
    dev: true

  /uri-js@4.4.1:
    resolution: {integrity: sha512-7rKUyy33Q1yc98pQ1DAmLtwX109F7TIfWlW1Ydo8Wl1ii1SeHieeh0HHfPeL2fMXK6z0s8ecKs9frCuLJvndBg==}
    dependencies:
      punycode: 2.3.1
    dev: true

  /use-callback-ref@1.3.2(@types/react@18.3.3)(react@18.3.1):
    resolution: {integrity: sha512-elOQwe6Q8gqZgDA8mrh44qRTQqpIHDcZ3hXTLjBe1i4ph8XpNJnO+aQf3NaG+lriLopI4HMx9VjQLfPQ6vhnoA==}
    engines: {node: '>=10'}
    peerDependencies:
      '@types/react': ^16.8.0 || ^17.0.0 || ^18.0.0
      react: ^16.8.0 || ^17.0.0 || ^18.0.0
    peerDependenciesMeta:
      '@types/react':
        optional: true
    dependencies:
      '@types/react': 18.3.3
      react: 18.3.1
      tslib: 2.6.3
    dev: false

  /use-debounce@10.0.1(react@18.3.1):
    resolution: {integrity: sha512-0uUXjOfm44e6z4LZ/woZvkM8FwV1wiuoB6xnrrOmeAEjRDDzTLQNRFtYHvqUsJdrz1X37j0rVGIVp144GLHGKg==}
    engines: {node: '>= 16.0.0'}
    peerDependencies:
      react: '>=16.8.0'
    dependencies:
      react: 18.3.1
    dev: false

  /use-resize-observer@9.1.0(react-dom@18.3.1)(react@18.3.1):
    resolution: {integrity: sha512-R25VqO9Wb3asSD4eqtcxk8sJalvIOYBqS8MNZlpDSQ4l4xMQxC/J7Id9HoTqPq8FwULIn0PVW+OAqF2dyYbjow==}
    peerDependencies:
      react: 16.8.0 - 18
      react-dom: 16.8.0 - 18
    dependencies:
      '@juggle/resize-observer': 3.4.0
      react: 18.3.1
      react-dom: 18.3.1(react@18.3.1)
    dev: false

  /use-sidecar@1.1.2(@types/react@18.3.3)(react@18.3.1):
    resolution: {integrity: sha512-epTbsLuzZ7lPClpz2TyryBfztm7m+28DlEv2ZCQ3MDr5ssiwyOwGH/e5F9CkfWjJ1t4clvI58yF822/GUkjjhw==}
    engines: {node: '>=10'}
    peerDependencies:
      '@types/react': ^16.9.0 || ^17.0.0 || ^18.0.0
      react: ^16.8.0 || ^17.0.0 || ^18.0.0
    peerDependenciesMeta:
      '@types/react':
        optional: true
    dependencies:
      '@types/react': 18.3.3
      detect-node-es: 1.1.0
      react: 18.3.1
      tslib: 2.6.3
    dev: false

  /use-sync-external-store@1.2.0(react@18.3.1):
    resolution: {integrity: sha512-eEgnFxGQ1Ife9bzYs6VLi8/4X6CObHMw9Qr9tPY43iKwsPw8xE8+EFsf/2cFZ5S3esXgpWgtSCtLNS41F+sKPA==}
    peerDependencies:
      react: ^16.8.0 || ^17.0.0 || ^18.0.0
    dependencies:
      react: 18.3.1
    dev: false

  /use-sync-external-store@1.2.2(react@18.3.1):
    resolution: {integrity: sha512-PElTlVMwpblvbNqQ82d2n6RjStvdSoNe9FG28kNfz3WiXilJm4DdNkEzRhCZuIDwY8U08WVihhGR5iRqAwfDiw==}
    peerDependencies:
      react: ^16.8.0 || ^17.0.0 || ^18.0.0
    dependencies:
      react: 18.3.1
    dev: false

<<<<<<< HEAD
  /util-deprecate@1.0.2:
    resolution: {integrity: sha512-EPD5q1uXyFxJpCrLnCc1nHnq3gOa6DZBocAIiI2TaSCA7VCJ1UJDMagCzIkXNsUYfD1daK//LTEQ8xiIbrHtcw==}
=======
  usehooks-ts@3.1.0(react@18.3.1):
    dependencies:
      lodash.debounce: 4.0.8
      react: 18.3.1

  util-deprecate@1.0.2: {}
>>>>>>> 6515eb66

  /uuid@8.3.2:
    resolution: {integrity: sha512-+NYs2QeMWy+GWFOEm9xnn6HCDp0l7QBD7ml8zLUmJ+93Q5NF0NocErnwkTkXVFNiX3/fpC6afS8Dhb/gz7R7eg==}
    hasBin: true
    dev: false

  /uuid@9.0.1:
    resolution: {integrity: sha512-b+1eJOlsR9K8HJpow9Ok3fiWOWSIcIzXodvv0rQjVoOVNpWMpxf1wZNpt4y9h10odCNrqnYp1OBzRktckBe3sA==}
    hasBin: true
    dev: false

  /uvu@0.5.6:
    resolution: {integrity: sha512-+g8ENReyr8YsOc6fv/NVJs2vFdHBnBNdfE49rshrTzDWOlUx4Gq7KOS2GD8eqhy2j+Ejq29+SbKH8yjkAqXqoA==}
    engines: {node: '>=8'}
    hasBin: true
    dependencies:
      dequal: 2.0.3
      diff: 5.2.0
      kleur: 4.1.5
      sade: 1.8.1
    dev: false

  /vaul@0.9.1(@types/react-dom@18.3.0)(@types/react@18.3.3)(react-dom@18.3.1)(react@18.3.1):
    resolution: {integrity: sha512-fAhd7i4RNMinx+WEm6pF3nOl78DFkAazcN04ElLPFF9BMCNGbY/kou8UMhIcicm0rJCNePJP0Yyza60gGOD0Jw==}
    peerDependencies:
      react: ^16.8 || ^17.0 || ^18.0
      react-dom: ^16.8 || ^17.0 || ^18.0
    dependencies:
      '@radix-ui/react-dialog': 1.1.1(@types/react-dom@18.3.0)(@types/react@18.3.3)(react-dom@18.3.1)(react@18.3.1)
      react: 18.3.1
      react-dom: 18.3.1(react@18.3.1)
    transitivePeerDependencies:
      - '@types/react'
      - '@types/react-dom'
    dev: false

  /vfile-message@3.1.4:
    resolution: {integrity: sha512-fa0Z6P8HUrQN4BZaX05SIVXic+7kE3b05PWAtPuYP9QLHsLKYR7/AlLW3NtOrpXRLeawpDLMsVkmk5DG0NXgWw==}
    dependencies:
      '@types/unist': 2.0.10
      unist-util-stringify-position: 3.0.3
    dev: false

  /vfile@5.3.7:
    resolution: {integrity: sha512-r7qlzkgErKjobAmyNIkkSpizsFPYiUPuJb5pNW1RB4JcYVZhs4lIbVqk8XPk033CV/1z8ss5pkax8SuhGpcG8g==}
    dependencies:
      '@types/unist': 2.0.10
      is-buffer: 2.0.5
      unist-util-stringify-position: 3.0.3
      vfile-message: 3.1.4
    dev: false

  /victory-vendor@36.9.2:
    resolution: {integrity: sha512-PnpQQMuxlwYdocC8fIJqVXvkeViHYzotI+NJrCuav0ZYFoq912ZHBk3mCeuj+5/VpodOjPe1z0Fk2ihgzlXqjQ==}
    dependencies:
      '@types/d3-array': 3.2.1
      '@types/d3-ease': 3.0.2
      '@types/d3-interpolate': 3.0.4
      '@types/d3-scale': 4.0.8
      '@types/d3-shape': 3.1.6
      '@types/d3-time': 3.0.3
      '@types/d3-timer': 3.0.2
      d3-array: 3.2.4
      d3-ease: 3.0.1
      d3-interpolate: 3.0.1
      d3-scale: 4.0.2
      d3-shape: 3.2.0
      d3-time: 3.1.0
      d3-timer: 3.0.1
    dev: false

  /vue@3.4.30(typescript@5.5.2):
    resolution: {integrity: sha512-NcxtKCwkdf1zPsr7Y8+QlDBCGqxvjLXF2EX+yi76rV5rrz90Y6gK1cq0olIhdWGgrlhs9ElHuhi9t3+W5sG5Xw==}
    peerDependencies:
      typescript: '*'
    peerDependenciesMeta:
      typescript:
        optional: true
    dependencies:
      '@vue/compiler-dom': 3.4.30
      '@vue/compiler-sfc': 3.4.30
      '@vue/runtime-dom': 3.4.30
      '@vue/server-renderer': 3.4.30(vue@3.4.30)
      '@vue/shared': 3.4.30
      typescript: 5.5.2
    dev: false

  /w3c-keyname@2.2.8:
    resolution: {integrity: sha512-dpojBhNsCNN7T82Tm7k26A6G9ML3NkhDsnw9n/eoxSRlVBB4CEtIQ/KTCLI2Fwf3ataSXRhYFkQi3SlnFwPvPQ==}
    dev: false

  /warning@4.0.3:
    resolution: {integrity: sha512-rpJyN222KWIvHJ/F53XSZv0Zl/accqHR8et1kpaMTD/fLCRxtV8iX8czMzY7sVZupTI3zcUTg8eycS2kNF9l6w==}
    dependencies:
      loose-envify: 1.4.0
    dev: false

  /web-vitals@4.2.0:
    resolution: {integrity: sha512-ohj72kbtVWCpKYMxcbJ+xaOBV3En76hW47j52dG+tEGG36LZQgfFw5yHl9xyjmosy3XUMn8d/GBUAy4YPM839w==}
    dev: false

  /which-boxed-primitive@1.0.2:
    resolution: {integrity: sha512-bwZdv0AKLpplFY2KZRX6TvyuN7ojjr7lwkg6ml0roIy9YeuSr7JS372qlNW18UQYzgYK9ziGcerWqZOmEn9VNg==}
    dependencies:
      is-bigint: 1.0.4
      is-boolean-object: 1.1.2
      is-number-object: 1.0.7
      is-string: 1.0.7
      is-symbol: 1.0.4
    dev: true

  /which-builtin-type@1.1.3:
    resolution: {integrity: sha512-YmjsSMDBYsM1CaFiayOVT06+KJeXf0o5M/CAd4o1lTadFAtacTUM49zoYxr/oroopFDfhvN6iEcBxUyc3gvKmw==}
    engines: {node: '>= 0.4'}
    dependencies:
      function.prototype.name: 1.1.6
      has-tostringtag: 1.0.2
      is-async-function: 2.0.0
      is-date-object: 1.0.5
      is-finalizationregistry: 1.0.2
      is-generator-function: 1.0.10
      is-regex: 1.1.4
      is-weakref: 1.0.2
      isarray: 2.0.5
      which-boxed-primitive: 1.0.2
      which-collection: 1.0.2
      which-typed-array: 1.1.15
    dev: true

  /which-collection@1.0.2:
    resolution: {integrity: sha512-K4jVyjnBdgvc86Y6BkaLZEN933SwYOuBFkdmBu9ZfkcAbdVbpITnDmjvZ/aQjRXQrv5EPkTnD1s39GiiqbngCw==}
    engines: {node: '>= 0.4'}
    dependencies:
      is-map: 2.0.3
      is-set: 2.0.3
      is-weakmap: 2.0.2
      is-weakset: 2.0.3
    dev: true

  /which-typed-array@1.1.15:
    resolution: {integrity: sha512-oV0jmFtUky6CXfkqehVvBP/LSWJ2sy4vWMioiENyJLePrBO/yKyV9OyJySfAKosh+RYkIl5zJCNZ8/4JncrpdA==}
    engines: {node: '>= 0.4'}
    dependencies:
      available-typed-arrays: 1.0.7
      call-bind: 1.0.7
      for-each: 0.3.3
      gopd: 1.0.1
      has-tostringtag: 1.0.2
    dev: true

  /which@2.0.2:
    resolution: {integrity: sha512-BLI3Tl1TW3Pvl70l3yq3Y64i+awpwXqsGBYWkkqMtnbXgrMD+yj7rhW0kuEDxzJaYXGjEW5ogapKNMEKNMjibA==}
    engines: {node: '>= 8'}
    hasBin: true
    dependencies:
      isexe: 2.0.0

  /word-wrap@1.2.5:
    resolution: {integrity: sha512-BN22B5eaMMI9UMtjrGd5g5eCYPpCPDUy0FJXbYsaT5zYxjFOckS53SQDE3pWkVoWpHXVb3BrYcEN4Twa55B5cA==}
    engines: {node: '>=0.10.0'}
    dev: true

  /wordwrapjs@5.1.0:
    resolution: {integrity: sha512-JNjcULU2e4KJwUNv6CHgI46UvDGitb6dGryHajXTDiLgg1/RiGoPSDw4kZfYnwGtEXf2ZMeIewDQgFGzkCB2Sg==}
    engines: {node: '>=12.17'}
    dev: false

  /wrap-ansi@7.0.0:
    resolution: {integrity: sha512-YVGIj2kamLSTxw6NsZjoBxfSwsn0ycdesmc4p+Q21c5zPuZ1pl+NfxVdxPtdHvmNVOQ6XSYG4AUtyt/Fi7D16Q==}
    engines: {node: '>=10'}
    dependencies:
      ansi-styles: 4.3.0
      string-width: 4.2.3
      strip-ansi: 6.0.1

  /wrap-ansi@8.1.0:
    resolution: {integrity: sha512-si7QWI6zUMq56bESFvagtmzMdGOtoxfR+Sez11Mobfc7tm+VkUckk9bW2UeffTGVUbOksxmSw0AA2gs8g71NCQ==}
    engines: {node: '>=12'}
    dependencies:
      ansi-styles: 6.2.1
      string-width: 5.1.2
      strip-ansi: 7.1.0

  /wrappy@1.0.2:
    resolution: {integrity: sha512-l4Sp/DRseor9wL6EvV2+TuQn63dMkPjZ/sp9XkghTEbV9KlPS1xUsZ3u7/IQO4wxtcFB4bgpQPRcR3QCvezPcQ==}
    dev: true

  /wretch@2.9.0:
    resolution: {integrity: sha512-kKp1xWQO+Vh9I6RJq7Yers2KKrmF7LXB00c9knMDn3IdB7etcQOarrsHArpj1sZ1Dlav8ss6R1DuUpDSTqmQew==}
    engines: {node: '>=14'}
    dev: false

  /yallist@4.0.0:
    resolution: {integrity: sha512-3wdGidZyq5PB084XLES5TpOSRA3wjXAlIWMhum2kRcv/41Sn2emQ0dycQW4uZXLejwKvg6EsvbdlVL+FYEct7A==}
    dev: false

  /yaml@2.4.5:
    resolution: {integrity: sha512-aBx2bnqDzVOyNKfsysjA2ms5ZlnjSAW2eG3/L5G/CSujfjLJTJsEw1bGw8kCf04KodQWk1pxlGnZ56CRxiawmg==}
    engines: {node: '>= 14'}
    hasBin: true

  /yocto-queue@0.1.0:
    resolution: {integrity: sha512-rVksvsnNCdJ/ohGc6xgPwyN8eheCxsiLM8mxuE/t/mOVqJewPuO1miLpTHQiRgTKCLexL4MeAFVagts7HmNZ2Q==}
    engines: {node: '>=10'}
    dev: true

  /zod-to-json-schema@3.22.5(zod@3.23.8):
    resolution: {integrity: sha512-+akaPo6a0zpVCCseDed504KBJUQpEW5QZw7RMneNmKw+fGaML1Z9tUNLnHHAC8x6dzVRO1eB2oEMyZRnuBZg7Q==}
    peerDependencies:
      zod: ^3.22.4
    dependencies:
      zod: 3.23.8
    dev: false

  /zod@3.23.8:
    resolution: {integrity: sha512-XBx9AXhXktjUqnepgTiE5flcKIYWi/rme0Eaj+5Y0lftuGBq+jyRu/md4WnuxqgP1ubdpNCsYEYPxrzVHD8d6g==}
    dev: false

  /zustand@4.5.2(@types/react@18.3.3)(react@18.3.1):
    resolution: {integrity: sha512-2cN1tPkDVkwCy5ickKrI7vijSjPksFRfqS6237NzT0vqSsztTNnQdHw9mmN7uBdk3gceVXU0a+21jFzFzAc9+g==}
    engines: {node: '>=12.7.0'}
    peerDependencies:
      '@types/react': '>=16.8'
      immer: '>=9.0.6'
      react: '>=16.8'
    peerDependenciesMeta:
      '@types/react':
        optional: true
      immer:
        optional: true
      react:
        optional: true
    dependencies:
      '@types/react': 18.3.3
      react: 18.3.1
      use-sync-external-store: 1.2.0(react@18.3.1)
    dev: false<|MERGE_RESOLUTION|>--- conflicted
+++ resolved
@@ -155,6 +155,9 @@
   ai:
     specifier: ^3.1.14
     version: 3.2.10(react@18.3.1)(solid-js@1.8.17)(svelte@4.2.18)(vue@3.4.30)(zod@3.23.8)
+  ansi-to-html:
+    specifier: ^0.7.2
+    version: 0.7.2
   apache-arrow:
     specifier: ^16.1.0
     version: 16.1.0
@@ -185,6 +188,9 @@
   js-cookie:
     specifier: ^3.0.5
     version: 3.0.5
+  jsonwebtoken:
+    specifier: ^9.0.2
+    version: 9.0.2
   lodash:
     specifier: ^4.17.21
     version: 4.17.21
@@ -284,6 +290,9 @@
   use-resize-observer:
     specifier: ^9.1.0
     version: 9.1.0(react-dom@18.3.1)(react@18.3.1)
+  usehooks-ts:
+    specifier: ^3.1.0
+    version: 3.1.0(react@18.3.1)
   uuid:
     specifier: ^9.0.1
     version: 9.0.1
@@ -297,7 +306,6 @@
     specifier: ^3.23.4
     version: 3.23.8
 
-<<<<<<< HEAD
 devDependencies:
   '@types/node':
     specifier: ^20.11.30
@@ -326,338 +334,6 @@
   typescript:
     specifier: ^5
     version: 5.5.2
-=======
-  .:
-    dependencies:
-      '@ag-grid-community/styles':
-        specifier: ^31.3.2
-        version: 31.3.2
-      '@codemirror/autocomplete':
-        specifier: ^6.16.3
-        version: 6.16.3(@codemirror/language@6.10.2)(@codemirror/state@6.4.1)(@codemirror/view@6.28.2)(@lezer/common@1.2.1)
-      '@codemirror/lang-sql':
-        specifier: ^6.6.4
-        version: 6.7.0(@codemirror/view@6.28.2)
-      '@dagrejs/dagre':
-        specifier: ^1.1.1
-        version: 1.1.2
-      '@formkit/tempo':
-        specifier: ^0.1.1
-        version: 0.1.1
-      '@hookform/resolvers':
-        specifier: ^3.3.4
-        version: 3.6.0(react-hook-form@7.52.0(react@18.3.1))
-      '@monaco-editor/react':
-        specifier: ^4.6.0
-        version: 4.6.0(monaco-editor@0.52.0)(react-dom@18.3.1(react@18.3.1))(react@18.3.1)
-      '@radix-ui/react-accordion':
-        specifier: ^1.1.2
-        version: 1.2.0(@types/react-dom@18.3.0)(@types/react@18.3.3)(react-dom@18.3.1(react@18.3.1))(react@18.3.1)
-      '@radix-ui/react-alert-dialog':
-        specifier: ^1.1.1
-        version: 1.1.1(@types/react-dom@18.3.0)(@types/react@18.3.3)(react-dom@18.3.1(react@18.3.1))(react@18.3.1)
-      '@radix-ui/react-avatar':
-        specifier: ^1.0.4
-        version: 1.1.0(@types/react-dom@18.3.0)(@types/react@18.3.3)(react-dom@18.3.1(react@18.3.1))(react@18.3.1)
-      '@radix-ui/react-checkbox':
-        specifier: ^1.0.4
-        version: 1.1.0(@types/react-dom@18.3.0)(@types/react@18.3.3)(react-dom@18.3.1(react@18.3.1))(react@18.3.1)
-      '@radix-ui/react-collapsible':
-        specifier: ^1.0.3
-        version: 1.1.0(@types/react-dom@18.3.0)(@types/react@18.3.3)(react-dom@18.3.1(react@18.3.1))(react@18.3.1)
-      '@radix-ui/react-dialog':
-        specifier: ^1.0.5
-        version: 1.1.1(@types/react-dom@18.3.0)(@types/react@18.3.3)(react-dom@18.3.1(react@18.3.1))(react@18.3.1)
-      '@radix-ui/react-dropdown-menu':
-        specifier: ^2.0.6
-        version: 2.1.1(@types/react-dom@18.3.0)(@types/react@18.3.3)(react-dom@18.3.1(react@18.3.1))(react@18.3.1)
-      '@radix-ui/react-icons':
-        specifier: ^1.3.0
-        version: 1.3.0(react@18.3.1)
-      '@radix-ui/react-label':
-        specifier: ^2.0.2
-        version: 2.1.0(@types/react-dom@18.3.0)(@types/react@18.3.3)(react-dom@18.3.1(react@18.3.1))(react@18.3.1)
-      '@radix-ui/react-menubar':
-        specifier: ^1.1.1
-        version: 1.1.1(@types/react-dom@18.3.0)(@types/react@18.3.3)(react-dom@18.3.1(react@18.3.1))(react@18.3.1)
-      '@radix-ui/react-popover':
-        specifier: ^1.0.7
-        version: 1.1.1(@types/react-dom@18.3.0)(@types/react@18.3.3)(react-dom@18.3.1(react@18.3.1))(react@18.3.1)
-      '@radix-ui/react-radio-group':
-        specifier: ^1.1.3
-        version: 1.2.0(@types/react-dom@18.3.0)(@types/react@18.3.3)(react-dom@18.3.1(react@18.3.1))(react@18.3.1)
-      '@radix-ui/react-scroll-area':
-        specifier: ^1.0.5
-        version: 1.1.0(@types/react-dom@18.3.0)(@types/react@18.3.3)(react-dom@18.3.1(react@18.3.1))(react@18.3.1)
-      '@radix-ui/react-select':
-        specifier: ^2.0.0
-        version: 2.1.1(@types/react-dom@18.3.0)(@types/react@18.3.3)(react-dom@18.3.1(react@18.3.1))(react@18.3.1)
-      '@radix-ui/react-separator':
-        specifier: ^1.0.3
-        version: 1.1.0(@types/react-dom@18.3.0)(@types/react@18.3.3)(react-dom@18.3.1(react@18.3.1))(react@18.3.1)
-      '@radix-ui/react-slot':
-        specifier: ^1.0.2
-        version: 1.1.0(@types/react@18.3.3)(react@18.3.1)
-      '@radix-ui/react-switch':
-        specifier: ^1.1.0
-        version: 1.1.0(@types/react-dom@18.3.0)(@types/react@18.3.3)(react-dom@18.3.1(react@18.3.1))(react@18.3.1)
-      '@radix-ui/react-tabs':
-        specifier: ^1.0.4
-        version: 1.1.0(@types/react-dom@18.3.0)(@types/react@18.3.3)(react-dom@18.3.1(react@18.3.1))(react@18.3.1)
-      '@radix-ui/react-tooltip':
-        specifier: ^1.0.7
-        version: 1.1.1(@types/react-dom@18.3.0)(@types/react@18.3.3)(react-dom@18.3.1(react@18.3.1))(react@18.3.1)
-      '@tailwindcss/typography':
-        specifier: ^0.5.13
-        version: 0.5.13(tailwindcss@3.4.4)
-      '@tanstack/react-table':
-        specifier: ^8.17.3
-        version: 8.17.3(react-dom@18.3.1(react@18.3.1))(react@18.3.1)
-      '@tanstack/react-virtual':
-        specifier: ^3.5.1
-        version: 3.8.1(react-dom@18.3.1(react@18.3.1))(react@18.3.1)
-      '@tiptap/core':
-        specifier: ^2.4.0
-        version: 2.4.0(@tiptap/pm@2.4.0)
-      '@tiptap/extension-document':
-        specifier: ^2.4.0
-        version: 2.4.0(@tiptap/core@2.4.0(@tiptap/pm@2.4.0))
-      '@tiptap/extension-heading':
-        specifier: ^2.4.0
-        version: 2.4.0(@tiptap/core@2.4.0(@tiptap/pm@2.4.0))
-      '@tiptap/extension-image':
-        specifier: ^2.4.0
-        version: 2.4.0(@tiptap/core@2.4.0(@tiptap/pm@2.4.0))
-      '@tiptap/extension-paragraph':
-        specifier: ^2.4.0
-        version: 2.4.0(@tiptap/core@2.4.0(@tiptap/pm@2.4.0))
-      '@tiptap/extension-text':
-        specifier: ^2.4.0
-        version: 2.4.0(@tiptap/core@2.4.0(@tiptap/pm@2.4.0))
-      '@tiptap/pm':
-        specifier: ^2.4.0
-        version: 2.4.0
-      '@tiptap/react':
-        specifier: ^2.4.0
-        version: 2.4.0(@tiptap/core@2.4.0(@tiptap/pm@2.4.0))(@tiptap/pm@2.4.0)(react-dom@18.3.1(react@18.3.1))(react@18.3.1)
-      '@tiptap/starter-kit':
-        specifier: ^2.4.0
-        version: 2.4.0(@tiptap/pm@2.4.0)
-      '@tiptap/suggestion':
-        specifier: ^2.4.0
-        version: 2.4.0(@tiptap/core@2.4.0(@tiptap/pm@2.4.0))(@tiptap/pm@2.4.0)
-      '@types/js-cookie':
-        specifier: ^3.0.6
-        version: 3.0.6
-      '@types/react-modal':
-        specifier: ^3.16.3
-        version: 3.16.3
-      '@types/react-window':
-        specifier: ^1.8.8
-        version: 1.8.8
-      '@types/uuid':
-        specifier: ^9.0.8
-        version: 9.0.8
-      '@uiw/codemirror-extensions-basic-setup':
-        specifier: ^4.21.25
-        version: 4.22.2(@codemirror/autocomplete@6.16.3(@codemirror/language@6.10.2)(@codemirror/state@6.4.1)(@codemirror/view@6.28.2)(@lezer/common@1.2.1))(@codemirror/commands@6.6.0)(@codemirror/language@6.10.2)(@codemirror/lint@6.8.1)(@codemirror/search@6.5.6)(@codemirror/state@6.4.1)(@codemirror/view@6.28.2)
-      '@uiw/codemirror-theme-quietlight':
-        specifier: ^4.22.2
-        version: 4.22.2(@codemirror/language@6.10.2)(@codemirror/state@6.4.1)(@codemirror/view@6.28.2)
-      '@uiw/react-codemirror':
-        specifier: ^4.22.2
-        version: 4.22.2(@babel/runtime@7.24.7)(@codemirror/autocomplete@6.16.3(@codemirror/language@6.10.2)(@codemirror/state@6.4.1)(@codemirror/view@6.28.2)(@lezer/common@1.2.1))(@codemirror/language@6.10.2)(@codemirror/lint@6.8.1)(@codemirror/search@6.5.6)(@codemirror/state@6.4.1)(@codemirror/theme-one-dark@6.1.2)(@codemirror/view@6.28.2)(codemirror@6.0.1(@lezer/common@1.2.1))(react-dom@18.3.1(react@18.3.1))(react@18.3.1)
-      ag-grid-community:
-        specifier: ^32.0.1
-        version: 32.1.0
-      ag-grid-react:
-        specifier: ^31.2.0
-        version: 31.3.2(react-dom@18.3.1(react@18.3.1))(react@18.3.1)
-      ag-theme-balham.css:
-        specifier: link:ag-grid-community/styles/ag-theme-balham.css
-        version: link:ag-grid-community/styles/ag-theme-balham.css
-      ai:
-        specifier: ^3.1.14
-        version: 3.2.10(react@18.3.1)(solid-js@1.8.17)(svelte@4.2.18)(vue@3.4.30(typescript@5.5.2))(zod@3.23.8)
-      ansi-to-html:
-        specifier: ^0.7.2
-        version: 0.7.2
-      apache-arrow:
-        specifier: ^16.1.0
-        version: 16.1.0
-      class-variance-authority:
-        specifier: ^0.7.0
-        version: 0.7.0
-      clsx:
-        specifier: ^2.1.0
-        version: 2.1.1
-      cmdk:
-        specifier: ^1.0.0
-        version: 1.0.0(@types/react-dom@18.3.0)(@types/react@18.3.3)(react-dom@18.3.1(react@18.3.1))(react@18.3.1)
-      cookies-next:
-        specifier: ^4.2.1
-        version: 4.2.1
-      date-fns:
-        specifier: ^3.6.0
-        version: 3.6.0
-      dayjs:
-        specifier: ^1.11.11
-        version: 1.11.11
-      highlight.js:
-        specifier: ^11.9.0
-        version: 11.9.0
-      jotai:
-        specifier: ^2.8.3
-        version: 2.8.3(@types/react@18.3.3)(react@18.3.1)
-      js-cookie:
-        specifier: ^3.0.5
-        version: 3.0.5
-      jsonwebtoken:
-        specifier: ^9.0.2
-        version: 9.0.2
-      lodash:
-        specifier: ^4.17.21
-        version: 4.17.21
-      lowlight:
-        specifier: ^3.1.0
-        version: 3.1.0
-      lucide-react:
-        specifier: ^0.363.0
-        version: 0.363.0(react@18.3.1)
-      next:
-        specifier: 14.1.4
-        version: 14.1.4(react-dom@18.3.1(react@18.3.1))(react@18.3.1)
-      next-auth:
-        specifier: ^4.24.7
-        version: 4.24.7(next@14.1.4(react-dom@18.3.1(react@18.3.1))(react@18.3.1))(react-dom@18.3.1(react@18.3.1))(react@18.3.1)
-      next-themes:
-        specifier: ^0.3.0
-        version: 0.3.0(react-dom@18.3.1(react@18.3.1))(react@18.3.1)
-      novel:
-        specifier: ^0.4.2
-        version: 0.4.3(@tiptap/extension-code-block@2.4.0(@tiptap/core@2.4.0(@tiptap/pm@2.4.0))(@tiptap/pm@2.4.0))(@types/react@18.3.3)(react-dom@18.3.1(react@18.3.1))(react@18.3.1)
-      posthog-js:
-        specifier: ^1.158.3
-        version: 1.160.3
-      react:
-        specifier: ^18.3.1
-        version: 18.3.1
-      react-arborist:
-        specifier: ^3.4.0
-        version: 3.4.0(@types/node@20.14.8)(@types/react@18.3.3)(react-dom@18.3.1(react@18.3.1))(react@18.3.1)
-      react-dom:
-        specifier: ^18
-        version: 18.3.1(react@18.3.1)
-      react-error-boundary:
-        specifier: ^4.0.13
-        version: 4.0.13(react@18.3.1)
-      react-hook-form:
-        specifier: ^7.52.0
-        version: 7.52.0(react@18.3.1)
-      react-hotkeys-hook:
-        specifier: ^4.5.0
-        version: 4.5.0(react-dom@18.3.1(react@18.3.1))(react@18.3.1)
-      react-modal:
-        specifier: ^3.16.1
-        version: 3.16.1(react-dom@18.3.1(react@18.3.1))(react@18.3.1)
-      react-moveable:
-        specifier: ^0.56.0
-        version: 0.56.0
-      react-resizable-panels:
-        specifier: ^2.0.16
-        version: 2.0.19(react-dom@18.3.1(react@18.3.1))(react@18.3.1)
-      react-window:
-        specifier: ^1.8.10
-        version: 1.8.10(react-dom@18.3.1(react@18.3.1))(react@18.3.1)
-      reactflow:
-        specifier: ^11.11.0
-        version: 11.11.4(@types/react@18.3.3)(react-dom@18.3.1(react@18.3.1))(react@18.3.1)
-      recharts:
-        specifier: ^2.12.7
-        version: 2.12.7(react-dom@18.3.1(react@18.3.1))(react@18.3.1)
-      relativeTime:
-        specifier: link:dayjs/plugin/relativeTime
-        version: link:dayjs/plugin/relativeTime
-      sonder:
-        specifier: ^0.0.0
-        version: 0.0.0
-      sonner:
-        specifier: ^1.5.0
-        version: 1.5.0(react-dom@18.3.1(react@18.3.1))(react@18.3.1)
-      swr:
-        specifier: ^2.2.5
-        version: 2.2.5(react@18.3.1)
-      table:
-        specifier: link:@/registry/new-york/ui/table
-        version: link:@/registry/new-york/ui/table
-      tailwind-merge:
-        specifier: ^2.2.2
-        version: 2.3.0
-      tailwindcss-animate:
-        specifier: ^1.0.7
-        version: 1.0.7(tailwindcss@3.4.4)
-      tippy.js:
-        specifier: ^6.3.7
-        version: 6.3.7
-      tiptap-extension-auto-joiner:
-        specifier: ^0.1.3
-        version: 0.1.3
-      tiptap-extension-global-drag-handle:
-        specifier: ^0.1.8
-        version: 0.1.8
-      tunnel-rat:
-        specifier: ^0.1.2
-        version: 0.1.2(@types/react@18.3.3)(react@18.3.1)
-      use-debounce:
-        specifier: ^10.0.0
-        version: 10.0.1(react@18.3.1)
-      use-resize-observer:
-        specifier: ^9.1.0
-        version: 9.1.0(react-dom@18.3.1(react@18.3.1))(react@18.3.1)
-      usehooks-ts:
-        specifier: ^3.1.0
-        version: 3.1.0(react@18.3.1)
-      uuid:
-        specifier: ^9.0.1
-        version: 9.0.1
-      vaul:
-        specifier: ^0.9.0
-        version: 0.9.1(@types/react-dom@18.3.0)(@types/react@18.3.3)(react-dom@18.3.1(react@18.3.1))(react@18.3.1)
-      wretch:
-        specifier: ^2.9.0
-        version: 2.9.0
-      zod:
-        specifier: ^3.23.4
-        version: 3.23.8
-    devDependencies:
-      '@types/node':
-        specifier: ^20.11.30
-        version: 20.14.8
-      '@types/react':
-        specifier: ^18
-        version: 18.3.3
-      '@types/react-dom':
-        specifier: ^18
-        version: 18.3.0
-      autoprefixer:
-        specifier: ^10.0.1
-        version: 10.4.19(postcss@8.4.38)
-      eslint:
-        specifier: ^8
-        version: 8.57.0
-      eslint-config-next:
-        specifier: 14.1.4
-        version: 14.1.4(eslint@8.57.0)(typescript@5.5.2)
-      postcss:
-        specifier: ^8
-        version: 8.4.38
-      tailwindcss:
-        specifier: ^3.3.0
-        version: 3.4.4
-      typescript:
-        specifier: ^5
-        version: 5.5.2
->>>>>>> metabase-embed-preview
 
 packages:
 
@@ -856,4117 +532,6 @@
 
   /@codemirror/lang-sql@6.7.0(@codemirror/view@6.28.2):
     resolution: {integrity: sha512-KMXp6rtyPYz6RaElvkh/77ClEAoQoHRPZo0zutRRialeFs/B/X8YaUJBCnAV2zqyeJPLZ4hgo48mG8TKoNXfZA==}
-<<<<<<< HEAD
-=======
-
-  '@codemirror/language@6.10.2':
-    resolution: {integrity: sha512-kgbTYTo0Au6dCSc/TFy7fK3fpJmgHDv1sG1KNQKJXVi+xBTEeBPY/M30YXiU6mMXeH+YIDLsbrT4ZwNRdtF+SA==}
-
-  '@codemirror/lint@6.8.1':
-    resolution: {integrity: sha512-IZ0Y7S4/bpaunwggW2jYqwLuHj0QtESf5xcROewY6+lDNwZ/NzvR4t+vpYgg9m7V8UXLPYqG+lu3DF470E5Oxg==}
-
-  '@codemirror/search@6.5.6':
-    resolution: {integrity: sha512-rpMgcsh7o0GuCDUXKPvww+muLA1pDJaFrpq/CCHtpQJYz8xopu4D1hPcKRoDD0YlF8gZaqTNIRa4VRBWyhyy7Q==}
-
-  '@codemirror/state@6.4.1':
-    resolution: {integrity: sha512-QkEyUiLhsJoZkbumGZlswmAhA7CBU02Wrz7zvH4SrcifbsqwlXShVXg65f3v/ts57W3dqyamEriMhij1Z3Zz4A==}
-
-  '@codemirror/theme-one-dark@6.1.2':
-    resolution: {integrity: sha512-F+sH0X16j/qFLMAfbciKTxVOwkdAS336b7AXTKOZhy8BR3eH/RelsnLgLFINrpST63mmN2OuwUt0W2ndUgYwUA==}
-
-  '@codemirror/view@6.28.2':
-    resolution: {integrity: sha512-A3DmyVfjgPsGIjiJqM/zvODUAPQdQl3ci0ghehYNnbt5x+o76xq+dL5+mMBuysDXnI3kapgOkoeJ0sbtL/3qPw==}
-
-  '@dagrejs/dagre@1.1.2':
-    resolution: {integrity: sha512-F09dphqvHsbe/6C2t2unbmpr5q41BNPEfJCdn8Z7aEBpVSy/zFQ/b4SWsweQjWNsYMDvE2ffNUN8X0CeFsEGNw==}
-
-  '@dagrejs/graphlib@2.2.2':
-    resolution: {integrity: sha512-CbyGpCDKsiTg/wuk79S7Muoj8mghDGAESWGxcSyhHX5jD35vYMBZochYVFzlHxynpE9unpu6O+4ZuhrLxASsOg==}
-    engines: {node: '>17.0.0'}
-
-  '@daybrush/utils@1.13.0':
-    resolution: {integrity: sha512-ALK12C6SQNNHw1enXK+UO8bdyQ+jaWNQ1Af7Z3FNxeAwjYhQT7do+TRE4RASAJ3ObaS2+TJ7TXR3oz2Gzbw0PQ==}
-
-  '@egjs/agent@2.4.3':
-    resolution: {integrity: sha512-XvksSENe8wPeFlEVouvrOhKdx8HMniJ3by7sro2uPF3M6QqWwjzVcmvwoPtdjiX8O1lfRoLhQMp1a7NGlVTdIA==}
-
-  '@egjs/children-differ@1.0.1':
-    resolution: {integrity: sha512-DRvyqMf+CPCOzAopQKHtW+X8iN6Hy6SFol+/7zCUiE5y4P/OB8JP8FtU4NxtZwtafvSL4faD5KoQYPj3JHzPFQ==}
-
-  '@egjs/component@3.0.5':
-    resolution: {integrity: sha512-cLcGizTrrUNA2EYE3MBmEDt2tQv1joVP1Q3oDisZ5nw0MZDx2kcgEXM+/kZpfa/PAkFvYVhRUZwytIQWoN3V/w==}
-
-  '@egjs/list-differ@1.0.1':
-    resolution: {integrity: sha512-OTFTDQcWS+1ZREOdCWuk5hCBgYO4OsD30lXcOCyVOAjXMhgL5rBRDnt/otb6Nz8CzU0L/igdcaQBDLWc4t9gvg==}
-
-  '@eslint-community/eslint-utils@4.4.0':
-    resolution: {integrity: sha512-1/sA4dwrzBAyeUoQ6oxahHKmrZvsnLCg4RfxW3ZFGGmQkSNQPFNLV9CUEFQP1x9EYXHTo5p6xdhZM1Ne9p/AfA==}
-    engines: {node: ^12.22.0 || ^14.17.0 || >=16.0.0}
-    peerDependencies:
-      eslint: ^6.0.0 || ^7.0.0 || >=8.0.0
-
-  '@eslint-community/regexpp@4.10.1':
-    resolution: {integrity: sha512-Zm2NGpWELsQAD1xsJzGQpYfvICSsFkEpU0jxBjfdC6uNEWXcHnfs9hScFWtXVDVl+rBQJGrl4g1vcKIejpH9dA==}
-    engines: {node: ^12.0.0 || ^14.0.0 || >=16.0.0}
-
-  '@eslint/eslintrc@2.1.4':
-    resolution: {integrity: sha512-269Z39MS6wVJtsoUl10L60WdkhJVdPG24Q4eZTH3nnF6lpvSShEK3wQjDX9JRWAUPvPh7COouPpU9IrqaZFvtQ==}
-    engines: {node: ^12.22.0 || ^14.17.0 || >=16.0.0}
-
-  '@eslint/js@8.57.0':
-    resolution: {integrity: sha512-Ys+3g2TaW7gADOJzPt83SJtCDhMjndcDMFVQ/Tj9iA1BfJzFKD9mAUXT3OenpuPHbI6P/myECxRJrofUsDx/5g==}
-    engines: {node: ^12.22.0 || ^14.17.0 || >=16.0.0}
-
-  '@floating-ui/core@1.6.3':
-    resolution: {integrity: sha512-1ZpCvYf788/ZXOhRQGFxnYQOVgeU+pi0i+d0Ow34La7qjIXETi6RNswGVKkA6KcDO8/+Ysu2E/CeUmmeEBDvTg==}
-
-  '@floating-ui/dom@1.6.6':
-    resolution: {integrity: sha512-qiTYajAnh3P+38kECeffMSQgbvXty2VB6rS+42iWR4FPIlZjLK84E9qtLnMTLIpPz2znD/TaFqaiavMUrS+Hcw==}
-
-  '@floating-ui/react-dom@2.1.1':
-    resolution: {integrity: sha512-4h84MJt3CHrtG18mGsXuLCHMrug49d7DFkU0RMIyshRveBeyV2hmV/pDaF2Uxtu8kgq5r46llp5E5FQiR0K2Yg==}
-    peerDependencies:
-      react: '>=16.8.0'
-      react-dom: '>=16.8.0'
-
-  '@floating-ui/utils@0.2.3':
-    resolution: {integrity: sha512-XGndio0l5/Gvd6CLIABvsav9HHezgDFFhDfHk1bvLfr9ni8dojqLSvBbotJEjmIwNHL7vK4QzBJTdBRoB+c1ww==}
-
-  '@formkit/tempo@0.1.1':
-    resolution: {integrity: sha512-nepRwKnCIjukLkblqh339sSXYI6P3cqktF/T7ECj3vURW+Pd+YzTv/I/lwjRqPGmlQJG93LORodIAkvgoExIAg==}
-
-  '@hookform/resolvers@3.6.0':
-    resolution: {integrity: sha512-UBcpyOX3+RR+dNnqBd0lchXpoL8p4xC21XP8H6Meb8uve5Br1GCnmg0PcBoKKqPKgGu9GHQ/oygcmPrQhetwqw==}
-    peerDependencies:
-      react-hook-form: ^7.0.0
-
-  '@humanwhocodes/config-array@0.11.14':
-    resolution: {integrity: sha512-3T8LkOmg45BV5FICb15QQMsyUSWrQ8AygVfC7ZG32zOalnqrilm018ZVCw0eapXux8FtA33q8PSRSstjee3jSg==}
-    engines: {node: '>=10.10.0'}
-    deprecated: Use @eslint/config-array instead
-
-  '@humanwhocodes/module-importer@1.0.1':
-    resolution: {integrity: sha512-bxveV4V8v5Yb4ncFTT3rPSgZBOpCkjfK0y4oVVVJwIuDVBRMDXrPyXRL988i5ap9m9bnyEEjWfm5WkBmtffLfA==}
-    engines: {node: '>=12.22'}
-
-  '@humanwhocodes/object-schema@2.0.3':
-    resolution: {integrity: sha512-93zYdMES/c1D69yZiKDBj0V24vqNzB/koF26KPaagAfd3P/4gUlh3Dys5ogAK+Exi9QyzlD8x/08Zt7wIKcDcA==}
-    deprecated: Use @eslint/object-schema instead
-
-  '@isaacs/cliui@8.0.2':
-    resolution: {integrity: sha512-O8jcjabXaleOG9DQ0+ARXWZBTfnP4WNAqzuiJK7ll44AmxGKv/J2M4TPjxjY3znBCfvBXFzucm1twdyFybFqEA==}
-    engines: {node: '>=12'}
-
-  '@jridgewell/gen-mapping@0.3.5':
-    resolution: {integrity: sha512-IzL8ZoEDIBRWEzlCcRhOaCupYyN5gdIK+Q6fbFdPDg6HqX6jpkItn7DFIpW9LQzXG6Df9sA7+OKnq0qlz/GaQg==}
-    engines: {node: '>=6.0.0'}
-
-  '@jridgewell/resolve-uri@3.1.2':
-    resolution: {integrity: sha512-bRISgCIjP20/tbWSPWMEi54QVPRZExkuD9lJL+UIxUKtwVJA8wW1Trb1jMs1RFXo1CBTNZ/5hpC9QvmKWdopKw==}
-    engines: {node: '>=6.0.0'}
-
-  '@jridgewell/set-array@1.2.1':
-    resolution: {integrity: sha512-R8gLRTZeyp03ymzP/6Lil/28tGeGEzhx1q2k703KGWRAI1VdvPIXdG70VJc2pAMw3NA6JKL5hhFu1sJX0Mnn/A==}
-    engines: {node: '>=6.0.0'}
-
-  '@jridgewell/sourcemap-codec@1.4.15':
-    resolution: {integrity: sha512-eF2rxCRulEKXHTRiDrDy6erMYWqNw4LPdQ8UQA4huuxaQsVeRPFl2oM8oDGxMFhJUWZf9McpLtJasDDZb/Bpeg==}
-
-  '@jridgewell/trace-mapping@0.3.25':
-    resolution: {integrity: sha512-vNk6aEwybGtawWmy/PzwnGDOjCkLWSD2wqvjGGAgOAwCGWySYXfYoxt00IJkTF+8Lb57DwOb3Aa0o9CApepiYQ==}
-
-  '@juggle/resize-observer@3.4.0':
-    resolution: {integrity: sha512-dfLbk+PwWvFzSxwk3n5ySL0hfBog779o8h68wK/7/APo/7cgyWp5jcXockbxdk5kFRkbeXWm4Fbi9FrdN381sA==}
-
-  '@lezer/common@1.2.1':
-    resolution: {integrity: sha512-yemX0ZD2xS/73llMZIK6KplkjIjf2EvAHcinDi/TfJ9hS25G0388+ClHt6/3but0oOxinTcQHJLDXh6w1crzFQ==}
-
-  '@lezer/highlight@1.2.0':
-    resolution: {integrity: sha512-WrS5Mw51sGrpqjlh3d4/fOwpEV2Hd3YOkp9DBt4k8XZQcoTHZFB7sx030A6OcahF4J1nDQAa3jXlTVVYH50IFA==}
-
-  '@lezer/lr@1.4.1':
-    resolution: {integrity: sha512-CHsKq8DMKBf9b3yXPDIU4DbH+ZJd/sJdYOW2llbW/HudP5u0VS6Bfq1hLYfgU7uAYGFIyGGQIsSOXGPEErZiJw==}
-
-  '@monaco-editor/loader@1.4.0':
-    resolution: {integrity: sha512-00ioBig0x642hytVspPl7DbQyaSWRaolYie/UFNjoTdvoKPzo6xrXLhTk9ixgIKcLH5b5vDOjVNiGyY+uDCUlg==}
-    peerDependencies:
-      monaco-editor: '>= 0.21.0 < 1'
-
-  '@monaco-editor/react@4.6.0':
-    resolution: {integrity: sha512-RFkU9/i7cN2bsq/iTkurMWOEErmYcY6JiQI3Jn+WeR/FGISH8JbHERjpS9oRuSOPvDMJI0Z8nJeKkbOs9sBYQw==}
-    peerDependencies:
-      monaco-editor: '>= 0.25.0 < 1'
-      react: ^16.8.0 || ^17.0.0 || ^18.0.0
-      react-dom: ^16.8.0 || ^17.0.0 || ^18.0.0
-
-  '@next/env@14.1.4':
-    resolution: {integrity: sha512-e7X7bbn3Z6DWnDi75UWn+REgAbLEqxI8Tq2pkFOFAMpWAWApz/YCUhtWMWn410h8Q2fYiYL7Yg5OlxMOCfFjJQ==}
-
-  '@next/eslint-plugin-next@14.1.4':
-    resolution: {integrity: sha512-n4zYNLSyCo0Ln5b7qxqQeQ34OZKXwgbdcx6kmkQbywr+0k6M3Vinft0T72R6CDAcDrne2IAgSud4uWCzFgc5HA==}
-
-  '@next/swc-darwin-arm64@14.1.4':
-    resolution: {integrity: sha512-ubmUkbmW65nIAOmoxT1IROZdmmJMmdYvXIe8211send9ZYJu+SqxSnJM4TrPj9wmL6g9Atvj0S/2cFmMSS99jg==}
-    engines: {node: '>= 10'}
-    cpu: [arm64]
-    os: [darwin]
-
-  '@next/swc-darwin-x64@14.1.4':
-    resolution: {integrity: sha512-b0Xo1ELj3u7IkZWAKcJPJEhBop117U78l70nfoQGo4xUSvv0PJSTaV4U9xQBLvZlnjsYkc8RwQN1HoH/oQmLlQ==}
-    engines: {node: '>= 10'}
-    cpu: [x64]
-    os: [darwin]
-
-  '@next/swc-linux-arm64-gnu@14.1.4':
-    resolution: {integrity: sha512-457G0hcLrdYA/u1O2XkRMsDKId5VKe3uKPvrKVOyuARa6nXrdhJOOYU9hkKKyQTMru1B8qEP78IAhf/1XnVqKA==}
-    engines: {node: '>= 10'}
-    cpu: [arm64]
-    os: [linux]
-
-  '@next/swc-linux-arm64-musl@14.1.4':
-    resolution: {integrity: sha512-l/kMG+z6MB+fKA9KdtyprkTQ1ihlJcBh66cf0HvqGP+rXBbOXX0dpJatjZbHeunvEHoBBS69GYQG5ry78JMy3g==}
-    engines: {node: '>= 10'}
-    cpu: [arm64]
-    os: [linux]
-
-  '@next/swc-linux-x64-gnu@14.1.4':
-    resolution: {integrity: sha512-BapIFZ3ZRnvQ1uWbmqEGJuPT9cgLwvKtxhK/L2t4QYO7l+/DxXuIGjvp1x8rvfa/x1FFSsipERZK70pewbtJtw==}
-    engines: {node: '>= 10'}
-    cpu: [x64]
-    os: [linux]
-
-  '@next/swc-linux-x64-musl@14.1.4':
-    resolution: {integrity: sha512-mqVxTwk4XuBl49qn2A5UmzFImoL1iLm0KQQwtdRJRKl21ylQwwGCxJtIYo2rbfkZHoSKlh/YgztY0qH3wG1xIg==}
-    engines: {node: '>= 10'}
-    cpu: [x64]
-    os: [linux]
-
-  '@next/swc-win32-arm64-msvc@14.1.4':
-    resolution: {integrity: sha512-xzxF4ErcumXjO2Pvg/wVGrtr9QQJLk3IyQX1ddAC/fi6/5jZCZ9xpuL9Tzc4KPWMFq8GGWFVDMshZOdHGdkvag==}
-    engines: {node: '>= 10'}
-    cpu: [arm64]
-    os: [win32]
-
-  '@next/swc-win32-ia32-msvc@14.1.4':
-    resolution: {integrity: sha512-WZiz8OdbkpRw6/IU/lredZWKKZopUMhcI2F+XiMAcPja0uZYdMTZQRoQ0WZcvinn9xZAidimE7tN9W5v9Yyfyw==}
-    engines: {node: '>= 10'}
-    cpu: [ia32]
-    os: [win32]
-
-  '@next/swc-win32-x64-msvc@14.1.4':
-    resolution: {integrity: sha512-4Rto21sPfw555sZ/XNLqfxDUNeLhNYGO2dlPqsnuCg8N8a2a9u1ltqBOPQ4vj1Gf7eJC0W2hHG2eYUHuiXgY2w==}
-    engines: {node: '>= 10'}
-    cpu: [x64]
-    os: [win32]
-
-  '@nodelib/fs.scandir@2.1.5':
-    resolution: {integrity: sha512-vq24Bq3ym5HEQm2NKCr3yXDwjc7vTsEThRDnkp2DK9p1uqLR+DHurm/NOTo0KG7HYHU7eppKZj3MyqYuMBf62g==}
-    engines: {node: '>= 8'}
-
-  '@nodelib/fs.stat@2.0.5':
-    resolution: {integrity: sha512-RkhPPp2zrqDAQA/2jNhnztcPAlv64XdhIp7a7454A5ovI7Bukxgt7MX7udwAu3zg1DcpPU0rz3VV1SeaqvY4+A==}
-    engines: {node: '>= 8'}
-
-  '@nodelib/fs.walk@1.2.8':
-    resolution: {integrity: sha512-oGB+UxlgWcgQkgwo8GcEGwemoTFt3FIO9ababBmaGwXIoBKZ+GTy0pP185beGg7Llih/NSHSV2XAs1lnznocSg==}
-    engines: {node: '>= 8'}
-
-  '@nx-js/observer-util@4.2.2':
-    resolution: {integrity: sha512-9OayX1xkdGjdnsDiO2YdaYJ6aMyCF7/NY4QWVgIgjSAZJ4OX2fD766Ts79hEzBscenQy2DCaSoY8VkguIMB1ZA==}
-    engines: {node: '>=6.5.0'}
-
-  '@panva/hkdf@1.2.1':
-    resolution: {integrity: sha512-6oclG6Y3PiDFcoyk8srjLfVKyMfVCKJ27JwNPViuXziFpmdz+MZnZN/aKY0JGXgYuO/VghU0jcOAZgWXZ1Dmrw==}
-
-  '@pkgjs/parseargs@0.11.0':
-    resolution: {integrity: sha512-+1VkjdD0QBLPodGrJUeqarH8VAIvQODIbwh9XpP5Syisf7YoQgsJKPNFoqqLQlu+VQ/tVSshMR6loPMn8U+dPg==}
-    engines: {node: '>=14'}
-
-  '@popperjs/core@2.11.8':
-    resolution: {integrity: sha512-P1st0aksCrn9sGZhp8GMYwBnQsbvAWsZAX44oXNNvLHGqAOcoVxmjZiohstwQ7SqKnbR47akdNi+uleWD8+g6A==}
-
-  '@radix-ui/number@1.1.0':
-    resolution: {integrity: sha512-V3gRzhVNU1ldS5XhAPTom1fOIo4ccrjjJgmE+LI2h/WaFpHmx0MQApT+KZHnx8abG6Avtfcz4WoEciMnpFT3HQ==}
-
-  '@radix-ui/primitive@1.0.0':
-    resolution: {integrity: sha512-3e7rn8FDMin4CgeL7Z/49smCA3rFYY3Ha2rUQ7HRWFadS5iCRw08ZgVT1LaNTCNqgvrUiyczLflrVrF0SRQtNA==}
-
-  '@radix-ui/primitive@1.0.1':
-    resolution: {integrity: sha512-yQ8oGX2GVsEYMWGxcovu1uGWPCxV5BFfeeYxqPmuAzUyLT9qmaMXSAhXpb0WrspIeqYzdJpkh2vHModJPgRIaw==}
-
-  '@radix-ui/primitive@1.1.0':
-    resolution: {integrity: sha512-4Z8dn6Upk0qk4P74xBhZ6Hd/w0mPEzOOLxy4xiPXOXqjF7jZS0VAKk7/x/H6FyY2zCkYJqePf1G5KmkmNJ4RBA==}
-
-  '@radix-ui/react-accordion@1.2.0':
-    resolution: {integrity: sha512-HJOzSX8dQqtsp/3jVxCU3CXEONF7/2jlGAB28oX8TTw1Dz8JYbEI1UcL8355PuLBE41/IRRMvCw7VkiK/jcUOQ==}
-    peerDependencies:
-      '@types/react': '*'
-      '@types/react-dom': '*'
-      react: ^16.8 || ^17.0 || ^18.0 || ^19.0 || ^19.0.0-rc
-      react-dom: ^16.8 || ^17.0 || ^18.0 || ^19.0 || ^19.0.0-rc
-    peerDependenciesMeta:
-      '@types/react':
-        optional: true
-      '@types/react-dom':
-        optional: true
-
-  '@radix-ui/react-alert-dialog@1.1.1':
-    resolution: {integrity: sha512-wmCoJwj7byuVuiLKqDLlX7ClSUU0vd9sdCeM+2Ls+uf13+cpSJoMgwysHq1SGVVkJj5Xn0XWi1NoRCdkMpr6Mw==}
-    peerDependencies:
-      '@types/react': '*'
-      '@types/react-dom': '*'
-      react: ^16.8 || ^17.0 || ^18.0 || ^19.0 || ^19.0.0-rc
-      react-dom: ^16.8 || ^17.0 || ^18.0 || ^19.0 || ^19.0.0-rc
-    peerDependenciesMeta:
-      '@types/react':
-        optional: true
-      '@types/react-dom':
-        optional: true
-
-  '@radix-ui/react-arrow@1.1.0':
-    resolution: {integrity: sha512-FmlW1rCg7hBpEBwFbjHwCW6AmWLQM6g/v0Sn8XbP9NvmSZ2San1FpQeyPtufzOMSIx7Y4dzjlHoifhp+7NkZhw==}
-    peerDependencies:
-      '@types/react': '*'
-      '@types/react-dom': '*'
-      react: ^16.8 || ^17.0 || ^18.0 || ^19.0 || ^19.0.0-rc
-      react-dom: ^16.8 || ^17.0 || ^18.0 || ^19.0 || ^19.0.0-rc
-    peerDependenciesMeta:
-      '@types/react':
-        optional: true
-      '@types/react-dom':
-        optional: true
-
-  '@radix-ui/react-avatar@1.1.0':
-    resolution: {integrity: sha512-Q/PbuSMk/vyAd/UoIShVGZ7StHHeRFYU7wXmi5GV+8cLXflZAEpHL/F697H1klrzxKXNtZ97vWiC0q3RKUH8UA==}
-    peerDependencies:
-      '@types/react': '*'
-      '@types/react-dom': '*'
-      react: ^16.8 || ^17.0 || ^18.0 || ^19.0 || ^19.0.0-rc
-      react-dom: ^16.8 || ^17.0 || ^18.0 || ^19.0 || ^19.0.0-rc
-    peerDependenciesMeta:
-      '@types/react':
-        optional: true
-      '@types/react-dom':
-        optional: true
-
-  '@radix-ui/react-checkbox@1.1.0':
-    resolution: {integrity: sha512-3+kSzVfMONtP3B6CvaOrXLVTyGYws7tGmG5kOY0AfyH9sexkLytIwciNwjZhY0RoGOEbxI7bMS21XYB8H5itWQ==}
-    peerDependencies:
-      '@types/react': '*'
-      '@types/react-dom': '*'
-      react: ^16.8 || ^17.0 || ^18.0 || ^19.0 || ^19.0.0-rc
-      react-dom: ^16.8 || ^17.0 || ^18.0 || ^19.0 || ^19.0.0-rc
-    peerDependenciesMeta:
-      '@types/react':
-        optional: true
-      '@types/react-dom':
-        optional: true
-
-  '@radix-ui/react-collapsible@1.1.0':
-    resolution: {integrity: sha512-zQY7Epa8sTL0mq4ajSJpjgn2YmCgyrG7RsQgLp3C0LQVkG7+Tf6Pv1CeNWZLyqMjhdPkBa5Lx7wYBeSu7uCSTA==}
-    peerDependencies:
-      '@types/react': '*'
-      '@types/react-dom': '*'
-      react: ^16.8 || ^17.0 || ^18.0 || ^19.0 || ^19.0.0-rc
-      react-dom: ^16.8 || ^17.0 || ^18.0 || ^19.0 || ^19.0.0-rc
-    peerDependenciesMeta:
-      '@types/react':
-        optional: true
-      '@types/react-dom':
-        optional: true
-
-  '@radix-ui/react-collection@1.1.0':
-    resolution: {integrity: sha512-GZsZslMJEyo1VKm5L1ZJY8tGDxZNPAoUeQUIbKeJfoi7Q4kmig5AsgLMYYuyYbfjd8fBmFORAIwYAkXMnXZgZw==}
-    peerDependencies:
-      '@types/react': '*'
-      '@types/react-dom': '*'
-      react: ^16.8 || ^17.0 || ^18.0 || ^19.0 || ^19.0.0-rc
-      react-dom: ^16.8 || ^17.0 || ^18.0 || ^19.0 || ^19.0.0-rc
-    peerDependenciesMeta:
-      '@types/react':
-        optional: true
-      '@types/react-dom':
-        optional: true
-
-  '@radix-ui/react-compose-refs@1.0.0':
-    resolution: {integrity: sha512-0KaSv6sx787/hK3eF53iOkiSLwAGlFMx5lotrqD2pTjB18KbybKoEIgkNZTKC60YECDQTKGTRcDBILwZVqVKvA==}
-    peerDependencies:
-      react: ^16.8 || ^17.0 || ^18.0
-
-  '@radix-ui/react-compose-refs@1.0.1':
-    resolution: {integrity: sha512-fDSBgd44FKHa1FRMU59qBMPFcl2PZE+2nmqunj+BWFyYYjnhIDWL2ItDs3rrbJDQOtzt5nIebLCQc4QRfz6LJw==}
-    peerDependencies:
-      '@types/react': '*'
-      react: ^16.8 || ^17.0 || ^18.0
-    peerDependenciesMeta:
-      '@types/react':
-        optional: true
-
-  '@radix-ui/react-compose-refs@1.1.0':
-    resolution: {integrity: sha512-b4inOtiaOnYf9KWyO3jAeeCG6FeyfY6ldiEPanbUjWd+xIk5wZeHa8yVwmrJ2vderhu/BQvzCrJI0lHd+wIiqw==}
-    peerDependencies:
-      '@types/react': '*'
-      react: ^16.8 || ^17.0 || ^18.0 || ^19.0 || ^19.0.0-rc
-    peerDependenciesMeta:
-      '@types/react':
-        optional: true
-
-  '@radix-ui/react-context@1.0.0':
-    resolution: {integrity: sha512-1pVM9RfOQ+n/N5PJK33kRSKsr1glNxomxONs5c49MliinBY6Yw2Q995qfBUUo0/Mbg05B/sGA0gkgPI7kmSHBg==}
-    peerDependencies:
-      react: ^16.8 || ^17.0 || ^18.0
-
-  '@radix-ui/react-context@1.0.1':
-    resolution: {integrity: sha512-ebbrdFoYTcuZ0v4wG5tedGnp9tzcV8awzsxYph7gXUyvnNLuTIcCk1q17JEbnVhXAKG9oX3KtchwiMIAYp9NLg==}
-    peerDependencies:
-      '@types/react': '*'
-      react: ^16.8 || ^17.0 || ^18.0
-    peerDependenciesMeta:
-      '@types/react':
-        optional: true
-
-  '@radix-ui/react-context@1.1.0':
-    resolution: {integrity: sha512-OKrckBy+sMEgYM/sMmqmErVn0kZqrHPJze+Ql3DzYsDDp0hl0L62nx/2122/Bvps1qz645jlcu2tD9lrRSdf8A==}
-    peerDependencies:
-      '@types/react': '*'
-      react: ^16.8 || ^17.0 || ^18.0 || ^19.0 || ^19.0.0-rc
-    peerDependenciesMeta:
-      '@types/react':
-        optional: true
-
-  '@radix-ui/react-dialog@1.0.0':
-    resolution: {integrity: sha512-Yn9YU+QlHYLWwV1XfKiqnGVpWYWk6MeBVM6x/bcoyPvxgjQGoeT35482viLPctTMWoMw0PoHgqfSox7Ig+957Q==}
-    peerDependencies:
-      react: ^16.8 || ^17.0 || ^18.0
-      react-dom: ^16.8 || ^17.0 || ^18.0
-
-  '@radix-ui/react-dialog@1.0.5':
-    resolution: {integrity: sha512-GjWJX/AUpB703eEBanuBnIWdIXg6NvJFCXcNlSZk4xdszCdhrJgBoUd1cGk67vFO+WdA2pfI/plOpqz/5GUP6Q==}
-    peerDependencies:
-      '@types/react': '*'
-      '@types/react-dom': '*'
-      react: ^16.8 || ^17.0 || ^18.0
-      react-dom: ^16.8 || ^17.0 || ^18.0
-    peerDependenciesMeta:
-      '@types/react':
-        optional: true
-      '@types/react-dom':
-        optional: true
-
-  '@radix-ui/react-dialog@1.1.1':
-    resolution: {integrity: sha512-zysS+iU4YP3STKNS6USvFVqI4qqx8EpiwmT5TuCApVEBca+eRCbONi4EgzfNSuVnOXvC5UPHHMjs8RXO6DH9Bg==}
-    peerDependencies:
-      '@types/react': '*'
-      '@types/react-dom': '*'
-      react: ^16.8 || ^17.0 || ^18.0 || ^19.0 || ^19.0.0-rc
-      react-dom: ^16.8 || ^17.0 || ^18.0 || ^19.0 || ^19.0.0-rc
-    peerDependenciesMeta:
-      '@types/react':
-        optional: true
-      '@types/react-dom':
-        optional: true
-
-  '@radix-ui/react-direction@1.1.0':
-    resolution: {integrity: sha512-BUuBvgThEiAXh2DWu93XsT+a3aWrGqolGlqqw5VU1kG7p/ZH2cuDlM1sRLNnY3QcBS69UIz2mcKhMxDsdewhjg==}
-    peerDependencies:
-      '@types/react': '*'
-      react: ^16.8 || ^17.0 || ^18.0 || ^19.0 || ^19.0.0-rc
-    peerDependenciesMeta:
-      '@types/react':
-        optional: true
-
-  '@radix-ui/react-dismissable-layer@1.0.0':
-    resolution: {integrity: sha512-n7kDRfx+LB1zLueRDvZ1Pd0bxdJWDUZNQ/GWoxDn2prnuJKRdxsjulejX/ePkOsLi2tTm6P24mDqlMSgQpsT6g==}
-    peerDependencies:
-      react: ^16.8 || ^17.0 || ^18.0
-      react-dom: ^16.8 || ^17.0 || ^18.0
-
-  '@radix-ui/react-dismissable-layer@1.0.5':
-    resolution: {integrity: sha512-aJeDjQhywg9LBu2t/At58hCvr7pEm0o2Ke1x33B+MhjNmmZ17sy4KImo0KPLgsnc/zN7GPdce8Cnn0SWvwZO7g==}
-    peerDependencies:
-      '@types/react': '*'
-      '@types/react-dom': '*'
-      react: ^16.8 || ^17.0 || ^18.0
-      react-dom: ^16.8 || ^17.0 || ^18.0
-    peerDependenciesMeta:
-      '@types/react':
-        optional: true
-      '@types/react-dom':
-        optional: true
-
-  '@radix-ui/react-dismissable-layer@1.1.0':
-    resolution: {integrity: sha512-/UovfmmXGptwGcBQawLzvn2jOfM0t4z3/uKffoBlj724+n3FvBbZ7M0aaBOmkp6pqFYpO4yx8tSVJjx3Fl2jig==}
-    peerDependencies:
-      '@types/react': '*'
-      '@types/react-dom': '*'
-      react: ^16.8 || ^17.0 || ^18.0 || ^19.0 || ^19.0.0-rc
-      react-dom: ^16.8 || ^17.0 || ^18.0 || ^19.0 || ^19.0.0-rc
-    peerDependenciesMeta:
-      '@types/react':
-        optional: true
-      '@types/react-dom':
-        optional: true
-
-  '@radix-ui/react-dropdown-menu@2.1.1':
-    resolution: {integrity: sha512-y8E+x9fBq9qvteD2Zwa4397pUVhYsh9iq44b5RD5qu1GMJWBCBuVg1hMyItbc6+zH00TxGRqd9Iot4wzf3OoBQ==}
-    peerDependencies:
-      '@types/react': '*'
-      '@types/react-dom': '*'
-      react: ^16.8 || ^17.0 || ^18.0 || ^19.0 || ^19.0.0-rc
-      react-dom: ^16.8 || ^17.0 || ^18.0 || ^19.0 || ^19.0.0-rc
-    peerDependenciesMeta:
-      '@types/react':
-        optional: true
-      '@types/react-dom':
-        optional: true
-
-  '@radix-ui/react-focus-guards@1.0.0':
-    resolution: {integrity: sha512-UagjDk4ijOAnGu4WMUPj9ahi7/zJJqNZ9ZAiGPp7waUWJO0O1aWXi/udPphI0IUjvrhBsZJGSN66dR2dsueLWQ==}
-    peerDependencies:
-      react: ^16.8 || ^17.0 || ^18.0
-
-  '@radix-ui/react-focus-guards@1.0.1':
-    resolution: {integrity: sha512-Rect2dWbQ8waGzhMavsIbmSVCgYxkXLxxR3ZvCX79JOglzdEy4JXMb98lq4hPxUbLr77nP0UOGf4rcMU+s1pUA==}
-    peerDependencies:
-      '@types/react': '*'
-      react: ^16.8 || ^17.0 || ^18.0
-    peerDependenciesMeta:
-      '@types/react':
-        optional: true
-
-  '@radix-ui/react-focus-guards@1.1.0':
-    resolution: {integrity: sha512-w6XZNUPVv6xCpZUqb/yN9DL6auvpGX3C/ee6Hdi16v2UUy25HV2Q5bcflsiDyT/g5RwbPQ/GIT1vLkeRb+ITBw==}
-    peerDependencies:
-      '@types/react': '*'
-      react: ^16.8 || ^17.0 || ^18.0 || ^19.0 || ^19.0.0-rc
-    peerDependenciesMeta:
-      '@types/react':
-        optional: true
-
-  '@radix-ui/react-focus-scope@1.0.0':
-    resolution: {integrity: sha512-C4SWtsULLGf/2L4oGeIHlvWQx7Rf+7cX/vKOAD2dXW0A1b5QXwi3wWeaEgW+wn+SEVrraMUk05vLU9fZZz5HbQ==}
-    peerDependencies:
-      react: ^16.8 || ^17.0 || ^18.0
-      react-dom: ^16.8 || ^17.0 || ^18.0
-
-  '@radix-ui/react-focus-scope@1.0.4':
-    resolution: {integrity: sha512-sL04Mgvf+FmyvZeYfNu1EPAaaxD+aw7cYeIB9L9Fvq8+urhltTRaEo5ysKOpHuKPclsZcSUMKlN05x4u+CINpA==}
-    peerDependencies:
-      '@types/react': '*'
-      '@types/react-dom': '*'
-      react: ^16.8 || ^17.0 || ^18.0
-      react-dom: ^16.8 || ^17.0 || ^18.0
-    peerDependenciesMeta:
-      '@types/react':
-        optional: true
-      '@types/react-dom':
-        optional: true
-
-  '@radix-ui/react-focus-scope@1.1.0':
-    resolution: {integrity: sha512-200UD8zylvEyL8Bx+z76RJnASR2gRMuxlgFCPAe/Q/679a/r0eK3MBVYMb7vZODZcffZBdob1EGnky78xmVvcA==}
-    peerDependencies:
-      '@types/react': '*'
-      '@types/react-dom': '*'
-      react: ^16.8 || ^17.0 || ^18.0 || ^19.0 || ^19.0.0-rc
-      react-dom: ^16.8 || ^17.0 || ^18.0 || ^19.0 || ^19.0.0-rc
-    peerDependenciesMeta:
-      '@types/react':
-        optional: true
-      '@types/react-dom':
-        optional: true
-
-  '@radix-ui/react-icons@1.3.0':
-    resolution: {integrity: sha512-jQxj/0LKgp+j9BiTXz3O3sgs26RNet2iLWmsPyRz2SIcR4q/4SbazXfnYwbAr+vLYKSfc7qxzyGQA1HLlYiuNw==}
-    peerDependencies:
-      react: ^16.x || ^17.x || ^18.x
-
-  '@radix-ui/react-id@1.0.0':
-    resolution: {integrity: sha512-Q6iAB/U7Tq3NTolBBQbHTgclPmGWE3OlktGGqrClPozSw4vkQ1DfQAOtzgRPecKsMdJINE05iaoDUG8tRzCBjw==}
-    peerDependencies:
-      react: ^16.8 || ^17.0 || ^18.0
-
-  '@radix-ui/react-id@1.0.1':
-    resolution: {integrity: sha512-tI7sT/kqYp8p96yGWY1OAnLHrqDgzHefRBKQ2YAkBS5ja7QLcZ9Z/uY7bEjPUatf8RomoXM8/1sMj1IJaE5UzQ==}
-    peerDependencies:
-      '@types/react': '*'
-      react: ^16.8 || ^17.0 || ^18.0
-    peerDependenciesMeta:
-      '@types/react':
-        optional: true
-
-  '@radix-ui/react-id@1.1.0':
-    resolution: {integrity: sha512-EJUrI8yYh7WOjNOqpoJaf1jlFIH2LvtgAl+YcFqNCa+4hj64ZXmPkAKOFs/ukjz3byN6bdb/AVUqHkI8/uWWMA==}
-    peerDependencies:
-      '@types/react': '*'
-      react: ^16.8 || ^17.0 || ^18.0 || ^19.0 || ^19.0.0-rc
-    peerDependenciesMeta:
-      '@types/react':
-        optional: true
-
-  '@radix-ui/react-label@2.1.0':
-    resolution: {integrity: sha512-peLblDlFw/ngk3UWq0VnYaOLy6agTZZ+MUO/WhVfm14vJGML+xH4FAl2XQGLqdefjNb7ApRg6Yn7U42ZhmYXdw==}
-    peerDependencies:
-      '@types/react': '*'
-      '@types/react-dom': '*'
-      react: ^16.8 || ^17.0 || ^18.0 || ^19.0 || ^19.0.0-rc
-      react-dom: ^16.8 || ^17.0 || ^18.0 || ^19.0 || ^19.0.0-rc
-    peerDependenciesMeta:
-      '@types/react':
-        optional: true
-      '@types/react-dom':
-        optional: true
-
-  '@radix-ui/react-menu@2.1.1':
-    resolution: {integrity: sha512-oa3mXRRVjHi6DZu/ghuzdylyjaMXLymx83irM7hTxutQbD+7IhPKdMdRHD26Rm+kHRrWcrUkkRPv5pd47a2xFQ==}
-    peerDependencies:
-      '@types/react': '*'
-      '@types/react-dom': '*'
-      react: ^16.8 || ^17.0 || ^18.0 || ^19.0 || ^19.0.0-rc
-      react-dom: ^16.8 || ^17.0 || ^18.0 || ^19.0 || ^19.0.0-rc
-    peerDependenciesMeta:
-      '@types/react':
-        optional: true
-      '@types/react-dom':
-        optional: true
-
-  '@radix-ui/react-menubar@1.1.1':
-    resolution: {integrity: sha512-V05Hryq/BE2m+rs8d5eLfrS0jmSWSDHEbG7jEyLA5D5J9jTvWj/o3v3xDN9YsOlH6QIkJgiaNDaP+S4T1rdykw==}
-    peerDependencies:
-      '@types/react': '*'
-      '@types/react-dom': '*'
-      react: ^16.8 || ^17.0 || ^18.0 || ^19.0 || ^19.0.0-rc
-      react-dom: ^16.8 || ^17.0 || ^18.0 || ^19.0 || ^19.0.0-rc
-    peerDependenciesMeta:
-      '@types/react':
-        optional: true
-      '@types/react-dom':
-        optional: true
-
-  '@radix-ui/react-popover@1.1.1':
-    resolution: {integrity: sha512-3y1A3isulwnWhvTTwmIreiB8CF4L+qRjZnK1wYLO7pplddzXKby/GnZ2M7OZY3qgnl6p9AodUIHRYGXNah8Y7g==}
-    peerDependencies:
-      '@types/react': '*'
-      '@types/react-dom': '*'
-      react: ^16.8 || ^17.0 || ^18.0 || ^19.0 || ^19.0.0-rc
-      react-dom: ^16.8 || ^17.0 || ^18.0 || ^19.0 || ^19.0.0-rc
-    peerDependenciesMeta:
-      '@types/react':
-        optional: true
-      '@types/react-dom':
-        optional: true
-
-  '@radix-ui/react-popper@1.2.0':
-    resolution: {integrity: sha512-ZnRMshKF43aBxVWPWvbj21+7TQCvhuULWJ4gNIKYpRlQt5xGRhLx66tMp8pya2UkGHTSlhpXwmjqltDYHhw7Vg==}
-    peerDependencies:
-      '@types/react': '*'
-      '@types/react-dom': '*'
-      react: ^16.8 || ^17.0 || ^18.0 || ^19.0 || ^19.0.0-rc
-      react-dom: ^16.8 || ^17.0 || ^18.0 || ^19.0 || ^19.0.0-rc
-    peerDependenciesMeta:
-      '@types/react':
-        optional: true
-      '@types/react-dom':
-        optional: true
-
-  '@radix-ui/react-portal@1.0.0':
-    resolution: {integrity: sha512-a8qyFO/Xb99d8wQdu4o7qnigNjTPG123uADNecz0eX4usnQEj7o+cG4ZX4zkqq98NYekT7UoEQIjxBNWIFuqTA==}
-    peerDependencies:
-      react: ^16.8 || ^17.0 || ^18.0
-      react-dom: ^16.8 || ^17.0 || ^18.0
-
-  '@radix-ui/react-portal@1.0.4':
-    resolution: {integrity: sha512-Qki+C/EuGUVCQTOTD5vzJzJuMUlewbzuKyUy+/iHM2uwGiru9gZeBJtHAPKAEkB5KWGi9mP/CHKcY0wt1aW45Q==}
-    peerDependencies:
-      '@types/react': '*'
-      '@types/react-dom': '*'
-      react: ^16.8 || ^17.0 || ^18.0
-      react-dom: ^16.8 || ^17.0 || ^18.0
-    peerDependenciesMeta:
-      '@types/react':
-        optional: true
-      '@types/react-dom':
-        optional: true
-
-  '@radix-ui/react-portal@1.1.1':
-    resolution: {integrity: sha512-A3UtLk85UtqhzFqtoC8Q0KvR2GbXF3mtPgACSazajqq6A41mEQgo53iPzY4i6BwDxlIFqWIhiQ2G729n+2aw/g==}
-    peerDependencies:
-      '@types/react': '*'
-      '@types/react-dom': '*'
-      react: ^16.8 || ^17.0 || ^18.0 || ^19.0 || ^19.0.0-rc
-      react-dom: ^16.8 || ^17.0 || ^18.0 || ^19.0 || ^19.0.0-rc
-    peerDependenciesMeta:
-      '@types/react':
-        optional: true
-      '@types/react-dom':
-        optional: true
-
-  '@radix-ui/react-presence@1.0.0':
-    resolution: {integrity: sha512-A+6XEvN01NfVWiKu38ybawfHsBjWum42MRPnEuqPsBZ4eV7e/7K321B5VgYMPv3Xx5An6o1/l9ZuDBgmcmWK3w==}
-    peerDependencies:
-      react: ^16.8 || ^17.0 || ^18.0
-      react-dom: ^16.8 || ^17.0 || ^18.0
-
-  '@radix-ui/react-presence@1.0.1':
-    resolution: {integrity: sha512-UXLW4UAbIY5ZjcvzjfRFo5gxva8QirC9hF7wRE4U5gz+TP0DbRk+//qyuAQ1McDxBt1xNMBTaciFGvEmJvAZCg==}
-    peerDependencies:
-      '@types/react': '*'
-      '@types/react-dom': '*'
-      react: ^16.8 || ^17.0 || ^18.0
-      react-dom: ^16.8 || ^17.0 || ^18.0
-    peerDependenciesMeta:
-      '@types/react':
-        optional: true
-      '@types/react-dom':
-        optional: true
-
-  '@radix-ui/react-presence@1.1.0':
-    resolution: {integrity: sha512-Gq6wuRN/asf9H/E/VzdKoUtT8GC9PQc9z40/vEr0VCJ4u5XvvhWIrSsCB6vD2/cH7ugTdSfYq9fLJCcM00acrQ==}
-    peerDependencies:
-      '@types/react': '*'
-      '@types/react-dom': '*'
-      react: ^16.8 || ^17.0 || ^18.0 || ^19.0 || ^19.0.0-rc
-      react-dom: ^16.8 || ^17.0 || ^18.0 || ^19.0 || ^19.0.0-rc
-    peerDependenciesMeta:
-      '@types/react':
-        optional: true
-      '@types/react-dom':
-        optional: true
-
-  '@radix-ui/react-primitive@1.0.0':
-    resolution: {integrity: sha512-EyXe6mnRlHZ8b6f4ilTDrXmkLShICIuOTTj0GX4w1rp+wSxf3+TD05u1UOITC8VsJ2a9nwHvdXtOXEOl0Cw/zQ==}
-    peerDependencies:
-      react: ^16.8 || ^17.0 || ^18.0
-      react-dom: ^16.8 || ^17.0 || ^18.0
-
-  '@radix-ui/react-primitive@1.0.3':
-    resolution: {integrity: sha512-yi58uVyoAcK/Nq1inRY56ZSjKypBNKTa/1mcL8qdl6oJeEaDbOldlzrGn7P6Q3Id5d+SYNGc5AJgc4vGhjs5+g==}
-    peerDependencies:
-      '@types/react': '*'
-      '@types/react-dom': '*'
-      react: ^16.8 || ^17.0 || ^18.0
-      react-dom: ^16.8 || ^17.0 || ^18.0
-    peerDependenciesMeta:
-      '@types/react':
-        optional: true
-      '@types/react-dom':
-        optional: true
-
-  '@radix-ui/react-primitive@2.0.0':
-    resolution: {integrity: sha512-ZSpFm0/uHa8zTvKBDjLFWLo8dkr4MBsiDLz0g3gMUwqgLHz9rTaRRGYDgvZPtBJgYCBKXkS9fzmoySgr8CO6Cw==}
-    peerDependencies:
-      '@types/react': '*'
-      '@types/react-dom': '*'
-      react: ^16.8 || ^17.0 || ^18.0 || ^19.0 || ^19.0.0-rc
-      react-dom: ^16.8 || ^17.0 || ^18.0 || ^19.0 || ^19.0.0-rc
-    peerDependenciesMeta:
-      '@types/react':
-        optional: true
-      '@types/react-dom':
-        optional: true
-
-  '@radix-ui/react-radio-group@1.2.0':
-    resolution: {integrity: sha512-yv+oiLaicYMBpqgfpSPw6q+RyXlLdIpQWDHZbUKURxe+nEh53hFXPPlfhfQQtYkS5MMK/5IWIa76SksleQZSzw==}
-    peerDependencies:
-      '@types/react': '*'
-      '@types/react-dom': '*'
-      react: ^16.8 || ^17.0 || ^18.0 || ^19.0 || ^19.0.0-rc
-      react-dom: ^16.8 || ^17.0 || ^18.0 || ^19.0 || ^19.0.0-rc
-    peerDependenciesMeta:
-      '@types/react':
-        optional: true
-      '@types/react-dom':
-        optional: true
-
-  '@radix-ui/react-roving-focus@1.1.0':
-    resolution: {integrity: sha512-EA6AMGeq9AEeQDeSH0aZgG198qkfHSbvWTf1HvoDmOB5bBG/qTxjYMWUKMnYiV6J/iP/J8MEFSuB2zRU2n7ODA==}
-    peerDependencies:
-      '@types/react': '*'
-      '@types/react-dom': '*'
-      react: ^16.8 || ^17.0 || ^18.0 || ^19.0 || ^19.0.0-rc
-      react-dom: ^16.8 || ^17.0 || ^18.0 || ^19.0 || ^19.0.0-rc
-    peerDependenciesMeta:
-      '@types/react':
-        optional: true
-      '@types/react-dom':
-        optional: true
-
-  '@radix-ui/react-scroll-area@1.1.0':
-    resolution: {integrity: sha512-9ArIZ9HWhsrfqS765h+GZuLoxaRHD/j0ZWOWilsCvYTpYJp8XwCqNG7Dt9Nu/TItKOdgLGkOPCodQvDc+UMwYg==}
-    peerDependencies:
-      '@types/react': '*'
-      '@types/react-dom': '*'
-      react: ^16.8 || ^17.0 || ^18.0 || ^19.0 || ^19.0.0-rc
-      react-dom: ^16.8 || ^17.0 || ^18.0 || ^19.0 || ^19.0.0-rc
-    peerDependenciesMeta:
-      '@types/react':
-        optional: true
-      '@types/react-dom':
-        optional: true
-
-  '@radix-ui/react-select@2.1.1':
-    resolution: {integrity: sha512-8iRDfyLtzxlprOo9IicnzvpsO1wNCkuwzzCM+Z5Rb5tNOpCdMvcc2AkzX0Fz+Tz9v6NJ5B/7EEgyZveo4FBRfQ==}
-    peerDependencies:
-      '@types/react': '*'
-      '@types/react-dom': '*'
-      react: ^16.8 || ^17.0 || ^18.0 || ^19.0 || ^19.0.0-rc
-      react-dom: ^16.8 || ^17.0 || ^18.0 || ^19.0 || ^19.0.0-rc
-    peerDependenciesMeta:
-      '@types/react':
-        optional: true
-      '@types/react-dom':
-        optional: true
-
-  '@radix-ui/react-separator@1.1.0':
-    resolution: {integrity: sha512-3uBAs+egzvJBDZAzvb/n4NxxOYpnspmWxO2u5NbZ8Y6FM/NdrGSF9bop3Cf6F6C71z1rTSn8KV0Fo2ZVd79lGA==}
-    peerDependencies:
-      '@types/react': '*'
-      '@types/react-dom': '*'
-      react: ^16.8 || ^17.0 || ^18.0 || ^19.0 || ^19.0.0-rc
-      react-dom: ^16.8 || ^17.0 || ^18.0 || ^19.0 || ^19.0.0-rc
-    peerDependenciesMeta:
-      '@types/react':
-        optional: true
-      '@types/react-dom':
-        optional: true
-
-  '@radix-ui/react-slot@1.0.0':
-    resolution: {integrity: sha512-3mrKauI/tWXo1Ll+gN5dHcxDPdm/Df1ufcDLCecn+pnCIVcdWE7CujXo8QaXOWRJyZyQWWbpB8eFwHzWXlv5mQ==}
-    peerDependencies:
-      react: ^16.8 || ^17.0 || ^18.0
-
-  '@radix-ui/react-slot@1.0.2':
-    resolution: {integrity: sha512-YeTpuq4deV+6DusvVUW4ivBgnkHwECUu0BiN43L5UCDFgdhsRUWAghhTF5MbvNTPzmiFOx90asDSUjWuCNapwg==}
-    peerDependencies:
-      '@types/react': '*'
-      react: ^16.8 || ^17.0 || ^18.0
-    peerDependenciesMeta:
-      '@types/react':
-        optional: true
-
-  '@radix-ui/react-slot@1.1.0':
-    resolution: {integrity: sha512-FUCf5XMfmW4dtYl69pdS4DbxKy8nj4M7SafBgPllysxmdachynNflAdp/gCsnYWNDnge6tI9onzMp5ARYc1KNw==}
-    peerDependencies:
-      '@types/react': '*'
-      react: ^16.8 || ^17.0 || ^18.0 || ^19.0 || ^19.0.0-rc
-    peerDependenciesMeta:
-      '@types/react':
-        optional: true
-
-  '@radix-ui/react-switch@1.1.0':
-    resolution: {integrity: sha512-OBzy5WAj641k0AOSpKQtreDMe+isX0MQJ1IVyF03ucdF3DunOnROVrjWs8zsXUxC3zfZ6JL9HFVCUlMghz9dJw==}
-    peerDependencies:
-      '@types/react': '*'
-      '@types/react-dom': '*'
-      react: ^16.8 || ^17.0 || ^18.0 || ^19.0 || ^19.0.0-rc
-      react-dom: ^16.8 || ^17.0 || ^18.0 || ^19.0 || ^19.0.0-rc
-    peerDependenciesMeta:
-      '@types/react':
-        optional: true
-      '@types/react-dom':
-        optional: true
-
-  '@radix-ui/react-tabs@1.1.0':
-    resolution: {integrity: sha512-bZgOKB/LtZIij75FSuPzyEti/XBhJH52ExgtdVqjCIh+Nx/FW+LhnbXtbCzIi34ccyMsyOja8T0thCzoHFXNKA==}
-    peerDependencies:
-      '@types/react': '*'
-      '@types/react-dom': '*'
-      react: ^16.8 || ^17.0 || ^18.0 || ^19.0 || ^19.0.0-rc
-      react-dom: ^16.8 || ^17.0 || ^18.0 || ^19.0 || ^19.0.0-rc
-    peerDependenciesMeta:
-      '@types/react':
-        optional: true
-      '@types/react-dom':
-        optional: true
-
-  '@radix-ui/react-tooltip@1.1.1':
-    resolution: {integrity: sha512-LLE8nzNE4MzPMw3O2zlVlkLFid3y9hMUs7uCbSHyKSo+tCN4yMCf+ZCCcfrYgsOC0TiHBPQ1mtpJ2liY3ZT3SQ==}
-    peerDependencies:
-      '@types/react': '*'
-      '@types/react-dom': '*'
-      react: ^16.8 || ^17.0 || ^18.0 || ^19.0 || ^19.0.0-rc
-      react-dom: ^16.8 || ^17.0 || ^18.0 || ^19.0 || ^19.0.0-rc
-    peerDependenciesMeta:
-      '@types/react':
-        optional: true
-      '@types/react-dom':
-        optional: true
-
-  '@radix-ui/react-use-callback-ref@1.0.0':
-    resolution: {integrity: sha512-GZtyzoHz95Rhs6S63D2t/eqvdFCm7I+yHMLVQheKM7nBD8mbZIt+ct1jz4536MDnaOGKIxynJ8eHTkVGVVkoTg==}
-    peerDependencies:
-      react: ^16.8 || ^17.0 || ^18.0
-
-  '@radix-ui/react-use-callback-ref@1.0.1':
-    resolution: {integrity: sha512-D94LjX4Sp0xJFVaoQOd3OO9k7tpBYNOXdVhkltUbGv2Qb9OXdrg/CpsjlZv7ia14Sylv398LswWBVVu5nqKzAQ==}
-    peerDependencies:
-      '@types/react': '*'
-      react: ^16.8 || ^17.0 || ^18.0
-    peerDependenciesMeta:
-      '@types/react':
-        optional: true
-
-  '@radix-ui/react-use-callback-ref@1.1.0':
-    resolution: {integrity: sha512-CasTfvsy+frcFkbXtSJ2Zu9JHpN8TYKxkgJGWbjiZhFivxaeW7rMeZt7QELGVLaYVfFMsKHjb7Ak0nMEe+2Vfw==}
-    peerDependencies:
-      '@types/react': '*'
-      react: ^16.8 || ^17.0 || ^18.0 || ^19.0 || ^19.0.0-rc
-    peerDependenciesMeta:
-      '@types/react':
-        optional: true
-
-  '@radix-ui/react-use-controllable-state@1.0.0':
-    resolution: {integrity: sha512-FohDoZvk3mEXh9AWAVyRTYR4Sq7/gavuofglmiXB2g1aKyboUD4YtgWxKj8O5n+Uak52gXQ4wKz5IFST4vtJHg==}
-    peerDependencies:
-      react: ^16.8 || ^17.0 || ^18.0
-
-  '@radix-ui/react-use-controllable-state@1.0.1':
-    resolution: {integrity: sha512-Svl5GY5FQeN758fWKrjM6Qb7asvXeiZltlT4U2gVfl8Gx5UAv2sMR0LWo8yhsIZh2oQ0eFdZ59aoOOMV7b47VA==}
-    peerDependencies:
-      '@types/react': '*'
-      react: ^16.8 || ^17.0 || ^18.0
-    peerDependenciesMeta:
-      '@types/react':
-        optional: true
-
-  '@radix-ui/react-use-controllable-state@1.1.0':
-    resolution: {integrity: sha512-MtfMVJiSr2NjzS0Aa90NPTnvTSg6C/JLCV7ma0W6+OMV78vd8OyRpID+Ng9LxzsPbLeuBnWBA1Nq30AtBIDChw==}
-    peerDependencies:
-      '@types/react': '*'
-      react: ^16.8 || ^17.0 || ^18.0 || ^19.0 || ^19.0.0-rc
-    peerDependenciesMeta:
-      '@types/react':
-        optional: true
-
-  '@radix-ui/react-use-escape-keydown@1.0.0':
-    resolution: {integrity: sha512-JwfBCUIfhXRxKExgIqGa4CQsiMemo1Xt0W/B4ei3fpzpvPENKpMKQ8mZSB6Acj3ebrAEgi2xiQvcI1PAAodvyg==}
-    peerDependencies:
-      react: ^16.8 || ^17.0 || ^18.0
-
-  '@radix-ui/react-use-escape-keydown@1.0.3':
-    resolution: {integrity: sha512-vyL82j40hcFicA+M4Ex7hVkB9vHgSse1ZWomAqV2Je3RleKGO5iM8KMOEtfoSB0PnIelMd2lATjTGMYqN5ylTg==}
-    peerDependencies:
-      '@types/react': '*'
-      react: ^16.8 || ^17.0 || ^18.0
-    peerDependenciesMeta:
-      '@types/react':
-        optional: true
-
-  '@radix-ui/react-use-escape-keydown@1.1.0':
-    resolution: {integrity: sha512-L7vwWlR1kTTQ3oh7g1O0CBF3YCyyTj8NmhLR+phShpyA50HCfBFKVJTpshm9PzLiKmehsrQzTYTpX9HvmC9rhw==}
-    peerDependencies:
-      '@types/react': '*'
-      react: ^16.8 || ^17.0 || ^18.0 || ^19.0 || ^19.0.0-rc
-    peerDependenciesMeta:
-      '@types/react':
-        optional: true
-
-  '@radix-ui/react-use-layout-effect@1.0.0':
-    resolution: {integrity: sha512-6Tpkq+R6LOlmQb1R5NNETLG0B4YP0wc+klfXafpUCj6JGyaUc8il7/kUZ7m59rGbXGczE9Bs+iz2qloqsZBduQ==}
-    peerDependencies:
-      react: ^16.8 || ^17.0 || ^18.0
-
-  '@radix-ui/react-use-layout-effect@1.0.1':
-    resolution: {integrity: sha512-v/5RegiJWYdoCvMnITBkNNx6bCj20fiaJnWtRkU18yITptraXjffz5Qbn05uOiQnOvi+dbkznkoaMltz1GnszQ==}
-    peerDependencies:
-      '@types/react': '*'
-      react: ^16.8 || ^17.0 || ^18.0
-    peerDependenciesMeta:
-      '@types/react':
-        optional: true
-
-  '@radix-ui/react-use-layout-effect@1.1.0':
-    resolution: {integrity: sha512-+FPE0rOdziWSrH9athwI1R0HDVbWlEhd+FR+aSDk4uWGmSJ9Z54sdZVDQPZAinJhJXwfT+qnj969mCsT2gfm5w==}
-    peerDependencies:
-      '@types/react': '*'
-      react: ^16.8 || ^17.0 || ^18.0 || ^19.0 || ^19.0.0-rc
-    peerDependenciesMeta:
-      '@types/react':
-        optional: true
-
-  '@radix-ui/react-use-previous@1.1.0':
-    resolution: {integrity: sha512-Z/e78qg2YFnnXcW88A4JmTtm4ADckLno6F7OXotmkQfeuCVaKuYzqAATPhVzl3delXE7CxIV8shofPn3jPc5Og==}
-    peerDependencies:
-      '@types/react': '*'
-      react: ^16.8 || ^17.0 || ^18.0 || ^19.0 || ^19.0.0-rc
-    peerDependenciesMeta:
-      '@types/react':
-        optional: true
-
-  '@radix-ui/react-use-rect@1.1.0':
-    resolution: {integrity: sha512-0Fmkebhr6PiseyZlYAOtLS+nb7jLmpqTrJyv61Pe68MKYW6OWdRE2kI70TaYY27u7H0lajqM3hSMMLFq18Z7nQ==}
-    peerDependencies:
-      '@types/react': '*'
-      react: ^16.8 || ^17.0 || ^18.0 || ^19.0 || ^19.0.0-rc
-    peerDependenciesMeta:
-      '@types/react':
-        optional: true
-
-  '@radix-ui/react-use-size@1.1.0':
-    resolution: {integrity: sha512-XW3/vWuIXHa+2Uwcc2ABSfcCledmXhhQPlGbfcRXbiUQI5Icjcg19BGCZVKKInYbvUCut/ufbbLLPFC5cbb1hw==}
-    peerDependencies:
-      '@types/react': '*'
-      react: ^16.8 || ^17.0 || ^18.0 || ^19.0 || ^19.0.0-rc
-    peerDependenciesMeta:
-      '@types/react':
-        optional: true
-
-  '@radix-ui/react-visually-hidden@1.1.0':
-    resolution: {integrity: sha512-N8MDZqtgCgG5S3aV60INAB475osJousYpZ4cTJ2cFbMpdHS5Y6loLTH8LPtkj2QN0x93J30HT/M3qJXM0+lyeQ==}
-    peerDependencies:
-      '@types/react': '*'
-      '@types/react-dom': '*'
-      react: ^16.8 || ^17.0 || ^18.0 || ^19.0 || ^19.0.0-rc
-      react-dom: ^16.8 || ^17.0 || ^18.0 || ^19.0 || ^19.0.0-rc
-    peerDependenciesMeta:
-      '@types/react':
-        optional: true
-      '@types/react-dom':
-        optional: true
-
-  '@radix-ui/rect@1.1.0':
-    resolution: {integrity: sha512-A9+lCBZoaMJlVKcRBz2YByCG+Cp2t6nAnMnNba+XiWxnj6r4JUFqfsgwocMBZU9LPtdxC6wB56ySYpc7LQIoJg==}
-
-  '@react-dnd/asap@4.0.1':
-    resolution: {integrity: sha512-kLy0PJDDwvwwTXxqTFNAAllPHD73AycE9ypWeln/IguoGBEbvFcPDbCV03G52bEcC5E+YgupBE0VzHGdC8SIXg==}
-
-  '@react-dnd/invariant@2.0.0':
-    resolution: {integrity: sha512-xL4RCQBCBDJ+GRwKTFhGUW8GXa4yoDfJrPbLblc3U09ciS+9ZJXJ3Qrcs/x2IODOdIE5kQxvMmE2UKyqUictUw==}
-
-  '@react-dnd/shallowequal@2.0.0':
-    resolution: {integrity: sha512-Pc/AFTdwZwEKJxFJvlxrSmGe/di+aAOBn60sremrpLo6VI/6cmiUYNNwlI5KNYttg7uypzA3ILPMPgxB2GYZEg==}
-
-  '@reactflow/background@11.3.14':
-    resolution: {integrity: sha512-Gewd7blEVT5Lh6jqrvOgd4G6Qk17eGKQfsDXgyRSqM+CTwDqRldG2LsWN4sNeno6sbqVIC2fZ+rAUBFA9ZEUDA==}
-    peerDependencies:
-      react: '>=17'
-      react-dom: '>=17'
-
-  '@reactflow/controls@11.2.14':
-    resolution: {integrity: sha512-MiJp5VldFD7FrqaBNIrQ85dxChrG6ivuZ+dcFhPQUwOK3HfYgX2RHdBua+gx+40p5Vw5It3dVNp/my4Z3jF0dw==}
-    peerDependencies:
-      react: '>=17'
-      react-dom: '>=17'
-
-  '@reactflow/core@11.11.4':
-    resolution: {integrity: sha512-H4vODklsjAq3AMq6Np4LE12i1I4Ta9PrDHuBR9GmL8uzTt2l2jh4CiQbEMpvMDcp7xi4be0hgXj+Ysodde/i7Q==}
-    peerDependencies:
-      react: '>=17'
-      react-dom: '>=17'
-
-  '@reactflow/minimap@11.7.14':
-    resolution: {integrity: sha512-mpwLKKrEAofgFJdkhwR5UQ1JYWlcAAL/ZU/bctBkuNTT1yqV+y0buoNVImsRehVYhJwffSWeSHaBR5/GJjlCSQ==}
-    peerDependencies:
-      react: '>=17'
-      react-dom: '>=17'
-
-  '@reactflow/node-resizer@2.2.14':
-    resolution: {integrity: sha512-fwqnks83jUlYr6OHcdFEedumWKChTHRGw/kbCxj0oqBd+ekfs+SIp4ddyNU0pdx96JIm5iNFS0oNrmEiJbbSaA==}
-    peerDependencies:
-      react: '>=17'
-      react-dom: '>=17'
-
-  '@reactflow/node-toolbar@1.3.14':
-    resolution: {integrity: sha512-rbynXQnH/xFNu4P9H+hVqlEUafDCkEoCy0Dg9mG22Sg+rY/0ck6KkrAQrYrTgXusd+cEJOMK0uOOFCK2/5rSGQ==}
-    peerDependencies:
-      react: '>=17'
-      react-dom: '>=17'
-
-  '@remirror/core-constants@2.0.2':
-    resolution: {integrity: sha512-dyHY+sMF0ihPus3O27ODd4+agdHMEmuRdyiZJ2CCWjPV5UFmn17ZbElvk6WOGVE4rdCJKZQCrPV2BcikOMLUGQ==}
-
-  '@rushstack/eslint-patch@1.10.3':
-    resolution: {integrity: sha512-qC/xYId4NMebE6w/V33Fh9gWxLgURiNYgVNObbJl2LZv0GUUItCcCqC5axQSwRaAgaxl2mELq1rMzlswaQ0Zxg==}
-
-  '@scena/dragscroll@1.4.0':
-    resolution: {integrity: sha512-3O8daaZD9VXA9CP3dra6xcgt/qrm0mg0xJCwiX6druCteQ9FFsXffkF8PrqxY4Z4VJ58fFKEa0RlKqbsi/XnRA==}
-
-  '@scena/event-emitter@1.0.5':
-    resolution: {integrity: sha512-AzY4OTb0+7ynefmWFQ6hxDdk0CySAq/D4efljfhtRHCOP7MBF9zUfhKG3TJiroVjASqVgkRJFdenS8ArZo6Olg==}
-
-  '@scena/matrix@1.1.1':
-    resolution: {integrity: sha512-JVKBhN0tm2Srl+Yt+Ywqu0oLgLcdemDQlD1OxmN9jaCTwaFPZ7tY8n6dhVgMEaR9qcR7r+kAlMXnSfNyYdE+Vg==}
-
-  '@swc/helpers@0.5.11':
-    resolution: {integrity: sha512-YNlnKRWF2sVojTpIyzwou9XoTNbzbzONwRhOoniEioF1AtaitTvVZblaQRrAzChWQ1bLYyYSWzM18y4WwgzJ+A==}
-
-  '@swc/helpers@0.5.2':
-    resolution: {integrity: sha512-E4KcWTpoLHqwPHLxidpOqQbcrZVgi0rsmmZXUle1jXmJfuIf/UWpczUJ7MZZ5tlxytgJXyp0w4PGkkeLiuIdZw==}
-
-  '@tailwindcss/typography@0.5.13':
-    resolution: {integrity: sha512-ADGcJ8dX21dVVHIwTRgzrcunY6YY9uSlAHHGVKvkA+vLc5qLwEszvKts40lx7z0qc4clpjclwLeK5rVCV2P/uw==}
-    peerDependencies:
-      tailwindcss: '>=3.0.0 || insiders'
-
-  '@tanstack/react-table@8.17.3':
-    resolution: {integrity: sha512-5gwg5SvPD3lNAXPuJJz1fOCEZYk9/GeBFH3w/hCgnfyszOIzwkwgp5I7Q4MJtn0WECp84b5STQUDdmvGi8m3nA==}
-    engines: {node: '>=12'}
-    peerDependencies:
-      react: '>=16.8'
-      react-dom: '>=16.8'
-
-  '@tanstack/react-virtual@3.8.1':
-    resolution: {integrity: sha512-dP5a7giEM4BQWLJ7K07ToZv8rF51mzbrBMkf0scg1QNYuFx3utnPUBPUHdzaowZhIez1K2XS78amuzD+YGRA5Q==}
-    peerDependencies:
-      react: ^16.8.0 || ^17.0.0 || ^18.0.0
-      react-dom: ^16.8.0 || ^17.0.0 || ^18.0.0
-
-  '@tanstack/table-core@8.17.3':
-    resolution: {integrity: sha512-mPBodDGVL+fl6d90wUREepHa/7lhsghg2A3vFpakEhrhtbIlgNAZiMr7ccTgak5qbHqF14Fwy+W1yFWQt+WmYQ==}
-    engines: {node: '>=12'}
-
-  '@tanstack/virtual-core@3.8.1':
-    resolution: {integrity: sha512-uNtAwenT276M9QYCjTBoHZ8X3MUeCRoGK59zPi92hMIxdfS9AyHjkDWJ94WroDxnv48UE+hIeo21BU84jKc8aQ==}
-
-  '@tiptap/core@2.4.0':
-    resolution: {integrity: sha512-YJSahk8pkxpCs8SflCZfTnJpE7IPyUWIylfgXM2DefjRQa5DZ+c6sNY0s/zbxKYFQ6AuHVX40r9pCfcqHChGxQ==}
-    peerDependencies:
-      '@tiptap/pm': ^2.0.0
-
-  '@tiptap/extension-blockquote@2.4.0':
-    resolution: {integrity: sha512-nJJy4KsPgQqWTTDOWzFRdjCfG5+QExfZj44dulgDFNh+E66xhamnbM70PklllXJgEcge7xmT5oKM0gKls5XgFw==}
-    peerDependencies:
-      '@tiptap/core': ^2.0.0
-
-  '@tiptap/extension-bold@2.4.0':
-    resolution: {integrity: sha512-csnW6hMDEHoRfxcPRLSqeJn+j35Lgtt1YRiOwn7DlS66sAECGRuoGfCvQSPij0TCDp4VCR9if5Sf8EymhnQumQ==}
-    peerDependencies:
-      '@tiptap/core': ^2.0.0
-
-  '@tiptap/extension-bubble-menu@2.4.0':
-    resolution: {integrity: sha512-s99HmttUtpW3rScWq8rqk4+CGCwergNZbHLTkF6Rp6TSboMwfp+rwL5Q/JkcAG9KGLso1vGyXKbt1xHOvm8zMw==}
-    peerDependencies:
-      '@tiptap/core': ^2.0.0
-      '@tiptap/pm': ^2.0.0
-
-  '@tiptap/extension-bullet-list@2.4.0':
-    resolution: {integrity: sha512-9S5DLIvFRBoExvmZ+/ErpTvs4Wf1yOEs8WXlKYUCcZssK7brTFj99XDwpHFA29HKDwma5q9UHhr2OB2o0JYAdw==}
-    peerDependencies:
-      '@tiptap/core': ^2.0.0
-
-  '@tiptap/extension-character-count@2.4.0':
-    resolution: {integrity: sha512-IA3Fubvag5N/7m2xS/T8D1nH26UyebBL9CtZ3/4de4faKgvDQLlILsSI2Hefi7j7rUCYCYzgF2S0Gny+Z76ulw==}
-    peerDependencies:
-      '@tiptap/core': ^2.0.0
-      '@tiptap/pm': ^2.0.0
-
-  '@tiptap/extension-code-block-lowlight@2.4.0':
-    resolution: {integrity: sha512-j0SdFq66A97Cn7bQOMqFYBaYsmOltZZ6o4uDZH6fdTvEFbfXTdtTYs2awsNSbW+w/DtivKZCvAX1FRLR3/g/5A==}
-    peerDependencies:
-      '@tiptap/core': ^2.0.0
-      '@tiptap/extension-code-block': ^2.0.0
-      '@tiptap/pm': ^2.0.0
-
-  '@tiptap/extension-code-block@2.4.0':
-    resolution: {integrity: sha512-QWGdv1D56TBGbbJSj2cIiXGJEKguPiAl9ONzJ/Ql1ZksiQsYwx0YHriXX6TOC//T4VIf6NSClHEtwtxWBQ/Csg==}
-    peerDependencies:
-      '@tiptap/core': ^2.0.0
-      '@tiptap/pm': ^2.0.0
-
-  '@tiptap/extension-code@2.4.0':
-    resolution: {integrity: sha512-wjhBukuiyJMq4cTcK3RBTzUPV24k5n1eEPlpmzku6ThwwkMdwynnMGMAmSF3fErh3AOyOUPoTTjgMYN2d10SJA==}
-    peerDependencies:
-      '@tiptap/core': ^2.0.0
-
-  '@tiptap/extension-color@2.4.0':
-    resolution: {integrity: sha512-aVuqGtzTIZO93niADdu+Hx8g03X0pS7wjrJcCcYkkDEbC/siC03zlxKZIYBW1Jiabe99Z7/s2KdtLoK6DW2A2g==}
-    peerDependencies:
-      '@tiptap/core': ^2.0.0
-      '@tiptap/extension-text-style': ^2.0.0
-
-  '@tiptap/extension-document@2.4.0':
-    resolution: {integrity: sha512-3jRodQJZDGbXlRPERaloS+IERg/VwzpC1IO6YSJR9jVIsBO6xC29P3cKTQlg1XO7p6ZH/0ksK73VC5BzzTwoHg==}
-    peerDependencies:
-      '@tiptap/core': ^2.0.0
-
-  '@tiptap/extension-dropcursor@2.4.0':
-    resolution: {integrity: sha512-c46HoG2PEEpSZv5rmS5UX/lJ6/kP1iVO0Ax+6JrNfLEIiDULUoi20NqdjolEa38La2VhWvs+o20OviiTOKEE9g==}
-    peerDependencies:
-      '@tiptap/core': ^2.0.0
-      '@tiptap/pm': ^2.0.0
-
-  '@tiptap/extension-floating-menu@2.4.0':
-    resolution: {integrity: sha512-vLb9v+htbHhXyty0oaXjT3VC8St4xuGSHWUB9GuAJAQ+NajIO6rBPbLUmm9qM0Eh2zico5mpSD1Qtn5FM6xYzg==}
-    peerDependencies:
-      '@tiptap/core': ^2.0.0
-      '@tiptap/pm': ^2.0.0
-
-  '@tiptap/extension-gapcursor@2.4.0':
-    resolution: {integrity: sha512-F4y/0J2lseohkFUw9P2OpKhrJ6dHz69ZScABUvcHxjznJLd6+0Zt7014Lw5PA8/m2d/w0fX8LZQ88pZr4quZPQ==}
-    peerDependencies:
-      '@tiptap/core': ^2.0.0
-      '@tiptap/pm': ^2.0.0
-
-  '@tiptap/extension-hard-break@2.4.0':
-    resolution: {integrity: sha512-3+Z6zxevtHza5IsDBZ4lZqvNR3Kvdqwxq/QKCKu9UhJN1DUjsg/l1Jn2NilSQ3NYkBYh2yJjT8CMo9pQIu776g==}
-    peerDependencies:
-      '@tiptap/core': ^2.0.0
-
-  '@tiptap/extension-heading@2.4.0':
-    resolution: {integrity: sha512-fYkyP/VMo7YHO76YVrUjd95Qeo0cubWn/Spavmwm1gLTHH/q7xMtbod2Z/F0wd6QHnc7+HGhO7XAjjKWDjldaw==}
-    peerDependencies:
-      '@tiptap/core': ^2.0.0
-
-  '@tiptap/extension-highlight@2.4.0':
-    resolution: {integrity: sha512-p2I/CaMrs6hzpj/dSw6UNobOWTV38yTjPK+B4ShJQ7IN2u/C82KOTOeFfJoFd9KykmpVOVW3w3nKG3ad0HXPuQ==}
-    peerDependencies:
-      '@tiptap/core': ^2.0.0
-
-  '@tiptap/extension-history@2.4.0':
-    resolution: {integrity: sha512-gr5qsKAXEVGr1Lyk1598F7drTaEtAxqZiuuSwTCzZzkiwgEQsWMWTWc9F8FlneCEaqe1aIYg6WKWlmYPaFwr0w==}
-    peerDependencies:
-      '@tiptap/core': ^2.0.0
-      '@tiptap/pm': ^2.0.0
-
-  '@tiptap/extension-horizontal-rule@2.4.0':
-    resolution: {integrity: sha512-yDgxy+YxagcEsBbdWvbQiXYxsv3noS1VTuGwc9G7ZK9xPmBHJ5y0agOkB7HskwsZvJHoaSqNRsh7oZTkf0VR3g==}
-    peerDependencies:
-      '@tiptap/core': ^2.0.0
-      '@tiptap/pm': ^2.0.0
-
-  '@tiptap/extension-image@2.4.0':
-    resolution: {integrity: sha512-NIVhRPMO/ONo8OywEd+8zh0Q6Q7EbFHtBxVsvfOKj9KtZkaXQfUO4MzONTyptkvAchTpj9pIzeaEY5fyU87gFA==}
-    peerDependencies:
-      '@tiptap/core': ^2.0.0
-
-  '@tiptap/extension-italic@2.4.0':
-    resolution: {integrity: sha512-aaW/L9q+KNHHK+X73MPloHeIsT191n3VLd3xm6uUcFDnUNvzYJ/q65/1ZicdtCaOLvTutxdrEvhbkrVREX6a8g==}
-    peerDependencies:
-      '@tiptap/core': ^2.0.0
-
-  '@tiptap/extension-link@2.4.0':
-    resolution: {integrity: sha512-r3PjT0bjSKAorHAEBPA0icSMOlqALbxVlWU9vAc+Q3ndzt7ht0CTPNewzFF9kjzARABVt1cblXP/2+c0qGzcsg==}
-    peerDependencies:
-      '@tiptap/core': ^2.0.0
-      '@tiptap/pm': ^2.0.0
-
-  '@tiptap/extension-list-item@2.4.0':
-    resolution: {integrity: sha512-reUVUx+2cI2NIAqMZhlJ9uK/+zvRzm1GTmlU2Wvzwc7AwLN4yemj6mBDsmBLEXAKPvitfLh6EkeHaruOGymQtg==}
-    peerDependencies:
-      '@tiptap/core': ^2.0.0
-
-  '@tiptap/extension-ordered-list@2.4.0':
-    resolution: {integrity: sha512-Zo0c9M0aowv+2+jExZiAvhCB83GZMjZsxywmuOrdUbq5EGYKb7q8hDyN3hkrktVHr9UPXdPAYTmLAHztTOHYRA==}
-    peerDependencies:
-      '@tiptap/core': ^2.0.0
-
-  '@tiptap/extension-paragraph@2.4.0':
-    resolution: {integrity: sha512-+yse0Ow67IRwcACd9K/CzBcxlpr9OFnmf0x9uqpaWt1eHck1sJnti6jrw5DVVkyEBHDh/cnkkV49gvctT/NyCw==}
-    peerDependencies:
-      '@tiptap/core': ^2.0.0
-
-  '@tiptap/extension-placeholder@2.0.3':
-    resolution: {integrity: sha512-Z42jo0termRAf0S0L8oxrts94IWX5waU4isS2CUw8xCUigYyCFslkhQXkWATO1qRbjNFLKN2C9qvCgGf4UeBrw==}
-    peerDependencies:
-      '@tiptap/core': ^2.0.0
-      '@tiptap/pm': ^2.0.0
-
-  '@tiptap/extension-strike@2.4.0':
-    resolution: {integrity: sha512-pE1uN/fQPOMS3i+zxPYMmPmI3keubnR6ivwM+KdXWOMnBiHl9N4cNpJgq1n2eUUGKLurC2qrQHpnVyGAwBS6Vg==}
-    peerDependencies:
-      '@tiptap/core': ^2.0.0
-
-  '@tiptap/extension-task-item@2.4.0':
-    resolution: {integrity: sha512-x40vdHnmDiBbA2pjWR/92wVGb6jT13Nk2AhRUI/oP/r4ZGKpTypoB7heDnvLBgH0Y5a51dFqU+G1SFFL30u5uA==}
-    peerDependencies:
-      '@tiptap/core': ^2.0.0
-      '@tiptap/pm': ^2.0.0
-
-  '@tiptap/extension-task-list@2.4.0':
-    resolution: {integrity: sha512-vmUB3wEJU81QbiHUygBlselQW8YIW8/85UTwANvWx8+KEWyM7EUF4utcm5R2UobIprIcWb4hyVkvW/5iou25gg==}
-    peerDependencies:
-      '@tiptap/core': ^2.0.0
-
-  '@tiptap/extension-text-style@2.4.0':
-    resolution: {integrity: sha512-H0uPWeZ4sXz3o836TDWnpd38qClqzEM2d6QJ9TK+cQ1vE5Gp8wQ5W4fwUV1KAHzpJKE/15+BXBjLyVYQdmXDaQ==}
-    peerDependencies:
-      '@tiptap/core': ^2.0.0
-
-  '@tiptap/extension-text@2.4.0':
-    resolution: {integrity: sha512-LV0bvE+VowE8IgLca7pM8ll7quNH+AgEHRbSrsI3SHKDCYB9gTHMjWaAkgkUVaO1u0IfCrjnCLym/PqFKa+vvg==}
-    peerDependencies:
-      '@tiptap/core': ^2.0.0
-
-  '@tiptap/extension-underline@2.4.0':
-    resolution: {integrity: sha512-guWojb7JxUwLz4OKzwNExJwOkhZjgw/ttkXCMBT0PVe55k998MMYe1nvN0m2SeTW9IxurEPtScH4kYJ0XuSm8Q==}
-    peerDependencies:
-      '@tiptap/core': ^2.0.0
-
-  '@tiptap/extension-youtube@2.4.0':
-    resolution: {integrity: sha512-Ew6Oik9DaqP0xgQSUIWwozqeToJVOY4nqjRoKExGRuLdzgZeS+SmEA22ITBMcnZSJj8XBMgGBLcCWi+A7x1KAg==}
-    peerDependencies:
-      '@tiptap/core': ^2.0.0
-
-  '@tiptap/pm@2.4.0':
-    resolution: {integrity: sha512-B1HMEqGS4MzIVXnpgRZDLm30mxDWj51LkBT/if1XD+hj5gm8B9Q0c84bhvODX6KIs+c6z+zsY9VkVu8w9Yfgxg==}
-
-  '@tiptap/react@2.4.0':
-    resolution: {integrity: sha512-baxnIr6Dy+5iGagOEIKFeHzdl1ZRa6Cg+SJ3GDL/BVLpO6KiCM3Mm5ymB726UKP1w7icrBiQD2fGY3Bx8KaiSA==}
-    peerDependencies:
-      '@tiptap/core': ^2.0.0
-      '@tiptap/pm': ^2.0.0
-      react: ^17.0.0 || ^18.0.0
-      react-dom: ^17.0.0 || ^18.0.0
-
-  '@tiptap/starter-kit@2.4.0':
-    resolution: {integrity: sha512-DYYzMZdTEnRn9oZhKOeRCcB+TjhNz5icLlvJKoHoOGL9kCbuUyEf8WRR2OSPckI0+KUIPJL3oHRqO4SqSdTjfg==}
-
-  '@tiptap/suggestion@2.4.0':
-    resolution: {integrity: sha512-6dCkjbL8vIzcLWtS6RCBx0jlYPKf2Beuyq5nNLrDDZZuyJow5qJAY0eGu6Xomp9z0WDK/BYOxT4hHNoGMDkoAg==}
-    peerDependencies:
-      '@tiptap/core': ^2.0.0
-      '@tiptap/pm': ^2.0.0
-
-  '@types/command-line-args@5.2.3':
-    resolution: {integrity: sha512-uv0aG6R0Y8WHZLTamZwtfsDLVRnOa+n+n5rEvFWL5Na5gZ8V2Teab/duDPFzIIIhs9qizDpcavCusCLJZu62Kw==}
-
-  '@types/command-line-usage@5.0.4':
-    resolution: {integrity: sha512-BwR5KP3Es/CSht0xqBcUXS3qCAUVXwpRKsV2+arxeb65atasuXG9LykC9Ab10Cw3s2raH92ZqOeILaQbsB2ACg==}
-
-  '@types/cookie@0.6.0':
-    resolution: {integrity: sha512-4Kh9a6B2bQciAhf7FSuMRRkUWecJgJu9nPnx3yzpsfXX/c50REIqpHY4C82bXP90qrLtXtkDxTZosYO3UpOwlA==}
-
-  '@types/d3-array@3.2.1':
-    resolution: {integrity: sha512-Y2Jn2idRrLzUfAKV2LyRImR+y4oa2AntrgID95SHJxuMUrkNXmanDSed71sRNZysveJVt1hLLemQZIady0FpEg==}
-
-  '@types/d3-axis@3.0.6':
-    resolution: {integrity: sha512-pYeijfZuBd87T0hGn0FO1vQ/cgLk6E1ALJjfkC0oJ8cbwkZl3TpgS8bVBLZN+2jjGgg38epgxb2zmoGtSfvgMw==}
-
-  '@types/d3-brush@3.0.6':
-    resolution: {integrity: sha512-nH60IZNNxEcrh6L1ZSMNA28rj27ut/2ZmI3r96Zd+1jrZD++zD3LsMIjWlvg4AYrHn/Pqz4CF3veCxGjtbqt7A==}
-
-  '@types/d3-chord@3.0.6':
-    resolution: {integrity: sha512-LFYWWd8nwfwEmTZG9PfQxd17HbNPksHBiJHaKuY1XeqscXacsS2tyoo6OdRsjf+NQYeB6XrNL3a25E3gH69lcg==}
-
-  '@types/d3-color@3.1.3':
-    resolution: {integrity: sha512-iO90scth9WAbmgv7ogoq57O9YpKmFBbmoEoCHDB2xMBY0+/KVrqAaCDyCE16dUspeOvIxFFRI+0sEtqDqy2b4A==}
-
-  '@types/d3-contour@3.0.6':
-    resolution: {integrity: sha512-BjzLgXGnCWjUSYGfH1cpdo41/hgdWETu4YxpezoztawmqsvCeep+8QGfiY6YbDvfgHz/DkjeIkkZVJavB4a3rg==}
-
-  '@types/d3-delaunay@6.0.4':
-    resolution: {integrity: sha512-ZMaSKu4THYCU6sV64Lhg6qjf1orxBthaC161plr5KuPHo3CNm8DTHiLw/5Eq2b6TsNP0W0iJrUOFscY6Q450Hw==}
-
-  '@types/d3-dispatch@3.0.6':
-    resolution: {integrity: sha512-4fvZhzMeeuBJYZXRXrRIQnvUYfyXwYmLsdiN7XXmVNQKKw1cM8a5WdID0g1hVFZDqT9ZqZEY5pD44p24VS7iZQ==}
-
-  '@types/d3-drag@3.0.7':
-    resolution: {integrity: sha512-HE3jVKlzU9AaMazNufooRJ5ZpWmLIoc90A37WU2JMmeq28w1FQqCZswHZ3xR+SuxYftzHq6WU6KJHvqxKzTxxQ==}
-
-  '@types/d3-dsv@3.0.7':
-    resolution: {integrity: sha512-n6QBF9/+XASqcKK6waudgL0pf/S5XHPPI8APyMLLUHd8NqouBGLsU8MgtO7NINGtPBtk9Kko/W4ea0oAspwh9g==}
-
-  '@types/d3-ease@3.0.2':
-    resolution: {integrity: sha512-NcV1JjO5oDzoK26oMzbILE6HW7uVXOHLQvHshBUW4UMdZGfiY6v5BeQwh9a9tCzv+CeefZQHJt5SRgK154RtiA==}
-
-  '@types/d3-fetch@3.0.7':
-    resolution: {integrity: sha512-fTAfNmxSb9SOWNB9IoG5c8Hg6R+AzUHDRlsXsDZsNp6sxAEOP0tkP3gKkNSO/qmHPoBFTxNrjDprVHDQDvo5aA==}
-
-  '@types/d3-force@3.0.10':
-    resolution: {integrity: sha512-ZYeSaCF3p73RdOKcjj+swRlZfnYpK1EbaDiYICEEp5Q6sUiqFaFQ9qgoshp5CzIyyb/yD09kD9o2zEltCexlgw==}
-
-  '@types/d3-format@3.0.4':
-    resolution: {integrity: sha512-fALi2aI6shfg7vM5KiR1wNJnZ7r6UuggVqtDA+xiEdPZQwy/trcQaHnwShLuLdta2rTymCNpxYTiMZX/e09F4g==}
-
-  '@types/d3-geo@3.1.0':
-    resolution: {integrity: sha512-856sckF0oP/diXtS4jNsiQw/UuK5fQG8l/a9VVLeSouf1/PPbBE1i1W852zVwKwYCBkFJJB7nCFTbk6UMEXBOQ==}
-
-  '@types/d3-hierarchy@3.1.7':
-    resolution: {integrity: sha512-tJFtNoYBtRtkNysX1Xq4sxtjK8YgoWUNpIiUee0/jHGRwqvzYxkq0hGVbbOGSz+JgFxxRu4K8nb3YpG3CMARtg==}
-
-  '@types/d3-interpolate@3.0.4':
-    resolution: {integrity: sha512-mgLPETlrpVV1YRJIglr4Ez47g7Yxjl1lj7YKsiMCb27VJH9W8NVM6Bb9d8kkpG/uAQS5AmbA48q2IAolKKo1MA==}
-
-  '@types/d3-path@3.1.0':
-    resolution: {integrity: sha512-P2dlU/q51fkOc/Gfl3Ul9kicV7l+ra934qBFXCFhrZMOL6du1TM0pm1ThYvENukyOn5h9v+yMJ9Fn5JK4QozrQ==}
-
-  '@types/d3-polygon@3.0.2':
-    resolution: {integrity: sha512-ZuWOtMaHCkN9xoeEMr1ubW2nGWsp4nIql+OPQRstu4ypeZ+zk3YKqQT0CXVe/PYqrKpZAi+J9mTs05TKwjXSRA==}
-
-  '@types/d3-quadtree@3.0.6':
-    resolution: {integrity: sha512-oUzyO1/Zm6rsxKRHA1vH0NEDG58HrT5icx/azi9MF1TWdtttWl0UIUsjEQBBh+SIkrpd21ZjEv7ptxWys1ncsg==}
-
-  '@types/d3-random@3.0.3':
-    resolution: {integrity: sha512-Imagg1vJ3y76Y2ea0871wpabqp613+8/r0mCLEBfdtqC7xMSfj9idOnmBYyMoULfHePJyxMAw3nWhJxzc+LFwQ==}
-
-  '@types/d3-scale-chromatic@3.0.3':
-    resolution: {integrity: sha512-laXM4+1o5ImZv3RpFAsTRn3TEkzqkytiOY0Dz0sq5cnd1dtNlk6sHLon4OvqaiJb28T0S/TdsBI3Sjsy+keJrw==}
-
-  '@types/d3-scale@4.0.8':
-    resolution: {integrity: sha512-gkK1VVTr5iNiYJ7vWDI+yUFFlszhNMtVeneJ6lUTKPjprsvLLI9/tgEGiXJOnlINJA8FyA88gfnQsHbybVZrYQ==}
-
-  '@types/d3-selection@3.0.10':
-    resolution: {integrity: sha512-cuHoUgS/V3hLdjJOLTT691+G2QoqAjCVLmr4kJXR4ha56w1Zdu8UUQ5TxLRqudgNjwXeQxKMq4j+lyf9sWuslg==}
-
-  '@types/d3-shape@3.1.6':
-    resolution: {integrity: sha512-5KKk5aKGu2I+O6SONMYSNflgiP0WfZIQvVUMan50wHsLG1G94JlxEVnCpQARfTtzytuY0p/9PXXZb3I7giofIA==}
-
-  '@types/d3-time-format@4.0.3':
-    resolution: {integrity: sha512-5xg9rC+wWL8kdDj153qZcsJ0FWiFt0J5RB6LYUNZjwSnesfblqrI/bJ1wBdJ8OQfncgbJG5+2F+qfqnqyzYxyg==}
-
-  '@types/d3-time@3.0.3':
-    resolution: {integrity: sha512-2p6olUZ4w3s+07q3Tm2dbiMZy5pCDfYwtLXXHUnVzXgQlZ/OyPtUz6OL382BkOuGlLXqfT+wqv8Fw2v8/0geBw==}
-
-  '@types/d3-timer@3.0.2':
-    resolution: {integrity: sha512-Ps3T8E8dZDam6fUyNiMkekK3XUsaUEik+idO9/YjPtfj2qruF8tFBXS7XhtE4iIXBLxhmLjP3SXpLhVf21I9Lw==}
-
-  '@types/d3-transition@3.0.8':
-    resolution: {integrity: sha512-ew63aJfQ/ms7QQ4X7pk5NxQ9fZH/z+i24ZfJ6tJSfqxJMrYLiK01EAs2/Rtw/JreGUsS3pLPNV644qXFGnoZNQ==}
-
-  '@types/d3-zoom@3.0.8':
-    resolution: {integrity: sha512-iqMC4/YlFCSlO8+2Ii1GGGliCAY4XdeG748w5vQUbevlbDu0zSjH/+jojorQVBK/se0j6DUFNPBGSqD3YWYnDw==}
-
-  '@types/d3@7.4.3':
-    resolution: {integrity: sha512-lZXZ9ckh5R8uiFVt8ogUNf+pIrK4EsWrx2Np75WvF/eTpJ0FMHNhjXk8CKEx/+gpHbNQyJWehbFaTvqmHWB3ww==}
-
-  '@types/debug@4.1.12':
-    resolution: {integrity: sha512-vIChWdVG3LG1SMxEvI/AK+FWJthlrqlTu7fbrlywTkkaONwk/UAGaULXRlf8vkzFBLVm0zkMdCquhL5aOjhXPQ==}
-
-  '@types/diff-match-patch@1.0.36':
-    resolution: {integrity: sha512-xFdR6tkm0MWvBfO8xXCSsinYxHcqkQUlcHeSpMC2ukzOb6lwQAfDmW+Qt0AvlGd8HpsS28qKsB+oPeJn9I39jg==}
-
-  '@types/estree@1.0.5':
-    resolution: {integrity: sha512-/kYRxGDLWzHOB7q+wtSUQlFrtcdUccpfy+X+9iMBpHK8QLLhx2wIPYuS5DYtR9Wa/YlZAbIovy7qVdB1Aq6Lyw==}
-
-  '@types/geojson@7946.0.14':
-    resolution: {integrity: sha512-WCfD5Ht3ZesJUsONdhvm84dmzWOiOzOAqOncN0++w0lBw1o8OuDNJF2McvvCef/yBqb/HYRahp1BYtODFQ8bRg==}
-
-  '@types/hast@2.3.10':
-    resolution: {integrity: sha512-McWspRw8xx8J9HurkVBfYj0xKoE25tOFlHGdx4MJ5xORQrMGZNqJhVQWaIbm6Oyla5kYOXtDiopzKRJzEOkwJw==}
-
-  '@types/hast@3.0.4':
-    resolution: {integrity: sha512-WPs+bbQw5aCj+x6laNGWLH3wviHtoCv/P3+otBhbOhJgG8qtpdAMlTCxLtsTWA7LH1Oh/bFCHsBn0TPS5m30EQ==}
-
-  '@types/js-cookie@3.0.6':
-    resolution: {integrity: sha512-wkw9yd1kEXOPnvEeEV1Go1MmxtBJL0RR79aOTAApecWFVu7w0NNXNqhcWgvw2YgZDYadliXkl14pa3WXw5jlCQ==}
-
-  '@types/json5@0.0.29':
-    resolution: {integrity: sha512-dRLjCWHYg4oaA77cxO64oO+7JwCwnIzkZPdrrC71jQmQtlhM556pwKo5bUzqvZndkVbeFLIIi+9TC40JNF5hNQ==}
-
-  '@types/linkify-it@3.0.5':
-    resolution: {integrity: sha512-yg6E+u0/+Zjva+buc3EIb+29XEg4wltq7cSmd4Uc2EE/1nUVmxyzpX6gUXD0V8jIrG0r7YeOGVIbYRkxeooCtw==}
-
-  '@types/markdown-it@13.0.8':
-    resolution: {integrity: sha512-V+KmpgiipS+zoypeUSS9ojesWtY/0k4XfqcK2fnVrX/qInJhX7rsCxZ/rygiPH2zxlPPrhfuW0I6ddMcWTKLsg==}
-
-  '@types/mdast@3.0.15':
-    resolution: {integrity: sha512-LnwD+mUEfxWMa1QpDraczIn6k0Ee3SMicuYSSzS6ZYl2gKS09EClnJYGd8Du6rfc5r/GZEk5o1mRb8TaTj03sQ==}
-
-  '@types/mdurl@1.0.5':
-    resolution: {integrity: sha512-6L6VymKTzYSrEf4Nev4Xa1LCHKrlTlYCBMTlQKFuddo1CvQcE52I0mwfOJayueUC7MJuXOeHTcIU683lzd0cUA==}
-
-  '@types/ms@0.7.34':
-    resolution: {integrity: sha512-nG96G3Wp6acyAgJqGasjODb+acrI7KltPiRxzHPXnP3NgI28bpQDRv53olbqGXbfcgF5aiiHmO3xpwEpS5Ld9g==}
-
-  '@types/node@18.15.3':
-    resolution: {integrity: sha512-p6ua9zBxz5otCmbpb5D3U4B5Nanw6Pk3PPyX05xnxbB/fRv71N7CPmORg7uAD5P70T0xmx1pzAx/FUfa5X+3cw==}
-
-  '@types/node@20.14.8':
-    resolution: {integrity: sha512-DO+2/jZinXfROG7j7WKFn/3C6nFwxy2lLpgLjEXJz+0XKphZlTLJ14mo8Vfg8X5BWN6XjyESXq+LcYdT7tR3bA==}
-
-  '@types/prop-types@15.7.12':
-    resolution: {integrity: sha512-5zvhXYtRNRluoE/jAp4GVsSduVUzNWKkOZrCDBWYtE7biZywwdC2AcEzg+cSMLFRfVgeAFqpfNabiPjxFddV1Q==}
-
-  '@types/react-dom@18.3.0':
-    resolution: {integrity: sha512-EhwApuTmMBmXuFOikhQLIBUn6uFg81SwLMOAUgodJF14SOBOCMdU04gDoYi0WOJJHD144TL32z4yDqCW3dnkQg==}
-
-  '@types/react-modal@3.16.3':
-    resolution: {integrity: sha512-xXuGavyEGaFQDgBv4UVm8/ZsG+qxeQ7f77yNrW3n+1J6XAstUy5rYHeIHPh1KzsGc6IkCIdu6lQ2xWzu1jBTLg==}
-
-  '@types/react-window@1.8.8':
-    resolution: {integrity: sha512-8Ls660bHR1AUA2kuRvVG9D/4XpRC6wjAaPT9dil7Ckc76eP9TKWZwwmgfq8Q1LANX3QNDnoU4Zp48A3w+zK69Q==}
-
-  '@types/react@18.3.3':
-    resolution: {integrity: sha512-hti/R0pS0q1/xx+TsI73XIqk26eBsISZ2R0wUijXIngRK9R/e7Xw/cXVxQK7R5JjW+SV4zGcn5hXjudkN/pLIw==}
-
-  '@types/unist@2.0.10':
-    resolution: {integrity: sha512-IfYcSBWE3hLpBg8+X2SEa8LVkJdJEkT2Ese2aaLs3ptGdVtABxndrMaxuFlQ1qdFf9Q5rDvDpxI3WwgvKFAsQA==}
-
-  '@types/unist@3.0.2':
-    resolution: {integrity: sha512-dqId9J8K/vGi5Zr7oo212BGii5m3q5Hxlkwy3WpYuKPklmBEvsbMYYyLxAQpSffdLl/gdW0XUpKWFvYmyoWCoQ==}
-
-  '@types/uuid@9.0.8':
-    resolution: {integrity: sha512-jg+97EGIcY9AGHJJRaaPVgetKDsrTgbRjQ5Msgjh/DQKEFl0DtyRr/VCOyD1T2R1MNeWPK/u7JoGhlDZnKBAfA==}
-
-  '@typescript-eslint/parser@6.21.0':
-    resolution: {integrity: sha512-tbsV1jPne5CkFQCgPBcDOt30ItF7aJoZL997JSF7MhGQqOeT3svWRYxiqlfA5RUdlHN6Fi+EI9bxqbdyAUZjYQ==}
-    engines: {node: ^16.0.0 || >=18.0.0}
-    peerDependencies:
-      eslint: ^7.0.0 || ^8.0.0
-      typescript: '*'
-    peerDependenciesMeta:
-      typescript:
-        optional: true
-
-  '@typescript-eslint/scope-manager@6.21.0':
-    resolution: {integrity: sha512-OwLUIWZJry80O99zvqXVEioyniJMa+d2GrqpUTqi5/v5D5rOrppJVBPa0yKCblcigC0/aYAzxxqQ1B+DS2RYsg==}
-    engines: {node: ^16.0.0 || >=18.0.0}
-
-  '@typescript-eslint/types@6.21.0':
-    resolution: {integrity: sha512-1kFmZ1rOm5epu9NZEZm1kckCDGj5UJEf7P1kliH4LKu/RkwpsfqqGmY2OOcUs18lSlQBKLDYBOGxRVtrMN5lpg==}
-    engines: {node: ^16.0.0 || >=18.0.0}
-
-  '@typescript-eslint/typescript-estree@6.21.0':
-    resolution: {integrity: sha512-6npJTkZcO+y2/kr+z0hc4HwNfrrP4kNYh57ek7yCNlrBjWQ1Y0OS7jiZTkgumrvkX5HkEKXFZkkdFNkaW2wmUQ==}
-    engines: {node: ^16.0.0 || >=18.0.0}
-    peerDependencies:
-      typescript: '*'
-    peerDependenciesMeta:
-      typescript:
-        optional: true
-
-  '@typescript-eslint/visitor-keys@6.21.0':
-    resolution: {integrity: sha512-JJtkDduxLi9bivAB+cYOVMtbkqdPOhZ+ZI5LC47MIRrDV4Yn2o+ZnW10Nkmr28xRpSpdJ6Sm42Hjf2+REYXm0A==}
-    engines: {node: ^16.0.0 || >=18.0.0}
-
-  '@uiw/codemirror-extensions-basic-setup@4.22.2':
-    resolution: {integrity: sha512-zcHGkldLFN3cGoI5XdOGAkeW24yaAgrDEYoyPyWHODmPiNwybQQoZGnH3qUdzZwUaXtAcLWoAeOPzfNRW2yGww==}
-    peerDependencies:
-      '@codemirror/autocomplete': '>=6.0.0'
-      '@codemirror/commands': '>=6.0.0'
-      '@codemirror/language': '>=6.0.0'
-      '@codemirror/lint': '>=6.0.0'
-      '@codemirror/search': '>=6.0.0'
-      '@codemirror/state': '>=6.0.0'
-      '@codemirror/view': '>=6.0.0'
-
-  '@uiw/codemirror-theme-quietlight@4.22.2':
-    resolution: {integrity: sha512-NtHUttXgnDE8F+lrJA6HfiTNjY8GVJjUwtpvOQywqgNoBDwBpuEfdpvZ/OI0EW0sqZpbVlWfmANT4H5oj3ODaw==}
-
-  '@uiw/codemirror-themes@4.22.2':
-    resolution: {integrity: sha512-gsLHn6SUuV5iboBvGrM7YimzLFHQmsNlkGIYs3UaVUJTo/A/ZrKoSJNyPziShLRjBXA2UwKdBTIU6VhHyyaChw==}
-    peerDependencies:
-      '@codemirror/language': '>=6.0.0'
-      '@codemirror/state': '>=6.0.0'
-      '@codemirror/view': '>=6.0.0'
-
-  '@uiw/react-codemirror@4.22.2':
-    resolution: {integrity: sha512-okCSl+WJG63gRx8Fdz7v0C6RakBQnbb3pHhuzIgDB+fwhipgFodSnu2n9oOsQesJ5YQ7mSOcKMgX0JEsu4nnfQ==}
-    peerDependencies:
-      '@babel/runtime': '>=7.11.0'
-      '@codemirror/state': '>=6.0.0'
-      '@codemirror/theme-one-dark': '>=6.0.0'
-      '@codemirror/view': '>=6.0.0'
-      codemirror: '>=6.0.0'
-      react: '>=16.8.0'
-      react-dom: '>=16.8.0'
-
-  '@ungap/structured-clone@1.2.0':
-    resolution: {integrity: sha512-zuVdFrMJiuCDQUMCzQaD6KL28MjnqqN8XnAqiEq9PNm/hCPTSGfrXCOfwj1ow4LFb/tNymJPwsNbVePc1xFqrQ==}
-
-  '@vue/compiler-core@3.4.30':
-    resolution: {integrity: sha512-ZL8y4Xxdh8O6PSwfdZ1IpQ24PjTAieOz3jXb/MDTfDtANcKBMxg1KLm6OX2jofsaQGYfIVzd3BAG22i56/cF1w==}
-
-  '@vue/compiler-dom@3.4.30':
-    resolution: {integrity: sha512-+16Sd8lYr5j/owCbr9dowcNfrHd+pz+w2/b5Lt26Oz/kB90C9yNbxQ3bYOvt7rI2bxk0nqda39hVcwDFw85c2Q==}
-
-  '@vue/compiler-sfc@3.4.30':
-    resolution: {integrity: sha512-8vElKklHn/UY8+FgUFlQrYAPbtiSB2zcgeRKW7HkpSRn/JjMRmZvuOtwDx036D1aqKNSTtXkWRfqx53Qb+HmMg==}
-
-  '@vue/compiler-ssr@3.4.30':
-    resolution: {integrity: sha512-ZJ56YZGXJDd6jky4mmM0rNaNP6kIbQu9LTKZDhcpddGe/3QIalB1WHHmZ6iZfFNyj5mSypTa4+qDJa5VIuxMSg==}
-
-  '@vue/reactivity@3.4.30':
-    resolution: {integrity: sha512-bVJurnCe3LS0JII8PPoAA63Zd2MBzcKrEzwdQl92eHCcxtIbxD2fhNwJpa+KkM3Y/A4T5FUnmdhgKwOf6BfbcA==}
-
-  '@vue/runtime-core@3.4.30':
-    resolution: {integrity: sha512-qaFEbnNpGz+tlnkaualomogzN8vBLkgzK55uuWjYXbYn039eOBZrWxyXWq/7qh9Bz2FPifZqGjVDl/FXiq9L2g==}
-
-  '@vue/runtime-dom@3.4.30':
-    resolution: {integrity: sha512-tV6B4YiZRj5QsaJgw2THCy5C1H+2UeywO9tqgWEc21tn85qHEERndHN/CxlyXvSBFrpmlexCIdnqPuR9RM9thw==}
-
-  '@vue/server-renderer@3.4.30':
-    resolution: {integrity: sha512-TBD3eqR1DeDc0cMrXS/vEs/PWzq1uXxnvjoqQuDGFIEHFIwuDTX/KWAQKIBjyMWLFHEeTDGYVsYci85z2UbTDg==}
-    peerDependencies:
-      vue: 3.4.30
-
-  '@vue/shared@3.4.30':
-    resolution: {integrity: sha512-CLg+f8RQCHQnKvuHY9adMsMaQOcqclh6Z5V9TaoMgy0ut0tz848joZ7/CYFFyF/yZ5i2yaw7Fn498C+CNZVHIg==}
-
-  acorn-jsx@5.3.2:
-    resolution: {integrity: sha512-rq9s+JNhf0IChjtDXxllJ7g41oZk5SlXtp0LHwyA5cejwn7vKmKp4pPri6YEePv2PU65sAsegbXtIinmDFDXgQ==}
-    peerDependencies:
-      acorn: ^6.0.0 || ^7.0.0 || ^8.0.0
-
-  acorn@8.12.0:
-    resolution: {integrity: sha512-RTvkC4w+KNXrM39/lWCUaG0IbRkWdCv7W/IOW9oU6SawyxulvkQy5HQPVTKxEjczcUvapcrw3cFx/60VN/NRNw==}
-    engines: {node: '>=0.4.0'}
-    hasBin: true
-
-  ag-charts-types@10.1.0:
-    resolution: {integrity: sha512-pk9ft8hbgTXJ/thI/SEUR1BoauNplYExpcHh7tMOqVikoDsta1O15TB1ZL4XWnl4TPIzROBmONKsz7d8a2HBuQ==}
-
-  ag-grid-community@31.3.2:
-    resolution: {integrity: sha512-GxqFRD0OcjaVRE1gwLgoP0oERNPH8Lk8wKJ1txulsxysEQ5dZWHhiIoXXSiHjvOCVMkK/F5qzY6HNrn6VeDMTQ==}
-
-  ag-grid-community@32.1.0:
-    resolution: {integrity: sha512-RVvkjRH61nuCXwIqTKQPqNbKR+8cGBKw7S1qmmMXsy0pCBAJaQn4kL3v31hKHxDtV4bPscBXLFKGnKzHuss0GQ==}
-
-  ag-grid-react@31.3.2:
-    resolution: {integrity: sha512-SFHN05bsXp901rIT00Fa6iQLCtyavoJiKaXEDUtAU5LMu+GTkjs/FPQBQ8754omgdDFr4NsS3Ri6QbqBne3rug==}
-    peerDependencies:
-      react: ^16.3.0 || ^17.0.0 || ^18.0.0
-      react-dom: ^16.3.0 || ^17.0.0 || ^18.0.0
-
-  ai@3.2.10:
-    resolution: {integrity: sha512-RsNt4h7ygV150qWzIAdJimzKEPP2VtboVk1aZvR4vsIhQqbgglIRfHHuGTBRQgX6JMEXY5u1+VqQRdwcvzvr5w==}
-    engines: {node: '>=18'}
-    peerDependencies:
-      openai: ^4.42.0
-      react: ^18 || ^19
-      svelte: ^3.0.0 || ^4.0.0
-      zod: ^3.0.0
-    peerDependenciesMeta:
-      openai:
-        optional: true
-      react:
-        optional: true
-      svelte:
-        optional: true
-      zod:
-        optional: true
-
-  ajv@6.12.6:
-    resolution: {integrity: sha512-j3fVLgvTo527anyYyJOGTYJbG+vnnQYvE0m5mmkc1TK+nxAppkCLMIL0aZ4dblVCNoGShhm+kzE4ZUykBoMg4g==}
-
-  ansi-regex@5.0.1:
-    resolution: {integrity: sha512-quJQXlTSUGL2LH9SUXo8VwsY4soanhgo6LNSm84E1LBcE8s3O0wpdiRzyR9z/ZZJMlMWv37qOOb9pdJlMUEKFQ==}
-    engines: {node: '>=8'}
-
-  ansi-regex@6.0.1:
-    resolution: {integrity: sha512-n5M855fKb2SsfMIiFFoVrABHJC8QtHwVx+mHWP3QcEqBHYienj5dHSgjbxtC0WEZXYt4wcD6zrQElDPhFuZgfA==}
-    engines: {node: '>=12'}
-
-  ansi-styles@4.3.0:
-    resolution: {integrity: sha512-zbB9rCJAT1rbjiVDb2hqKFHNYLxgtk8NURxZ3IZwD3F6NtxbXZQCnnSi1Lkx+IDohdPlFp222wVALIheZJQSEg==}
-    engines: {node: '>=8'}
-
-  ansi-styles@6.2.1:
-    resolution: {integrity: sha512-bN798gFfQX+viw3R7yrGWRqnrN2oRkEkUjjl4JNn4E8GxxbjtG3FbrEIIY3l8/hrwUwIeCZvi4QuOTP4MErVug==}
-    engines: {node: '>=12'}
-
-  ansi-to-html@0.7.2:
-    resolution: {integrity: sha512-v6MqmEpNlxF+POuyhKkidusCHWWkaLcGRURzivcU3I9tv7k4JVhFcnukrM5Rlk2rUywdZuzYAZ+kbZqWCnfN3g==}
-    engines: {node: '>=8.0.0'}
-    hasBin: true
-
-  any-promise@1.3.0:
-    resolution: {integrity: sha512-7UvmKalWRt1wgjL1RrGxoSJW/0QZFIegpeGvZG9kjp8vrRu55XTHbwnqq2GpXm9uLbcuhxm3IqX9OB4MZR1b2A==}
-
-  anymatch@3.1.3:
-    resolution: {integrity: sha512-KMReFUr0B4t+D+OBkjR3KYqvocp2XaSzO55UcB6mgQMd3KbcE+mWTyvVV7D/zsdEbNnV6acZUutkiHQXvTr1Rw==}
-    engines: {node: '>= 8'}
-
-  apache-arrow@16.1.0:
-    resolution: {integrity: sha512-G6GiM6tzPDdGnKUnVkvVr1Nt5+hUaCMBISiasMSiJwI5L5GKDv5Du7Avc2kxlFfB/LEK2LTqh2GKSxutMdf8vQ==}
-    hasBin: true
-
-  arg@5.0.2:
-    resolution: {integrity: sha512-PYjyFOLKQ9y57JvQ6QLo8dAgNqswh8M1RMJYdQduT6xbWSgK36P/Z/v+p888pM69jMMfS8Xd8F6I1kQ/I9HUGg==}
-
-  argparse@2.0.1:
-    resolution: {integrity: sha512-8+9WqebbFzpX9OR+Wa6O29asIogeRMzcGtAINdpMHHyAg10f05aSFVBbcEqGf/PXw1EjAZ+q2/bEBg3DvurK3Q==}
-
-  aria-hidden@1.2.4:
-    resolution: {integrity: sha512-y+CcFFwelSXpLZk/7fMB2mUbGtX9lKycf1MWJ7CaTIERyitVlyQx6C+sxcROU2BAJ24OiZyK+8wj2i8AlBoS3A==}
-    engines: {node: '>=10'}
-
-  aria-query@5.1.3:
-    resolution: {integrity: sha512-R5iJ5lkuHybztUfuOAznmboyjWq8O6sqNqtK7CLOqdydi54VNbORp49mb14KbWgG1QD3JFO9hJdZ+y4KutfdOQ==}
-
-  aria-query@5.3.0:
-    resolution: {integrity: sha512-b0P0sZPKtyu8HkeRAfCq0IfURZK+SuwMjY1UXGBU27wpAiTwQAIlq56IbIO+ytk/JjS1fMR14ee5WBBfKi5J6A==}
-
-  array-back@3.1.0:
-    resolution: {integrity: sha512-TkuxA4UCOvxuDK6NZYXCalszEzj+TLszyASooky+i742l9TqsOdYCMJJupxRic61hwquNtppB3hgcuq9SVSH1Q==}
-    engines: {node: '>=6'}
-
-  array-back@6.2.2:
-    resolution: {integrity: sha512-gUAZ7HPyb4SJczXAMUXMGAvI976JoK3qEx9v1FTmeYuJj0IBiaKttG1ydtGKdkfqWkIkouke7nG8ufGy77+Cvw==}
-    engines: {node: '>=12.17'}
-
-  array-buffer-byte-length@1.0.1:
-    resolution: {integrity: sha512-ahC5W1xgou+KTXix4sAO8Ki12Q+jf4i0+tmk3sC+zgcynshkHxzpXdImBehiUYKKKDwvfFiJl1tZt6ewscS1Mg==}
-    engines: {node: '>= 0.4'}
-
-  array-includes@3.1.8:
-    resolution: {integrity: sha512-itaWrbYbqpGXkGhZPGUulwnhVf5Hpy1xiCFsGqyIGglbBxmG5vSjxQen3/WGOjPpNEv1RtBLKxbmVXm8HpJStQ==}
-    engines: {node: '>= 0.4'}
-
-  array-union@2.1.0:
-    resolution: {integrity: sha512-HGyxoOTYUyCM6stUe6EJgnd4EoewAI7zMdfqO+kGjnlZmBDz/cR5pf8r/cR4Wq60sL/p0IkcjUEEPwS3GFrIyw==}
-    engines: {node: '>=8'}
-
-  array.prototype.findlast@1.2.5:
-    resolution: {integrity: sha512-CVvd6FHg1Z3POpBLxO6E6zr+rSKEQ9L6rZHAaY7lLfhKsWYUBBOuMs0e9o24oopj6H+geRCX0YJ+TJLBK2eHyQ==}
-    engines: {node: '>= 0.4'}
-
-  array.prototype.findlastindex@1.2.5:
-    resolution: {integrity: sha512-zfETvRFA8o7EiNn++N5f/kaCw221hrpGsDmcpndVupkPzEc1Wuf3VgC0qby1BbHs7f5DVYjgtEU2LLh5bqeGfQ==}
-    engines: {node: '>= 0.4'}
-
-  array.prototype.flat@1.3.2:
-    resolution: {integrity: sha512-djYB+Zx2vLewY8RWlNCUdHjDXs2XOgm602S9E7P/UpHgfeHL00cRiIF+IN/G/aUJ7kGPb6yO/ErDI5V2s8iycA==}
-    engines: {node: '>= 0.4'}
-
-  array.prototype.flatmap@1.3.2:
-    resolution: {integrity: sha512-Ewyx0c9PmpcsByhSW4r+9zDU7sGjFc86qf/kKtuSCRdhfbk0SNLLkaT5qvcHnRGgc5NP/ly/y+qkXkqONX54CQ==}
-    engines: {node: '>= 0.4'}
-
-  array.prototype.toreversed@1.1.2:
-    resolution: {integrity: sha512-wwDCoT4Ck4Cz7sLtgUmzR5UV3YF5mFHUlbChCzZBQZ+0m2cl/DH3tKgvphv1nKgFsJ48oCSg6p91q2Vm0I/ZMA==}
-
-  array.prototype.tosorted@1.1.4:
-    resolution: {integrity: sha512-p6Fx8B7b7ZhL/gmUsAy0D15WhvDccw3mnGNbZpi3pmeJdxtWsj2jEaI4Y6oo3XiHfzuSgPwKc04MYt6KgvC/wA==}
-    engines: {node: '>= 0.4'}
-
-  arraybuffer.prototype.slice@1.0.3:
-    resolution: {integrity: sha512-bMxMKAjg13EBSVscxTaYA4mRc5t1UAXa2kXiGTNfZ079HIWXEkKmkgFrh/nJqamaLSrXO5H4WFFkPEaLJWbs3A==}
-    engines: {node: '>= 0.4'}
-
-  ast-types-flow@0.0.8:
-    resolution: {integrity: sha512-OH/2E5Fg20h2aPrbe+QL8JZQFko0YZaF+j4mnQ7BGhfavO7OpSLa8a0y9sBwomHdSbkhTS8TQNayBfnW5DwbvQ==}
-
-  autoprefixer@10.4.19:
-    resolution: {integrity: sha512-BaENR2+zBZ8xXhM4pUaKUxlVdxZ0EZhjvbopwnXmxRUfqDmwSpC2lAi/QXvx7NRdPCo1WKEcEF6mV64si1z4Ew==}
-    engines: {node: ^10 || ^12 || >=14}
-    hasBin: true
-    peerDependencies:
-      postcss: ^8.1.0
-
-  available-typed-arrays@1.0.7:
-    resolution: {integrity: sha512-wvUjBtSGN7+7SjNpq/9M2Tg350UZD3q62IFZLbRAR1bSMlCo1ZaeW+BJ+D090e4hIIZLBcTDWe4Mh4jvUDajzQ==}
-    engines: {node: '>= 0.4'}
-
-  axe-core@4.9.1:
-    resolution: {integrity: sha512-QbUdXJVTpvUTHU7871ppZkdOLBeGUKBQWHkHrvN2V9IQWGMt61zf3B45BtzjxEJzYuj0JBjBZP/hmYS/R9pmAw==}
-    engines: {node: '>=4'}
-
-  axobject-query@3.1.1:
-    resolution: {integrity: sha512-goKlv8DZrK9hUh975fnHzhNIO4jUnFCfv/dszV5VwUGDFjI6vQ2VwoyjYjYNEbBE8AH87TduWP5uyDR1D+Iteg==}
-
-  axobject-query@4.0.0:
-    resolution: {integrity: sha512-+60uv1hiVFhHZeO+Lz0RYzsVHy5Wr1ayX0mwda9KPDVLNJgZ1T9Ny7VmFbLDzxsH0D87I86vgj3gFrjTJUYznw==}
-
-  bail@2.0.2:
-    resolution: {integrity: sha512-0xO6mYd7JB2YesxDKplafRpsiOzPt9V02ddPCLbY1xYGPOX24NTyN50qnUxgCPcSoYMhKpAuBTjQoRZCAkUDRw==}
-
-  balanced-match@1.0.2:
-    resolution: {integrity: sha512-3oSeUO0TMV67hN1AmbXsK4yaqU7tjiHlbxRDZOpH0KW9+CeX4bRAaX0Anxt0tx2MrpRpWwQaPwIlISEJhYU5Pw==}
-
-  binary-extensions@2.3.0:
-    resolution: {integrity: sha512-Ceh+7ox5qe7LJuLHoY0feh3pHuUDHAcRUeyL2VYghZwfpkNIy/+8Ocg0a3UuSoYzavmylwuLWQOf3hl0jjMMIw==}
-    engines: {node: '>=8'}
-
-  brace-expansion@1.1.11:
-    resolution: {integrity: sha512-iCuPHDFgrHX7H2vEI/5xpz07zSHB00TpugqhmYtVmMO6518mCuRMoOYFldEBl0g187ufozdaHgWKcYFb61qGiA==}
-
-  brace-expansion@2.0.1:
-    resolution: {integrity: sha512-XnAIvQ8eM+kC6aULx6wuQiwVsnzsi9d3WxzV3FpWTGA19F621kwdbsAcFKXgKUHZWsy+mY6iL1sHTxWEFCytDA==}
-
-  braces@3.0.3:
-    resolution: {integrity: sha512-yQbXgO/OSZVD2IsiLlro+7Hf6Q18EJrKSEsdoMzKePKXct3gvD8oLcOQdIzGupr5Fj+EDe8gO/lxc1BzfMpxvA==}
-    engines: {node: '>=8'}
-
-  browserslist@4.23.1:
-    resolution: {integrity: sha512-TUfofFo/KsK/bWZ9TWQ5O26tsWW4Uhmt8IYklbnUa70udB6P2wA7w7o4PY4muaEPBQaAX+CEnmmIA41NVHtPVw==}
-    engines: {node: ^6 || ^7 || ^8 || ^9 || ^10 || ^11 || ^12 || >=13.7}
-    hasBin: true
-
-  buffer-equal-constant-time@1.0.1:
-    resolution: {integrity: sha512-zRpUiDwd/xk6ADqPMATG8vc9VPrkck7T07OIx0gnjmJAnHnTVXNQG3vfvWNuiZIkwu9KrKdA1iJKfsfTVxE6NA==}
-
-  busboy@1.6.0:
-    resolution: {integrity: sha512-8SFQbg/0hQ9xy3UNTB0YEnsNBbWfhf7RtnzpL7TkBiTBRfrQ9Fxcnz7VJsleJpyp6rVLvXiuORqjlHi5q+PYuA==}
-    engines: {node: '>=10.16.0'}
-
-  call-bind@1.0.7:
-    resolution: {integrity: sha512-GHTSNSYICQ7scH7sZ+M2rFopRoLh8t2bLSW6BbgrtLsahOIB5iyAVJf9GjWK3cYTDaMj4XdBpM1cA6pIS0Kv2w==}
-    engines: {node: '>= 0.4'}
-
-  callsites@3.1.0:
-    resolution: {integrity: sha512-P8BjAsXvZS+VIDUI11hHCQEv74YT67YUi5JJFNWIqL235sBmjX4+qx9Muvls5ivyNENctx46xQLQ3aTuE7ssaQ==}
-    engines: {node: '>=6'}
-
-  camelcase-css@2.0.1:
-    resolution: {integrity: sha512-QOSvevhslijgYwRx6Rv7zKdMF8lbRmx+uQGx2+vDc+KI/eBnsy9kit5aj23AgGu3pa4t9AgwbnXWqS+iOY+2aA==}
-    engines: {node: '>= 6'}
-
-  caniuse-lite@1.0.30001636:
-    resolution: {integrity: sha512-bMg2vmr8XBsbL6Lr0UHXy/21m84FTxDLWn2FSqMd5PrlbMxwJlQnC2YWYxVgp66PZE+BBNF2jYQUBKCo1FDeZg==}
-
-  chalk-template@0.4.0:
-    resolution: {integrity: sha512-/ghrgmhfY8RaSdeo43hNXxpoHAtxdbskUHjPpfqUWGttFgycUhYPGx3YZBCnUCvOa7Doivn1IZec3DEGFoMgLg==}
-    engines: {node: '>=12'}
-
-  chalk@4.1.2:
-    resolution: {integrity: sha512-oKnbhFyRIXpUuez8iBMmyEa4nbj4IOQyuhc/wy9kY7/WVPcwIO9VA668Pu8RkO7+0G76SLROeyw9CpQ061i4mA==}
-    engines: {node: '>=10'}
-
-  chalk@5.3.0:
-    resolution: {integrity: sha512-dLitG79d+GV1Nb/VYcCDFivJeK1hiukt9QjRNVOsUtTy1rR1YJsmpGGTZ3qJos+uw7WmWF4wUwBd9jxjocFC2w==}
-    engines: {node: ^12.17.0 || ^14.13 || >=16.0.0}
-
-  character-entities@2.0.2:
-    resolution: {integrity: sha512-shx7oQ0Awen/BRIdkjkvz54PnEEI/EjwXDSIZp86/KKdbafHh1Df/RYGBhn4hbe2+uKC9FnT5UCEdyPz3ai9hQ==}
-
-  chokidar@3.6.0:
-    resolution: {integrity: sha512-7VT13fmjotKpGipCW9JEQAusEPE+Ei8nl6/g4FBAmIm0GOOLMua9NDDo/DWp0ZAxCr3cPq5ZpBqmPAQgDda2Pw==}
-    engines: {node: '>= 8.10.0'}
-
-  class-variance-authority@0.7.0:
-    resolution: {integrity: sha512-jFI8IQw4hczaL4ALINxqLEXQbWcNjoSkloa4IaufXCJr6QawJyw7tuRysRsrE8w2p/4gGaxKIt/hX3qz/IbD1A==}
-
-  classcat@5.0.5:
-    resolution: {integrity: sha512-JhZUT7JFcQy/EzW605k/ktHtncoo9vnyW/2GspNYwFlN1C/WmjuV/xtS04e9SOkL2sTdw0VAZ2UGCcQ9lR6p6w==}
-
-  client-only@0.0.1:
-    resolution: {integrity: sha512-IV3Ou0jSMzZrd3pZ48nLkT9DA7Ag1pnPzaiQhpW7c3RbcqqzvzzVu+L8gfqMp/8IM2MQtSiqaCxrrcfu8I8rMA==}
-
-  clsx@2.0.0:
-    resolution: {integrity: sha512-rQ1+kcj+ttHG0MKVGBUXwayCCF1oh39BF5COIpRzuCEv8Mwjv0XucrI2ExNTOn9IlLifGClWQcU9BrZORvtw6Q==}
-    engines: {node: '>=6'}
-
-  clsx@2.1.1:
-    resolution: {integrity: sha512-eYm0QWBtUrBWZWG0d386OGAw16Z995PiOVo2B7bjWSbHedGl5e0ZWaq65kOGgUSNesEIDkB9ISbTg/JK9dhCZA==}
-    engines: {node: '>=6'}
-
-  cmdk@0.2.1:
-    resolution: {integrity: sha512-U6//9lQ6JvT47+6OF6Gi8BvkxYQ8SCRRSKIJkthIMsFsLZRG0cKvTtuTaefyIKMQb8rvvXy0wGdpTNq/jPtm+g==}
-    peerDependencies:
-      react: ^18.0.0
-      react-dom: ^18.0.0
-
-  cmdk@1.0.0:
-    resolution: {integrity: sha512-gDzVf0a09TvoJ5jnuPvygTB77+XdOSwEmJ88L6XPFPlv7T3RxbP9jgenfylrAMD0+Le1aO0nVjQUzl2g+vjz5Q==}
-    peerDependencies:
-      react: ^18.0.0
-      react-dom: ^18.0.0
-
-  code-red@1.0.4:
-    resolution: {integrity: sha512-7qJWqItLA8/VPVlKJlFXU+NBlo/qyfs39aJcuMT/2ere32ZqvF5OSxgdM5xOfJJ7O429gg2HM47y8v9P+9wrNw==}
-
-  codemirror@6.0.1:
-    resolution: {integrity: sha512-J8j+nZ+CdWmIeFIGXEFbFPtpiYacFMDR8GlHK3IyHQJMCaVRfGx9NT+Hxivv1ckLWPvNdZqndbr/7lVhrf/Svg==}
-
-  color-convert@2.0.1:
-    resolution: {integrity: sha512-RRECPsj7iu/xb5oKYcsFHSppFNnsj/52OVTRKb4zP5onXwVF3zVmmToNcOfGC+CRDpfK/U584fMg38ZHCaElKQ==}
-    engines: {node: '>=7.0.0'}
-
-  color-name@1.1.4:
-    resolution: {integrity: sha512-dOy+3AuW3a2wNbZHIuMZpTcgjGuLU/uBL/ubcZF9OXbDo8ff4O8yVp5Bf0efS8uEoYo5q4Fx7dY9OgQGXgAsQA==}
-
-  comma-separated-tokens@2.0.3:
-    resolution: {integrity: sha512-Fu4hJdvzeylCfQPp9SGWidpzrMs7tTrlu6Vb8XGaRGck8QSNZJJp538Wrb60Lax4fPwR64ViY468OIUTbRlGZg==}
-
-  command-line-args@5.2.1:
-    resolution: {integrity: sha512-H4UfQhZyakIjC74I9d34fGYDwk3XpSr17QhEd0Q3I9Xq1CETHo4Hcuo87WyWHpAF1aSLjLRf5lD9ZGX2qStUvg==}
-    engines: {node: '>=4.0.0'}
-
-  command-line-usage@7.0.1:
-    resolution: {integrity: sha512-NCyznE//MuTjwi3y84QVUGEOT+P5oto1e1Pk/jFPVdPPfsG03qpTIl3yw6etR+v73d0lXsoojRpvbru2sqePxQ==}
-    engines: {node: '>=12.20.0'}
-
-  commander@4.1.1:
-    resolution: {integrity: sha512-NOKm8xhkzAjzFx8B2v5OAHT+u5pRQc2UCa2Vq9jYL/31o2wi9mxBA7LIFs3sV5VSC49z6pEhfbMULvShKj26WA==}
-    engines: {node: '>= 6'}
-
-  concat-map@0.0.1:
-    resolution: {integrity: sha512-/Srv4dswyQNBfohGpz9o6Yb3Gz3SrUDqBH5rTuhGR7ahtlbYKnVxw2bCFMRljaA7EXHaXZ8wsHdodFvbkhKmqg==}
-
-  cookie@0.5.0:
-    resolution: {integrity: sha512-YZ3GUyn/o8gfKJlnlX7g7xq4gyO6OSuhGPKaaGssGB2qgDUS0gPgtTvoyZLTt9Ab6dC4hfc9dV5arkvc/OCmrw==}
-    engines: {node: '>= 0.6'}
-
-  cookie@0.6.0:
-    resolution: {integrity: sha512-U71cyTamuh1CRNCfpGY6to28lxvNwPG4Guz/EVjgf3Jmzv0vlDp1atT9eS5dDjMYHucpHbWns6Lwf3BKz6svdw==}
-    engines: {node: '>= 0.6'}
-
-  cookies-next@4.2.1:
-    resolution: {integrity: sha512-qsjtZ8TLlxCSX2JphMQNhkm3V3zIMQ05WrLkBKBwu50npBbBfiZWIdmSMzBGcdGKfMK19E0PIitTfRFAdMGHXg==}
-
-  crelt@1.0.6:
-    resolution: {integrity: sha512-VQ2MBenTq1fWZUH9DJNGti7kKv6EeAuYr3cLwxUWhIu1baTaXh4Ib5W2CqHVqib4/MqbYGJqiL3Zb8GJZr3l4g==}
-
-  cross-spawn@7.0.3:
-    resolution: {integrity: sha512-iRDPJKUPVEND7dHPO8rkbOnPpyDygcDFtWjpeWNCgy8WP2rXcxXL8TskReQl6OrB2G7+UJrags1q15Fudc7G6w==}
-    engines: {node: '>= 8'}
-
-  css-styled@1.0.8:
-    resolution: {integrity: sha512-tCpP7kLRI8dI95rCh3Syl7I+v7PP+2JYOzWkl0bUEoSbJM+u8ITbutjlQVf0NC2/g4ULROJPi16sfwDIO8/84g==}
-
-  css-to-mat@1.1.1:
-    resolution: {integrity: sha512-kvpxFYZb27jRd2vium35G7q5XZ2WJ9rWjDUMNT36M3Hc41qCrLXFM5iEKMGXcrPsKfXEN+8l/riB4QzwwwiEyQ==}
-
-  css-tree@2.3.1:
-    resolution: {integrity: sha512-6Fv1DV/TYw//QF5IzQdqsNDjx/wc8TrMBZsqjL9eW01tWb7R7k/mq+/VXfJCl7SoD5emsJop9cOByJZfs8hYIw==}
-    engines: {node: ^10 || ^12.20.0 || ^14.13.0 || >=15.0.0}
-
-  cssesc@3.0.0:
-    resolution: {integrity: sha512-/Tb/JcjK111nNScGob5MNtsntNM1aCNUDipB/TkwZFhyDrrE47SOx/18wF2bbjgc3ZzCSKW1T5nt5EbFoAz/Vg==}
-    engines: {node: '>=4'}
-    hasBin: true
-
-  csstype@3.1.3:
-    resolution: {integrity: sha512-M1uQkMl8rQK/szD0LNhtqxIPLpimGm8sOBwU7lLnCpSbTyY3yeU1Vc7l4KT5zT4s/yOxHH5O7tIuuLOCnLADRw==}
-
-  d3-array@3.2.4:
-    resolution: {integrity: sha512-tdQAmyA18i4J7wprpYq8ClcxZy3SC31QMeByyCFyRt7BVHdREQZ5lpzoe5mFEYZUWe+oq8HBvk9JjpibyEV4Jg==}
-    engines: {node: '>=12'}
-
-  d3-color@3.1.0:
-    resolution: {integrity: sha512-zg/chbXyeBtMQ1LbD/WSoW2DpC3I0mpmPdW+ynRTj/x2DAWYrIY7qeZIHidozwV24m4iavr15lNwIwLxRmOxhA==}
-    engines: {node: '>=12'}
-
-  d3-dispatch@3.0.1:
-    resolution: {integrity: sha512-rzUyPU/S7rwUflMyLc1ETDeBj0NRuHKKAcvukozwhshr6g6c5d8zh4c2gQjY2bZ0dXeGLWc1PF174P2tVvKhfg==}
-    engines: {node: '>=12'}
-
-  d3-drag@3.0.0:
-    resolution: {integrity: sha512-pWbUJLdETVA8lQNJecMxoXfH6x+mO2UQo8rSmZ+QqxcbyA3hfeprFgIT//HW2nlHChWeIIMwS2Fq+gEARkhTkg==}
-    engines: {node: '>=12'}
-
-  d3-ease@3.0.1:
-    resolution: {integrity: sha512-wR/XK3D3XcLIZwpbvQwQ5fK+8Ykds1ip7A2Txe0yxncXSdq1L9skcG7blcedkOX+ZcgxGAmLX1FrRGbADwzi0w==}
-    engines: {node: '>=12'}
-
-  d3-format@3.1.0:
-    resolution: {integrity: sha512-YyUI6AEuY/Wpt8KWLgZHsIU86atmikuoOmCfommt0LYHiQSPjvX2AcFc38PX0CBpr2RCyZhjex+NS/LPOv6YqA==}
-    engines: {node: '>=12'}
-
-  d3-interpolate@3.0.1:
-    resolution: {integrity: sha512-3bYs1rOD33uo8aqJfKP3JWPAibgw8Zm2+L9vBKEHJ2Rg+viTR7o5Mmv5mZcieN+FRYaAOWX5SJATX6k1PWz72g==}
-    engines: {node: '>=12'}
-
-  d3-path@3.1.0:
-    resolution: {integrity: sha512-p3KP5HCf/bvjBSSKuXid6Zqijx7wIfNW+J/maPs+iwR35at5JCbLUT0LzF1cnjbCHWhqzQTIN2Jpe8pRebIEFQ==}
-    engines: {node: '>=12'}
-
-  d3-scale@4.0.2:
-    resolution: {integrity: sha512-GZW464g1SH7ag3Y7hXjf8RoUuAFIqklOAq3MRl4OaWabTFJY9PN/E1YklhXLh+OQ3fM9yS2nOkCoS+WLZ6kvxQ==}
-    engines: {node: '>=12'}
-
-  d3-selection@3.0.0:
-    resolution: {integrity: sha512-fmTRWbNMmsmWq6xJV8D19U/gw/bwrHfNXxrIN+HfZgnzqTHp9jOmKMhsTUjXOJnZOdZY9Q28y4yebKzqDKlxlQ==}
-    engines: {node: '>=12'}
-
-  d3-shape@3.2.0:
-    resolution: {integrity: sha512-SaLBuwGm3MOViRq2ABk3eLoxwZELpH6zhl3FbAoJ7Vm1gofKx6El1Ib5z23NUEhF9AsGl7y+dzLe5Cw2AArGTA==}
-    engines: {node: '>=12'}
-
-  d3-time-format@4.1.0:
-    resolution: {integrity: sha512-dJxPBlzC7NugB2PDLwo9Q8JiTR3M3e4/XANkreKSUxF8vvXKqm1Yfq4Q5dl8budlunRVlUUaDUgFt7eA8D6NLg==}
-    engines: {node: '>=12'}
-
-  d3-time@3.1.0:
-    resolution: {integrity: sha512-VqKjzBLejbSMT4IgbmVgDjpkYrNWUYJnbCGo874u7MMKIWsILRX+OpX/gTk8MqjpT1A/c6HY2dCA77ZN0lkQ2Q==}
-    engines: {node: '>=12'}
-
-  d3-timer@3.0.1:
-    resolution: {integrity: sha512-ndfJ/JxxMd3nw31uyKoY2naivF+r29V+Lc0svZxe1JvvIRmi8hUsrMvdOwgS1o6uBHmiz91geQ0ylPP0aj1VUA==}
-    engines: {node: '>=12'}
-
-  d3-transition@3.0.1:
-    resolution: {integrity: sha512-ApKvfjsSR6tg06xrL434C0WydLr7JewBB3V+/39RMHsaXTOG0zmt/OAXeng5M5LBm0ojmxJrpomQVZ1aPvBL4w==}
-    engines: {node: '>=12'}
-    peerDependencies:
-      d3-selection: 2 - 3
-
-  d3-zoom@3.0.0:
-    resolution: {integrity: sha512-b8AmV3kfQaqWAuacbPuNbL6vahnOJflOhexLzMMNLga62+/nh0JzvJ0aO/5a5MVgUFGS7Hu1P9P03o3fJkDCyw==}
-    engines: {node: '>=12'}
-
-  damerau-levenshtein@1.0.8:
-    resolution: {integrity: sha512-sdQSFB7+llfUcQHUQO3+B8ERRj0Oa4w9POWMI/puGtuf7gFywGmkaLCElnudfTiKZV+NvHqL0ifzdrI8Ro7ESA==}
-
-  data-view-buffer@1.0.1:
-    resolution: {integrity: sha512-0lht7OugA5x3iJLOWFhWK/5ehONdprk0ISXqVFn/NFrDu+cuc8iADFrGQz5BnRK7LLU3JmkbXSxaqX+/mXYtUA==}
-    engines: {node: '>= 0.4'}
-
-  data-view-byte-length@1.0.1:
-    resolution: {integrity: sha512-4J7wRJD3ABAzr8wP+OcIcqq2dlUKp4DVflx++hs5h5ZKydWMI6/D/fAot+yh6g2tHh8fLFTvNOaVN357NvSrOQ==}
-    engines: {node: '>= 0.4'}
-
-  data-view-byte-offset@1.0.0:
-    resolution: {integrity: sha512-t/Ygsytq+R995EJ5PZlD4Cu56sWa8InXySaViRzw9apusqsOO2bQP+SbYzAhR0pFKoB+43lYy8rWban9JSuXnA==}
-    engines: {node: '>= 0.4'}
-
-  date-fns@3.6.0:
-    resolution: {integrity: sha512-fRHTG8g/Gif+kSh50gaGEdToemgfj74aRX3swtiouboip5JDLAyDE9F11nHMIcvOaXeOC6D7SpNhi7uFyB7Uww==}
-
-  dayjs@1.11.11:
-    resolution: {integrity: sha512-okzr3f11N6WuqYtZSvm+F776mB41wRZMhKP+hc34YdW+KmtYYK9iqvHSwo2k9FEH3fhGXvOPV6yz2IcSrfRUDg==}
-
-  debug@3.2.7:
-    resolution: {integrity: sha512-CFjzYYAi4ThfiQvizrFQevTTXHtnCqWfe7x1AhgEscTz6ZbLbfoLRLPugTQyBth6f8ZERVUSyWHFD/7Wu4t1XQ==}
-    peerDependencies:
-      supports-color: '*'
-    peerDependenciesMeta:
-      supports-color:
-        optional: true
-
-  debug@4.3.5:
-    resolution: {integrity: sha512-pt0bNEmneDIvdL1Xsd9oDQ/wrQRkXDT4AUWlNZNPKvW5x/jyO9VFXkJUP07vQ2upmw5PlaITaPKc31jK13V+jg==}
-    engines: {node: '>=6.0'}
-    peerDependencies:
-      supports-color: '*'
-    peerDependenciesMeta:
-      supports-color:
-        optional: true
-
-  decimal.js-light@2.5.1:
-    resolution: {integrity: sha512-qIMFpTMZmny+MMIitAB6D7iVPEorVw6YQRWkvarTkT4tBeSLLiHzcwj6q0MmYSFCiVpiqPJTJEYIrpcPzVEIvg==}
-
-  decode-named-character-reference@1.0.2:
-    resolution: {integrity: sha512-O8x12RzrUF8xyVcY0KJowWsmaJxQbmy0/EtnNtHRpsOcT7dFk5W598coHqBVpmWo1oQQfsCqfCmkZN5DJrZVdg==}
-
-  deep-equal@2.2.3:
-    resolution: {integrity: sha512-ZIwpnevOurS8bpT4192sqAowWM76JDKSHYzMLty3BZGSswgq6pBaH3DhCSW5xVAZICZyKdOBPjwww5wfgT/6PA==}
-    engines: {node: '>= 0.4'}
-
-  deep-is@0.1.4:
-    resolution: {integrity: sha512-oIPzksmTg4/MriiaYGO+okXDT7ztn/w3Eptv/+gSIdMdKsJo0u4CfYNFJPy+4SKMuCqGw2wxnA+URMg3t8a/bQ==}
-
-  define-data-property@1.1.4:
-    resolution: {integrity: sha512-rBMvIzlpA8v6E+SJZoo++HAYqsLrkg7MSfIinMPFhmkorw7X+dOXVJQs+QT69zGkzMyfDnIMN2Wid1+NbL3T+A==}
-    engines: {node: '>= 0.4'}
-
-  define-properties@1.2.1:
-    resolution: {integrity: sha512-8QmQKqEASLd5nx0U1B1okLElbUuuttJ/AnYmRXbbbGDWh6uS208EjD4Xqq/I9wK7u0v6O08XhTWnt5XtEbR6Dg==}
-    engines: {node: '>= 0.4'}
-
-  dequal@2.0.3:
-    resolution: {integrity: sha512-0je+qPKHEMohvfRTCEo3CrPG6cAzAYgmzKyxRiYSSDkS6eGJdyVJm7WaYA5ECaAD9wLB2T4EEeymA5aFVcYXCA==}
-    engines: {node: '>=6'}
-
-  detect-node-es@1.1.0:
-    resolution: {integrity: sha512-ypdmJU/TbBby2Dxibuv7ZLW3Bs1QEmM7nHjEANfohJLvE0XVujisn1qPJcZxg+qDucsr+bP6fLD1rPS3AhJ7EQ==}
-
-  devlop@1.1.0:
-    resolution: {integrity: sha512-RWmIqhcFf1lRYBvNmr7qTNuyCt/7/ns2jbpp1+PalgE/rDQcBT0fioSMUpJ93irlUhC5hrg4cYqe6U+0ImW0rA==}
-
-  didyoumean@1.2.2:
-    resolution: {integrity: sha512-gxtyfqMg7GKyhQmb056K7M3xszy/myH8w+B4RT+QXBQsvAOdc3XymqDDPHx1BgPgsdAA5SIifona89YtRATDzw==}
-
-  diff-match-patch@1.0.5:
-    resolution: {integrity: sha512-IayShXAgj/QMXgB0IWmKx+rOPuGMhqm5w6jvFxmVenXKIzRqTAAsbBPT3kWQeGANj3jGgvcvv4yK6SxqYmikgw==}
-
-  diff@5.2.0:
-    resolution: {integrity: sha512-uIFDxqpRZGZ6ThOk84hEfqWoHx2devRFvpTZcTHur85vImfaxUbTW9Ryh4CpCuDnToOP1CEtXKIgytHBPVff5A==}
-    engines: {node: '>=0.3.1'}
-
-  dir-glob@3.0.1:
-    resolution: {integrity: sha512-WkrWp9GR4KXfKGYzOLmTuGVi1UWFfws377n9cc55/tb6DuqyF6pcQ5AbiHEshaDpY9v6oaSr2XCDidGmMwdzIA==}
-    engines: {node: '>=8'}
-
-  dlv@1.1.3:
-    resolution: {integrity: sha512-+HlytyjlPKnIG8XuRG8WvmBP8xs8P71y+SKKS6ZXWoEgLuePxtDoUEiH7WkdePWrQ5JBpE6aoVqfZfJUQkjXwA==}
-
-  dnd-core@14.0.1:
-    resolution: {integrity: sha512-+PVS2VPTgKFPYWo3vAFEA8WPbTf7/xo43TifH9G8S1KqnrQu0o77A3unrF5yOugy4mIz7K5wAVFHUcha7wsz6A==}
-
-  doctrine@2.1.0:
-    resolution: {integrity: sha512-35mSku4ZXK0vfCuHEDAwt55dg2jNajHZ1odvF+8SSr82EsZY4QmXfuWso8oEd8zRhVObSN18aM0CjSdoBX7zIw==}
-    engines: {node: '>=0.10.0'}
-
-  doctrine@3.0.0:
-    resolution: {integrity: sha512-yS+Q5i3hBf7GBkd4KG8a7eBNNWNGLTaEwwYWUijIYM7zrlYDM0BFXHjjPWlWZ1Rg7UaddZeIDmi9jF3HmqiQ2w==}
-    engines: {node: '>=6.0.0'}
-
-  dom-helpers@5.2.1:
-    resolution: {integrity: sha512-nRCa7CK3VTrM2NmGkIy4cbK7IZlgBE/PYMn55rrXefr5xXDP0LdtfPnblFDoVdcAfslJ7or6iqAUnx0CCGIWQA==}
-
-  eastasianwidth@0.2.0:
-    resolution: {integrity: sha512-I88TYZWc9XiYHRQ4/3c5rjjfgkjhLyW2luGIheGERbNQ6OY7yTybanSpDXZa8y7VUP9YmDcYa+eyq4ca7iLqWA==}
-
-  ecdsa-sig-formatter@1.0.11:
-    resolution: {integrity: sha512-nagl3RYrbNv6kQkeJIpt6NJZy8twLB/2vtz6yN9Z4vRKHN4/QZJIEbqohALSgwKdnksuY3k5Addp5lg8sVoVcQ==}
-
-  electron-to-chromium@1.4.811:
-    resolution: {integrity: sha512-CDyzcJ5XW78SHzsIOdn27z8J4ist8eaFLhdto2hSMSJQgsiwvbv2fbizcKUICryw1Wii1TI/FEkvzvJsR3awrA==}
-
-  emoji-regex@8.0.0:
-    resolution: {integrity: sha512-MSjYzcWNOA0ewAHpz0MxpYFvwg6yjy1NG3xteoqz644VCo/RPgnr1/GGt+ic3iJTzQ8Eu3TdM14SawnVUmGE6A==}
-
-  emoji-regex@9.2.2:
-    resolution: {integrity: sha512-L18DaJsXSUk2+42pv8mLs5jJT2hqFkFE4j21wOmgbUqsZ2hL72NsUU785g9RXgo3s0ZNgVl42TiHp3ZtOv/Vyg==}
-
-  enhanced-resolve@5.17.0:
-    resolution: {integrity: sha512-dwDPwZL0dmye8Txp2gzFmA6sxALaSvdRDjPH0viLcKrtlOL3tw62nWWweVD1SdILDTJrbrL6tdWVN58Wo6U3eA==}
-    engines: {node: '>=10.13.0'}
-
-  entities@2.2.0:
-    resolution: {integrity: sha512-p92if5Nz619I0w+akJrLZH0MX0Pb5DX39XOwQTtXSdQQOaYH03S1uIQp4mhOZtAXrxq4ViO67YTiLBo2638o9A==}
-
-  entities@4.5.0:
-    resolution: {integrity: sha512-V0hjH4dGPh9Ao5p0MoRY6BVqtwCjhz6vI5LT8AJ55H+4g9/4vbHx1I54fS0XuclLhDHArPQCiMjDxjaL8fPxhw==}
-    engines: {node: '>=0.12'}
-
-  es-abstract@1.23.3:
-    resolution: {integrity: sha512-e+HfNH61Bj1X9/jLc5v1owaLYuHdeHHSQlkhCBiTK8rBvKaULl/beGMxwrMXjpYrv4pz22BlY570vVePA2ho4A==}
-    engines: {node: '>= 0.4'}
-
-  es-define-property@1.0.0:
-    resolution: {integrity: sha512-jxayLKShrEqqzJ0eumQbVhTYQM27CfT1T35+gCgDFoL82JLsXqTJ76zv6A0YLOgEnLUMvLzsDsGIrl8NFpT2gQ==}
-    engines: {node: '>= 0.4'}
-
-  es-errors@1.3.0:
-    resolution: {integrity: sha512-Zf5H2Kxt2xjTvbJvP2ZWLEICxA6j+hAmMzIlypy4xcBg1vKVnx89Wy0GbS+kf5cwCVFFzdCFh2XSCFNULS6csw==}
-    engines: {node: '>= 0.4'}
-
-  es-get-iterator@1.1.3:
-    resolution: {integrity: sha512-sPZmqHBe6JIiTfN5q2pEi//TwxmAFHwj/XEuYjTuse78i8KxaqMTTzxPoFKuzRpDpTJ+0NAbpfenkmH2rePtuw==}
-
-  es-iterator-helpers@1.0.19:
-    resolution: {integrity: sha512-zoMwbCcH5hwUkKJkT8kDIBZSz9I6mVG//+lDCinLCGov4+r7NIy0ld8o03M0cJxl2spVf6ESYVS6/gpIfq1FFw==}
-    engines: {node: '>= 0.4'}
-
-  es-object-atoms@1.0.0:
-    resolution: {integrity: sha512-MZ4iQ6JwHOBQjahnjwaC1ZtIBH+2ohjamzAO3oaHcXYup7qxjF2fixyH+Q71voWHeOkI2q/TnJao/KfXYIZWbw==}
-    engines: {node: '>= 0.4'}
-
-  es-set-tostringtag@2.0.3:
-    resolution: {integrity: sha512-3T8uNMC3OQTHkFUsFq8r/BwAXLHvU/9O9mE0fBc/MY5iq/8H7ncvO947LmYA6ldWw9Uh8Yhf25zu6n7nML5QWQ==}
-    engines: {node: '>= 0.4'}
-
-  es-shim-unscopables@1.0.2:
-    resolution: {integrity: sha512-J3yBRXCzDu4ULnQwxyToo/OjdMx6akgVC7K6few0a7F/0wLtmKKN7I73AH5T2836UuXRqN7Qg+IIUw/+YJksRw==}
-
-  es-to-primitive@1.2.1:
-    resolution: {integrity: sha512-QCOllgZJtaUo9miYBcLChTUaHNjJF3PYs1VidD7AwiEj1kYxKeQTctLAezAOH5ZKRH0g2IgPn6KwB4IT8iRpvA==}
-    engines: {node: '>= 0.4'}
-
-  escalade@3.1.2:
-    resolution: {integrity: sha512-ErCHMCae19vR8vQGe50xIsVomy19rg6gFu3+r3jkEO46suLMWBksvVyoGgQV+jOfl84ZSOSlmv6Gxa89PmTGmA==}
-    engines: {node: '>=6'}
-
-  escape-string-regexp@4.0.0:
-    resolution: {integrity: sha512-TtpcNJ3XAzx3Gq8sWRzJaVajRs0uVxA2YAkdb1jm2YkPz4G6egUFAyA3n5vtEIZefPk5Wa4UXbKuS5fKkJWdgA==}
-    engines: {node: '>=10'}
-
-  eslint-config-next@14.1.4:
-    resolution: {integrity: sha512-cihIahbhYAWwXJwZkAaRPpUi5t9aOi/HdfWXOjZeUOqNWXHD8X22kd1KG58Dc3MVaRx3HoR/oMGk2ltcrqDn8g==}
-    peerDependencies:
-      eslint: ^7.23.0 || ^8.0.0
-      typescript: '>=3.3.1'
-    peerDependenciesMeta:
-      typescript:
-        optional: true
-
-  eslint-import-resolver-node@0.3.9:
-    resolution: {integrity: sha512-WFj2isz22JahUv+B788TlO3N6zL3nNJGU8CcZbPZvVEkBPaJdCV4vy5wyghty5ROFbCRnm132v8BScu5/1BQ8g==}
-
-  eslint-import-resolver-typescript@3.6.1:
-    resolution: {integrity: sha512-xgdptdoi5W3niYeuQxKmzVDTATvLYqhpwmykwsh7f6HIOStGWEIL9iqZgQDF9u9OEzrRwR8no5q2VT+bjAujTg==}
-    engines: {node: ^14.18.0 || >=16.0.0}
-    peerDependencies:
-      eslint: '*'
-      eslint-plugin-import: '*'
-
-  eslint-module-utils@2.8.1:
-    resolution: {integrity: sha512-rXDXR3h7cs7dy9RNpUlQf80nX31XWJEyGq1tRMo+6GsO5VmTe4UTwtmonAD4ZkAsrfMVDA2wlGJ3790Ys+D49Q==}
-    engines: {node: '>=4'}
-    peerDependencies:
-      '@typescript-eslint/parser': '*'
-      eslint: '*'
-      eslint-import-resolver-node: '*'
-      eslint-import-resolver-typescript: '*'
-      eslint-import-resolver-webpack: '*'
-    peerDependenciesMeta:
-      '@typescript-eslint/parser':
-        optional: true
-      eslint:
-        optional: true
-      eslint-import-resolver-node:
-        optional: true
-      eslint-import-resolver-typescript:
-        optional: true
-      eslint-import-resolver-webpack:
-        optional: true
-
-  eslint-plugin-import@2.29.1:
-    resolution: {integrity: sha512-BbPC0cuExzhiMo4Ff1BTVwHpjjv28C5R+btTOGaCRC7UEz801up0JadwkeSk5Ued6TG34uaczuVuH6qyy5YUxw==}
-    engines: {node: '>=4'}
-    peerDependencies:
-      '@typescript-eslint/parser': '*'
-      eslint: ^2 || ^3 || ^4 || ^5 || ^6 || ^7.2.0 || ^8
-    peerDependenciesMeta:
-      '@typescript-eslint/parser':
-        optional: true
-
-  eslint-plugin-jsx-a11y@6.9.0:
-    resolution: {integrity: sha512-nOFOCaJG2pYqORjK19lqPqxMO/JpvdCZdPtNdxY3kvom3jTvkAbOvQvD8wuD0G8BYR0IGAGYDlzqWJOh/ybn2g==}
-    engines: {node: '>=4.0'}
-    peerDependencies:
-      eslint: ^3 || ^4 || ^5 || ^6 || ^7 || ^8
-
-  eslint-plugin-react-hooks@4.6.2:
-    resolution: {integrity: sha512-QzliNJq4GinDBcD8gPB5v0wh6g8q3SUi6EFF0x8N/BL9PoVs0atuGc47ozMRyOWAKdwaZ5OnbOEa3WR+dSGKuQ==}
-    engines: {node: '>=10'}
-    peerDependencies:
-      eslint: ^3.0.0 || ^4.0.0 || ^5.0.0 || ^6.0.0 || ^7.0.0 || ^8.0.0-0
-
-  eslint-plugin-react@7.34.3:
-    resolution: {integrity: sha512-aoW4MV891jkUulwDApQbPYTVZmeuSyFrudpbTAQuj5Fv8VL+o6df2xIGpw8B0hPjAaih1/Fb0om9grCdyFYemA==}
-    engines: {node: '>=4'}
-    peerDependencies:
-      eslint: ^3 || ^4 || ^5 || ^6 || ^7 || ^8
-
-  eslint-scope@7.2.2:
-    resolution: {integrity: sha512-dOt21O7lTMhDM+X9mB4GX+DZrZtCUJPL/wlcTqxyrx5IvO0IYtILdtrQGQp+8n5S0gwSVmOf9NQrjMOgfQZlIg==}
-    engines: {node: ^12.22.0 || ^14.17.0 || >=16.0.0}
-
-  eslint-visitor-keys@3.4.3:
-    resolution: {integrity: sha512-wpc+LXeiyiisxPlEkUzU6svyS1frIO3Mgxj1fdy7Pm8Ygzguax2N3Fa/D/ag1WqbOprdI+uY6wMUl8/a2G+iag==}
-    engines: {node: ^12.22.0 || ^14.17.0 || >=16.0.0}
-
-  eslint@8.57.0:
-    resolution: {integrity: sha512-dZ6+mexnaTIbSBZWgou51U6OmzIhYM2VcNdtiTtI7qPNZm35Akpr0f6vtw3w1Kmn5PYo+tZVfh13WrhpS6oLqQ==}
-    engines: {node: ^12.22.0 || ^14.17.0 || >=16.0.0}
-    hasBin: true
-
-  espree@9.6.1:
-    resolution: {integrity: sha512-oruZaFkjorTpF32kDSI5/75ViwGeZginGGy2NoOSg3Q9bnwlnmDm4HLnkl0RE3n+njDXR037aY1+x58Z/zFdwQ==}
-    engines: {node: ^12.22.0 || ^14.17.0 || >=16.0.0}
-
-  esquery@1.5.0:
-    resolution: {integrity: sha512-YQLXUplAwJgCydQ78IMJywZCceoqk1oH01OERdSAJc/7U2AylwjhSCLDEtqwg811idIS/9fIU5GjG73IgjKMVg==}
-    engines: {node: '>=0.10'}
-
-  esrecurse@4.3.0:
-    resolution: {integrity: sha512-KmfKL3b6G+RXvP8N1vr3Tq1kL/oCFgn2NYXEtqP8/L3pKapUA4G8cFVaoF3SU323CD4XypR/ffioHmkti6/Tag==}
-    engines: {node: '>=4.0'}
-
-  estraverse@5.3.0:
-    resolution: {integrity: sha512-MMdARuVEQziNTeJD8DgMqmhwR11BRQ/cBP+pLtYdSTnf3MIO8fFeiINEbX36ZdNlfU/7A9f3gUw49B3oQsvwBA==}
-    engines: {node: '>=4.0'}
-
-  estree-walker@2.0.2:
-    resolution: {integrity: sha512-Rfkk/Mp/DL7JVje3u18FxFujQlTNR2q6QfMSMB7AvCBx91NGj/ba3kCfza0f6dVDbw7YlRf/nDrn7pQrCCyQ/w==}
-
-  estree-walker@3.0.3:
-    resolution: {integrity: sha512-7RUKfXgSMMkzt6ZuXmqapOurLGPPfgj6l9uRZ7lRGolvk0y2yocc35LdcxKC5PQZdn2DMqioAQ2NoWcrTKmm6g==}
-
-  esutils@2.0.3:
-    resolution: {integrity: sha512-kVscqXk4OCp68SZ0dkgEKVi6/8ij300KBWTJq32P/dYeWTSwK41WyTxalN1eRmA5Z9UU/LX9D7FWSmV9SAYx6g==}
-    engines: {node: '>=0.10.0'}
-
-  eventemitter3@4.0.7:
-    resolution: {integrity: sha512-8guHBZCwKnFhYdHr2ysuRWErTwhoN2X8XELRlrRwpmfeY2jjuUN4taQMsULKUVo1K4DvZl+0pgfyoysHxvmvEw==}
-
-  eventsource-parser@1.1.2:
-    resolution: {integrity: sha512-v0eOBUbiaFojBu2s2NPBfYUoRR9GjcDNvCXVaqEf5vVfpIAh9f8RCo4vXTP8c63QRKCFwoLpMpTdPwwhEKVgzA==}
-    engines: {node: '>=14.18'}
-
-  exenv@1.2.2:
-    resolution: {integrity: sha512-Z+ktTxTwv9ILfgKCk32OX3n/doe+OcLTRtqK9pcL+JsP3J1/VW8Uvl4ZjLlKqeW4rzK4oesDOGMEMRIZqtP4Iw==}
-
-  extend@3.0.2:
-    resolution: {integrity: sha512-fjquC59cD7CyW6urNXK0FBufkZcoiGG80wTuPujX590cB5Ttln20E2UB4S/WARVqhXffZl2LNgS+gQdPIIim/g==}
-
-  fast-deep-equal@3.1.3:
-    resolution: {integrity: sha512-f3qQ9oQy9j2AhBe/H9VC91wLmKBCCU/gDOnKNAYG5hswO7BLKj09Hc5HYNz9cGI++xlpDCIgDaitVs03ATR84Q==}
-
-  fast-equals@5.0.1:
-    resolution: {integrity: sha512-WF1Wi8PwwSY7/6Kx0vKXtw8RwuSGoM1bvDaJbu7MxDlR1vovZjIAKrnzyrThgAjm6JDTu0fVgWXDlMGspodfoQ==}
-    engines: {node: '>=6.0.0'}
-
-  fast-glob@3.3.2:
-    resolution: {integrity: sha512-oX2ruAFQwf/Orj8m737Y5adxDQO0LAB7/S5MnxCdTNDd4p6BsyIVsv9JQsATbTSq8KHRpLwIHbVlUNatxd+1Ow==}
-    engines: {node: '>=8.6.0'}
-
-  fast-json-stable-stringify@2.1.0:
-    resolution: {integrity: sha512-lhd/wF+Lk98HZoTCtlVraHtfh5XYijIjalXck7saUtuanSDyLMxnHhSXEDJqHxD7msR8D0uCmqlkwjCV8xvwHw==}
-
-  fast-levenshtein@2.0.6:
-    resolution: {integrity: sha512-DCXu6Ifhqcks7TZKY3Hxp3y6qphY5SJZmrWMDrKcERSOXWQdMhU9Ig/PYrzyw/ul9jOIyh0N4M0tbC5hodg8dw==}
-
-  fastq@1.17.1:
-    resolution: {integrity: sha512-sRVD3lWVIXWg6By68ZN7vho9a1pQcN/WBFaAAsDDFzlJjvoGx0P8z7V1t72grFJfJhu3YPZBuu25f7Kaw2jN1w==}
-
-  fflate@0.4.8:
-    resolution: {integrity: sha512-FJqqoDBR00Mdj9ppamLa/Y7vxm+PRmNWA67N846RvsoYVMKB4q3y/de5PA7gUmRMYK/8CMz2GDZQmCRN1wBcWA==}
-
-  file-entry-cache@6.0.1:
-    resolution: {integrity: sha512-7Gps/XWymbLk2QLYK4NzpMOrYjMhdIxXuIvy2QBsLE6ljuodKvdkWs/cpyJJ3CVIVpH0Oi1Hvg1ovbMzLdFBBg==}
-    engines: {node: ^10.12.0 || >=12.0.0}
-
-  fill-range@7.1.1:
-    resolution: {integrity: sha512-YsGpe3WHLK8ZYi4tWDg2Jy3ebRz2rXowDxnld4bkQB00cc/1Zw9AWnC0i9ztDJitivtQvaI9KaLyKrc+hBW0yg==}
-    engines: {node: '>=8'}
-
-  find-replace@3.0.0:
-    resolution: {integrity: sha512-6Tb2myMioCAgv5kfvP5/PkZZ/ntTpVK39fHY7WkWBgvbeE+VHd/tZuZ4mrC+bxh4cfOZeYKVPaJIZtZXV7GNCQ==}
-    engines: {node: '>=4.0.0'}
-
-  find-up@5.0.0:
-    resolution: {integrity: sha512-78/PXT1wlLLDgTzDs7sjq9hzz0vXD+zn+7wypEe4fXQxCmdmqfGsEPQxmiCSQI3ajFV91bVSsvNtrJRiW6nGng==}
-    engines: {node: '>=10'}
-
-  flat-cache@3.2.0:
-    resolution: {integrity: sha512-CYcENa+FtcUKLmhhqyctpclsq7QF38pKjZHsGNiSQF5r4FtoKDWabFDl3hzaEQMvT1LHEysw5twgLvpYYb4vbw==}
-    engines: {node: ^10.12.0 || >=12.0.0}
-
-  flatbuffers@24.3.25:
-    resolution: {integrity: sha512-3HDgPbgiwWMI9zVB7VYBHaMrbOO7Gm0v+yD2FV/sCKj+9NDeVL7BOBYUuhWAQGKWOzBo8S9WdMvV0eixO233XQ==}
-
-  flatted@3.3.1:
-    resolution: {integrity: sha512-X8cqMLLie7KsNUDSdzeN8FYK9rEt4Dt67OsG/DNGnYTSDBG4uFAJFBnUeiV+zCVAvwFy56IjM9sH51jVaEhNxw==}
-
-  for-each@0.3.3:
-    resolution: {integrity: sha512-jqYfLp7mo9vIyQf8ykW2v7A+2N4QjeCeI5+Dz9XraiO1ign81wjiH7Fb9vSOWvQfNtmSa4H2RoQTrrXivdUZmw==}
-
-  foreground-child@3.2.1:
-    resolution: {integrity: sha512-PXUUyLqrR2XCWICfv6ukppP96sdFwWbNEnfEMt7jNsISjMsvaLNinAHNDYyvkyU+SZG2BTSbT5NjG+vZslfGTA==}
-    engines: {node: '>=14'}
-
-  fraction.js@4.3.7:
-    resolution: {integrity: sha512-ZsDfxO51wGAXREY55a7la9LScWpwv9RxIrYABrlvOFBlH/ShPnrtsXeuUIfXKKOVicNxQ+o8JTbJvjS4M89yew==}
-
-  framework-utils@1.1.0:
-    resolution: {integrity: sha512-KAfqli5PwpFJ8o3psRNs8svpMGyCSAe8nmGcjQ0zZBWN2H6dZDnq+ABp3N3hdUmFeMrLtjOCTXD4yplUJIWceg==}
-
-  fs.realpath@1.0.0:
-    resolution: {integrity: sha512-OO0pH2lK6a0hZnAdau5ItzHPI6pUlvI7jMVnxUQRtw4owF2wk8lOSabtGDCTP4Ggrg2MbGnWO9X8K1t4+fGMDw==}
-
-  fsevents@2.3.3:
-    resolution: {integrity: sha512-5xoDfX+fL7faATnagmWPpbFtwh/R77WmMMqqHGS65C3vvB0YHrgF+B1YmZ3441tMj5n63k0212XNoJwzlhffQw==}
-    engines: {node: ^8.16.0 || ^10.6.0 || >=11.0.0}
-    os: [darwin]
-
-  function-bind@1.1.2:
-    resolution: {integrity: sha512-7XHNxH7qX9xG5mIwxkhumTox/MIRNcOgDrxWsMt2pAr23WHp6MrRlN7FBSFpCpr+oVO0F744iUgR82nJMfG2SA==}
-
-  function.prototype.name@1.1.6:
-    resolution: {integrity: sha512-Z5kx79swU5P27WEayXM1tBi5Ze/lbIyiNgU3qyXUOf9b2rgXYyF9Dy9Cx+IQv/Lc8WCG6L82zwUPpSS9hGehIg==}
-    engines: {node: '>= 0.4'}
-
-  functions-have-names@1.2.3:
-    resolution: {integrity: sha512-xckBUXyTIqT97tq2x2AMb+g163b5JFysYk0x4qxNFwbfQkmNZoiRHb6sPzI9/QV33WeuvVYBUIiD4NzNIyqaRQ==}
-
-  gesto@1.19.4:
-    resolution: {integrity: sha512-hfr/0dWwh0Bnbb88s3QVJd1ZRJeOWcgHPPwmiH6NnafDYvhTsxg+SLYu+q/oPNh9JS3V+nlr6fNs8kvPAtcRDQ==}
-
-  get-intrinsic@1.2.4:
-    resolution: {integrity: sha512-5uYhsJH8VJBTv7oslg4BznJYhDoRI6waYCxMmCdnTrcCrHA/fCFKoTFz2JKKE0HdDFUF7/oQuhzumXJK7paBRQ==}
-    engines: {node: '>= 0.4'}
-
-  get-nonce@1.0.1:
-    resolution: {integrity: sha512-FJhYRoDaiatfEkUK8HKlicmu/3SGFD51q3itKDGoSTysQJBnfOcxU5GxnhE1E6soB76MbT0MBtnKJuXyAx+96Q==}
-    engines: {node: '>=6'}
-
-  get-symbol-description@1.0.2:
-    resolution: {integrity: sha512-g0QYk1dZBxGwk+Ngc+ltRH2IBp2f7zBkBMBJZCDerh6EhlhSR6+9irMCuT/09zD6qkarHUSn529sK/yL4S27mg==}
-    engines: {node: '>= 0.4'}
-
-  get-tsconfig@4.7.5:
-    resolution: {integrity: sha512-ZCuZCnlqNzjb4QprAzXKdpp/gh6KTxSJuw3IBsPnV/7fV4NxC9ckB+vPTt8w7fJA0TaSD7c55BR47JD6MEDyDw==}
-
-  glob-parent@5.1.2:
-    resolution: {integrity: sha512-AOIgSQCepiJYwP3ARnGx+5VnTu2HBYdzbGP45eLw1vr3zB3vZLeyed1sC9hnbcOc9/SrMyM5RPQrkGz4aS9Zow==}
-    engines: {node: '>= 6'}
-
-  glob-parent@6.0.2:
-    resolution: {integrity: sha512-XxwI8EOhVQgWp6iDL+3b0r86f4d6AX6zSU55HfB4ydCEuXLXc5FcYeOu+nnGftS4TEju/11rt4KJPTMgbfmv4A==}
-    engines: {node: '>=10.13.0'}
-
-  glob@10.3.10:
-    resolution: {integrity: sha512-fa46+tv1Ak0UPK1TOy/pZrIybNNt4HCv7SDzwyfiOZkvZLEbjsZkJBPtDHVshZjbecAoAGSC20MjLDG/qr679g==}
-    engines: {node: '>=16 || 14 >=14.17'}
-    hasBin: true
-
-  glob@10.4.2:
-    resolution: {integrity: sha512-GwMlUF6PkPo3Gk21UxkCohOv0PLcIXVtKyLlpEI28R/cO/4eNOdmLk3CMW1wROV/WR/EsZOWAfBbBOqYvs88/w==}
-    engines: {node: '>=16 || 14 >=14.18'}
-    hasBin: true
-
-  glob@7.2.3:
-    resolution: {integrity: sha512-nFR0zLpU2YCaRxwoCJvL6UvCH2JFyFVIvwTLsIf21AuHlMskA1hhTdk+LlYJtOlYt9v6dvszD2BGRqBL+iQK9Q==}
-    deprecated: Glob versions prior to v9 are no longer supported
-
-  globals@13.24.0:
-    resolution: {integrity: sha512-AhO5QUcj8llrbG09iWhPU2B204J1xnPeL8kQmVorSsy+Sjj1sk8gIyh6cUocGmH4L0UuhAJy+hJMRA4mgA4mFQ==}
-    engines: {node: '>=8'}
-
-  globalthis@1.0.4:
-    resolution: {integrity: sha512-DpLKbNU4WylpxJykQujfCcwYWiV/Jhm50Goo0wrVILAv5jOr9d+H+UR3PhSCD2rCCEIg0uc+G+muBTwD54JhDQ==}
-    engines: {node: '>= 0.4'}
-
-  globby@11.1.0:
-    resolution: {integrity: sha512-jhIXaOzy1sb8IyocaruWSn1TjmnBVs8Ayhcy83rmxNJ8q2uWKCAj3CnJY+KpGSXCueAPc0i05kVvVKtP1t9S3g==}
-    engines: {node: '>=10'}
-
-  gopd@1.0.1:
-    resolution: {integrity: sha512-d65bNlIadxvpb/A2abVdlqKqV563juRnZ1Wtk6s1sIR8uNsXR70xqIzVqxVf1eTqDunwT2MkczEeaezCKTZhwA==}
-
-  graceful-fs@4.2.11:
-    resolution: {integrity: sha512-RbJ5/jmFcNNCcDV5o9eTnBLJ/HszWV0P73bc+Ff4nS/rJj+YaS6IGyiOL0VoBYX+l1Wrl3k63h/KrH+nhJ0XvQ==}
-
-  graphemer@1.4.0:
-    resolution: {integrity: sha512-EtKwoO6kxCL9WO5xipiHTZlSzBm7WLT627TqC/uVRd0HKmq8NXyebnNYxDoBi7wt8eTWrUrKXCOVaFq9x1kgag==}
-
-  has-bigints@1.0.2:
-    resolution: {integrity: sha512-tSvCKtBr9lkF0Ex0aQiP9N+OpV4zi2r/Nee5VkRDbaqv35RLYMzbwQfFSZZH0kR+Rd6302UJZ2p/bJCEoR3VoQ==}
-
-  has-flag@4.0.0:
-    resolution: {integrity: sha512-EykJT/Q1KjTWctppgIAgfSO0tKVuZUjhgMr17kqTumMl6Afv3EISleU7qZUzoXDFTAHTDC4NOoG/ZxU3EvlMPQ==}
-    engines: {node: '>=8'}
-
-  has-property-descriptors@1.0.2:
-    resolution: {integrity: sha512-55JNKuIW+vq4Ke1BjOTjM2YctQIvCT7GFzHwmfZPGo5wnrgkid0YQtnAleFSqumZm4az3n2BS+erby5ipJdgrg==}
-
-  has-proto@1.0.3:
-    resolution: {integrity: sha512-SJ1amZAJUiZS+PhsVLf5tGydlaVB8EdFpaSO4gmiUKUOxk8qzn5AIy4ZeJUmh22znIdk/uMAUT2pl3FxzVUH+Q==}
-    engines: {node: '>= 0.4'}
-
-  has-symbols@1.0.3:
-    resolution: {integrity: sha512-l3LCuF6MgDNwTDKkdYGEihYjt5pRPbEg46rtlmnSPlUbgmB8LOIrKJbYYFBSbnPaJexMKtiPO8hmeRjRz2Td+A==}
-    engines: {node: '>= 0.4'}
-
-  has-tostringtag@1.0.2:
-    resolution: {integrity: sha512-NqADB8VjPFLM2V0VvHUewwwsw0ZWBaIdgo+ieHtK3hasLz4qeCRjYcqfB6AQrBggRKppKF8L52/VqdVsO47Dlw==}
-    engines: {node: '>= 0.4'}
-
-  hasown@2.0.2:
-    resolution: {integrity: sha512-0hJU9SCPvmMzIBdZFqNPXWa6dqh7WdH0cII9y+CyS8rG3nL48Bclra9HmKhVVUHyPWNH5Y7xDwAB7bfgSjkUMQ==}
-    engines: {node: '>= 0.4'}
-
-  hast-util-whitespace@2.0.1:
-    resolution: {integrity: sha512-nAxA0v8+vXSBDt3AnRUNjyRIQ0rD+ntpbAp4LnPkumc5M9yUbSMa4XDU9Q6etY4f1Wp4bNgvc1yjiZtsTTrSng==}
-
-  highlight.js@11.9.0:
-    resolution: {integrity: sha512-fJ7cW7fQGCYAkgv4CPfwFHrfd/cLS4Hau96JuJ+ZTOWhjnhoeN1ub1tFmALm/+lW5z4WCAuAV9bm05AP0mS6Gw==}
-    engines: {node: '>=12.0.0'}
-
-  hoist-non-react-statics@3.3.2:
-    resolution: {integrity: sha512-/gGivxi8JPKWNm/W0jSmzcMPpfpPLc3dY/6GxhX2hQ9iGj3aDfklV4ET7NjKpSinLpJ5vafa9iiGIEZg10SfBw==}
-
-  ignore@5.3.1:
-    resolution: {integrity: sha512-5Fytz/IraMjqpwfd34ke28PTVMjZjJG2MPn5t7OE4eUCUNf8BAa7b5WUS9/Qvr6mwOQS7Mk6vdsMno5he+T8Xw==}
-    engines: {node: '>= 4'}
-
-  import-fresh@3.3.0:
-    resolution: {integrity: sha512-veYYhQa+D1QBKznvhUHxb8faxlrwUnxseDAbAp457E0wLNio2bOSKnjYDhMj+YiAq61xrMGhQk9iXVk5FzgQMw==}
-    engines: {node: '>=6'}
-
-  imurmurhash@0.1.4:
-    resolution: {integrity: sha512-JmXMZ6wuvDmLiHEml9ykzqO6lwFbof0GG4IkcGaENdCRDDmMVnny7s5HsIgHCbaq0w2MyPhDqkhTUgS2LU2PHA==}
-    engines: {node: '>=0.8.19'}
-
-  inflight@1.0.6:
-    resolution: {integrity: sha512-k92I/b08q4wvFscXCLvqfsHCrjrF7yiXsQuIVvVE7N82W3+aqpzuUdBbfhWcy/FZR3/4IgflMgKLOsvPDrGCJA==}
-    deprecated: This module is not supported, and leaks memory. Do not use it. Check out lru-cache if you want a good and tested way to coalesce async requests by a key value, which is much more comprehensive and powerful.
-
-  inherits@2.0.4:
-    resolution: {integrity: sha512-k/vGaX4/Yla3WzyMCvTQOXYeIHvqOKtnqBduzTHpzpQZzAskKMhZ2K+EnBiSM9zGSoIFeMpXKxa4dYeZIQqewQ==}
-
-  inline-style-parser@0.1.1:
-    resolution: {integrity: sha512-7NXolsK4CAS5+xvdj5OMMbI962hU/wvwoxk+LWR9Ek9bVtyuuYScDN6eS0rUm6TxApFpw7CX1o4uJzcd4AyD3Q==}
-
-  internal-slot@1.0.7:
-    resolution: {integrity: sha512-NGnrKwXzSms2qUUih/ILZ5JBqNTSa1+ZmP6flaIp6KmSElgE9qdndzS3cqjrDovwFdmwsGsLdeFgB6suw+1e9g==}
-    engines: {node: '>= 0.4'}
-
-  internmap@2.0.3:
-    resolution: {integrity: sha512-5Hh7Y1wQbvY5ooGgPbDaL5iYLAPzMTUrjMulskHLH6wnv/A+1q5rgEaiuqEjB+oxGXIVZs1FF+R/KPN3ZSQYYg==}
-    engines: {node: '>=12'}
-
-  invariant@2.2.4:
-    resolution: {integrity: sha512-phJfQVBuaJM5raOpJjSfkiD6BpbCE4Ns//LaXl6wGYtUBY83nWS6Rf9tXm2e8VaK60JEjYldbPif/A2B1C2gNA==}
-
-  is-arguments@1.1.1:
-    resolution: {integrity: sha512-8Q7EARjzEnKpt/PCD7e1cgUS0a6X8u5tdSiMqXhojOdoV9TsMsiO+9VLC5vAmO8N7/GmXn7yjR8qnA6bVAEzfA==}
-    engines: {node: '>= 0.4'}
-
-  is-array-buffer@3.0.4:
-    resolution: {integrity: sha512-wcjaerHw0ydZwfhiKbXJWLDY8A7yV7KhjQOpb83hGgGfId/aQa4TOvwyzn2PuswW2gPCYEL/nEAiSVpdOj1lXw==}
-    engines: {node: '>= 0.4'}
-
-  is-async-function@2.0.0:
-    resolution: {integrity: sha512-Y1JXKrfykRJGdlDwdKlLpLyMIiWqWvuSd17TvZk68PLAOGOoF4Xyav1z0Xhoi+gCYjZVeC5SI+hYFOfvXmGRCA==}
-    engines: {node: '>= 0.4'}
-
-  is-bigint@1.0.4:
-    resolution: {integrity: sha512-zB9CruMamjym81i2JZ3UMn54PKGsQzsJeo6xvN3HJJ4CAsQNB6iRutp2To77OfCNuoxspsIhzaPoO1zyCEhFOg==}
-
-  is-binary-path@2.1.0:
-    resolution: {integrity: sha512-ZMERYes6pDydyuGidse7OsHxtbI7WVeUEozgR/g7rd0xUimYNlvZRE/K2MgZTjWy725IfelLeVcEM97mmtRGXw==}
-    engines: {node: '>=8'}
-
-  is-boolean-object@1.1.2:
-    resolution: {integrity: sha512-gDYaKHJmnj4aWxyj6YHyXVpdQawtVLHU5cb+eztPGczf6cjuTdwve5ZIEfgXqH4e57An1D1AKf8CZ3kYrQRqYA==}
-    engines: {node: '>= 0.4'}
-
-  is-buffer@2.0.5:
-    resolution: {integrity: sha512-i2R6zNFDwgEHJyQUtJEk0XFi1i0dPFn/oqjK3/vPCcDeJvW5NQ83V8QbicfF1SupOaB0h8ntgBC2YiE7dfyctQ==}
-    engines: {node: '>=4'}
-
-  is-callable@1.2.7:
-    resolution: {integrity: sha512-1BC0BVFhS/p0qtw6enp8e+8OD0UrK0oFLztSjNzhcKA3WDuJxxAPXzPuPtKkjEY9UUoEWlX/8fgKeu2S8i9JTA==}
-    engines: {node: '>= 0.4'}
-
-  is-core-module@2.14.0:
-    resolution: {integrity: sha512-a5dFJih5ZLYlRtDc0dZWP7RiKr6xIKzmn/oAYCDvdLThadVgyJwlaoQPmRtMSpz+rk0OGAgIu+TcM9HUF0fk1A==}
-    engines: {node: '>= 0.4'}
-
-  is-data-view@1.0.1:
-    resolution: {integrity: sha512-AHkaJrsUVW6wq6JS8y3JnM/GJF/9cf+k20+iDzlSaJrinEo5+7vRiteOSwBhHRiAyQATN1AmY4hwzxJKPmYf+w==}
-    engines: {node: '>= 0.4'}
-
-  is-date-object@1.0.5:
-    resolution: {integrity: sha512-9YQaSxsAiSwcvS33MBk3wTCVnWK+HhF8VZR2jRxehM16QcVOdHqPn4VPHmRK4lSr38n9JriurInLcP90xsYNfQ==}
-    engines: {node: '>= 0.4'}
-
-  is-extglob@2.1.1:
-    resolution: {integrity: sha512-SbKbANkN603Vi4jEZv49LeVJMn4yGwsbzZworEoyEiutsN3nJYdbO36zfhGJ6QEDpOZIFkDtnq5JRxmvl3jsoQ==}
-    engines: {node: '>=0.10.0'}
-
-  is-finalizationregistry@1.0.2:
-    resolution: {integrity: sha512-0by5vtUJs8iFQb5TYUHHPudOR+qXYIMKtiUzvLIZITZUjknFmziyBJuLhVRc+Ds0dREFlskDNJKYIdIzu/9pfw==}
-
-  is-fullwidth-code-point@3.0.0:
-    resolution: {integrity: sha512-zymm5+u+sCsSWyD9qNaejV3DFvhCKclKdizYaJUuHA83RLjb7nSuGnddCHGv0hk+KY7BMAlsWeK4Ueg6EV6XQg==}
-    engines: {node: '>=8'}
-
-  is-generator-function@1.0.10:
-    resolution: {integrity: sha512-jsEjy9l3yiXEQ+PsXdmBwEPcOxaXWLspKdplFUVI9vq1iZgIekeC0L167qeu86czQaxed3q/Uzuw0swL0irL8A==}
-    engines: {node: '>= 0.4'}
-
-  is-glob@4.0.3:
-    resolution: {integrity: sha512-xelSayHH36ZgE7ZWhli7pW34hNbNl8Ojv5KVmkJD4hBdD3th8Tfk9vYasLM+mXWOZhFkgZfxhLSnrwRr4elSSg==}
-    engines: {node: '>=0.10.0'}
-
-  is-map@2.0.3:
-    resolution: {integrity: sha512-1Qed0/Hr2m+YqxnM09CjA2d/i6YZNfF6R2oRAOj36eUdS6qIV/huPJNSEpKbupewFs+ZsJlxsjjPbc0/afW6Lw==}
-    engines: {node: '>= 0.4'}
-
-  is-negative-zero@2.0.3:
-    resolution: {integrity: sha512-5KoIu2Ngpyek75jXodFvnafB6DJgr3u8uuK0LEZJjrU19DrMD3EVERaR8sjz8CCGgpZvxPl9SuE1GMVPFHx1mw==}
-    engines: {node: '>= 0.4'}
-
-  is-number-object@1.0.7:
-    resolution: {integrity: sha512-k1U0IRzLMo7ZlYIfzRu23Oh6MiIFasgpb9X76eqfFZAqwH44UI4KTBvBYIZ1dSL9ZzChTB9ShHfLkR4pdW5krQ==}
-    engines: {node: '>= 0.4'}
-
-  is-number@7.0.0:
-    resolution: {integrity: sha512-41Cifkg6e8TylSpdtTpeLVMqvSBEVzTttHvERD741+pnZ8ANv0004MRL43QKPDlK9cGvNp6NZWZUBlbGXYxxng==}
-    engines: {node: '>=0.12.0'}
-
-  is-path-inside@3.0.3:
-    resolution: {integrity: sha512-Fd4gABb+ycGAmKou8eMftCupSir5lRxqf4aD/vd0cD2qc4HL07OjCeuHMr8Ro4CoMaeCKDB0/ECBOVWjTwUvPQ==}
-    engines: {node: '>=8'}
-
-  is-plain-obj@4.1.0:
-    resolution: {integrity: sha512-+Pgi+vMuUNkJyExiMBt5IlFoMyKnr5zhJ4Uspz58WOhBF5QoIZkFyNHIbBAtHwzVAgk5RtndVNsDRN61/mmDqg==}
-    engines: {node: '>=12'}
-
-  is-reference@3.0.2:
-    resolution: {integrity: sha512-v3rht/LgVcsdZa3O2Nqs+NMowLOxeOm7Ay9+/ARQ2F+qEoANRcqrjAZKGN0v8ymUetZGgkp26LTnGT7H0Qo9Pg==}
-
-  is-regex@1.1.4:
-    resolution: {integrity: sha512-kvRdxDsxZjhzUX07ZnLydzS1TU/TJlTUHHY4YLL87e37oUA49DfkLqgy+VjFocowy29cKvcSiu+kIv728jTTVg==}
-    engines: {node: '>= 0.4'}
-
-  is-set@2.0.3:
-    resolution: {integrity: sha512-iPAjerrse27/ygGLxw+EBR9agv9Y6uLeYVJMu+QNCoouJ1/1ri0mGrcWpfCqFZuzzx3WjtwxG098X+n4OuRkPg==}
-    engines: {node: '>= 0.4'}
-
-  is-shared-array-buffer@1.0.3:
-    resolution: {integrity: sha512-nA2hv5XIhLR3uVzDDfCIknerhx8XUKnstuOERPNNIinXG7v9u+ohXF67vxm4TPTEPU6lm61ZkwP3c9PCB97rhg==}
-    engines: {node: '>= 0.4'}
-
-  is-string@1.0.7:
-    resolution: {integrity: sha512-tE2UXzivje6ofPW7l23cjDOMa09gb7xlAqG6jG5ej6uPV32TlWP3NKPigtaGeHNu9fohccRYvIiZMfOOnOYUtg==}
-    engines: {node: '>= 0.4'}
-
-  is-symbol@1.0.4:
-    resolution: {integrity: sha512-C/CPBqKWnvdcxqIARxyOh4v1UUEOCHpgDa0WYgpKDFMszcrPcffg5uhwSgPCLD2WWxmq6isisz87tzT01tuGhg==}
-    engines: {node: '>= 0.4'}
-
-  is-typed-array@1.1.13:
-    resolution: {integrity: sha512-uZ25/bUAlUY5fR4OKT4rZQEBrzQWYV9ZJYGGsUmEJ6thodVJ1HX64ePQ6Z0qPWP+m+Uq6e9UugrE38jeYsDSMw==}
-    engines: {node: '>= 0.4'}
-
-  is-weakmap@2.0.2:
-    resolution: {integrity: sha512-K5pXYOm9wqY1RgjpL3YTkF39tni1XajUIkawTLUo9EZEVUFga5gSQJF8nNS7ZwJQ02y+1YCNYcMh+HIf1ZqE+w==}
-    engines: {node: '>= 0.4'}
-
-  is-weakref@1.0.2:
-    resolution: {integrity: sha512-qctsuLZmIQ0+vSSMfoVvyFe2+GSEvnmZ2ezTup1SBse9+twCCeial6EEi3Nc2KFcf6+qz2FBPnjXsk8xhKSaPQ==}
-
-  is-weakset@2.0.3:
-    resolution: {integrity: sha512-LvIm3/KWzS9oRFHugab7d+M/GcBXuXX5xZkzPmN+NxihdQlZUQ4dWuSV1xR/sq6upL1TJEDrfBgRepHFdBtSNQ==}
-    engines: {node: '>= 0.4'}
-
-  isarray@2.0.5:
-    resolution: {integrity: sha512-xHjhDr3cNBK0BzdUJSPXZntQUx/mwMS5Rw4A7lPJ90XGAO6ISP/ePDNuo0vhqOZU+UD5JoodwCAAoZQd3FeAKw==}
-
-  isexe@2.0.0:
-    resolution: {integrity: sha512-RHxMLp9lnKHGHRng9QFhRCMbYAcVpn69smSGcq3f36xjgVVWThj4qqLbTLlq7Ssj8B+fIQ1EuCEGI2lKsyQeIw==}
-
-  iterator.prototype@1.1.2:
-    resolution: {integrity: sha512-DR33HMMr8EzwuRL8Y9D3u2BMj8+RqSE850jfGu59kS7tbmPLzGkZmVSfyCFSDxuZiEY6Rzt3T2NA/qU+NwVj1w==}
-
-  jackspeak@2.3.6:
-    resolution: {integrity: sha512-N3yCS/NegsOBokc8GAdM8UcmfsKiSS8cipheD/nivzr700H+nsMOxJjQnvwOcRYVuFkdH0wGUvW2WbXGmrZGbQ==}
-    engines: {node: '>=14'}
-
-  jackspeak@3.4.0:
-    resolution: {integrity: sha512-JVYhQnN59LVPFCEcVa2C3CrEKYacvjRfqIQl+h8oi91aLYQVWRYbxjPcv1bUiUy/kLmQaANrYfNMCO3kuEDHfw==}
-    engines: {node: '>=14'}
-
-  jiti@1.21.6:
-    resolution: {integrity: sha512-2yTgeWTWzMWkHu6Jp9NKgePDaYHbntiwvYuuJLbbN9vl7DC9DvXKOB2BC3ZZ92D3cvV/aflH0osDfwpHepQ53w==}
-    hasBin: true
-
-  jose@4.15.9:
-    resolution: {integrity: sha512-1vUQX+IdDMVPj4k8kOxgUqlcK518yluMuGZwqlr44FS1ppZB/5GWh4rZG89erpOBOJjU/OBsnCVFfapsRz6nEA==}
-
-  jotai@2.8.3:
-    resolution: {integrity: sha512-pR4plVvdbzB6zyt7VLLHPMAkcRSKhRIvZKd+qkifQLa3CEziEo1uwZjePj4acTmQrboiISBlYSdCz3gWcr1Nkg==}
-    engines: {node: '>=12.20.0'}
-    peerDependencies:
-      '@types/react': '>=17.0.0'
-      react: '>=17.0.0'
-    peerDependenciesMeta:
-      '@types/react':
-        optional: true
-      react:
-        optional: true
-
-  js-cookie@3.0.5:
-    resolution: {integrity: sha512-cEiJEAEoIbWfCZYKWhVwFuvPX1gETRYPw6LlaTKoxD3s2AkXzkCjnp6h0V77ozyqj0jakteJ4YqDJT830+lVGw==}
-    engines: {node: '>=14'}
-
-  js-tokens@4.0.0:
-    resolution: {integrity: sha512-RdJUflcE3cUzKiMqQgsCu06FPu9UdIJO0beYbPhHN4k6apgJtifcoCtT9bcxOpYBtpD2kCM6Sbzg4CausW/PKQ==}
-
-  js-yaml@4.1.0:
-    resolution: {integrity: sha512-wpxZs9NoxZaJESJGIZTyDEaYpl0FKSA+FB9aJiyemKhMwkxQg63h4T1KJgUGHpTqPDNRcmmYLugrRjJlBtWvRA==}
-    hasBin: true
-
-  json-bignum@0.0.3:
-    resolution: {integrity: sha512-2WHyXj3OfHSgNyuzDbSxI1w2jgw5gkWSWhS7Qg4bWXx1nLk3jnbwfUeS0PSba3IzpTUWdHxBieELUzXRjQB2zg==}
-    engines: {node: '>=0.8'}
-
-  json-buffer@3.0.1:
-    resolution: {integrity: sha512-4bV5BfR2mqfQTJm+V5tPPdf+ZpuhiIvTuAB5g8kcrXOZpTT/QwwVRWBywX1ozr6lEuPdbHxwaJlm9G6mI2sfSQ==}
-
-  json-schema-traverse@0.4.1:
-    resolution: {integrity: sha512-xbbCH5dCYU5T8LcEhhuh7HJ88HXuW3qsI3Y0zOZFKfZEHcpWiHU/Jxzk629Brsab/mMiHQti9wMP+845RPe3Vg==}
-
-  json-schema@0.4.0:
-    resolution: {integrity: sha512-es94M3nTIfsEPisRafak+HDLfHXnKBhV3vU5eqPcS3flIWqcxJWgXHXiey3YrpaNsanY5ei1VoYEbOzijuq9BA==}
-
-  json-stable-stringify-without-jsonify@1.0.1:
-    resolution: {integrity: sha512-Bdboy+l7tA3OGW6FjyFHWkP5LuByj1Tk33Ljyq0axyzdk9//JSi2u3fP1QSmd1KNwq6VOKYGlAu87CisVir6Pw==}
-
-  json5@1.0.2:
-    resolution: {integrity: sha512-g1MWMLBiz8FKi1e4w0UyVL3w+iJceWAFBAaBnnGKOpNa5f8TLktkbre1+s6oICydWAm+HRUGTmI+//xv2hvXYA==}
-    hasBin: true
-
-  jsondiffpatch@0.6.0:
-    resolution: {integrity: sha512-3QItJOXp2AP1uv7waBkao5nCvhEv+QmJAd38Ybq7wNI74Q+BBmnLn4EDKz6yI9xGAIQoUF87qHt+kc1IVxB4zQ==}
-    engines: {node: ^18.0.0 || >=20.0.0}
-    hasBin: true
-
-  jsonwebtoken@9.0.2:
-    resolution: {integrity: sha512-PRp66vJ865SSqOlgqS8hujT5U4AOgMfhrwYIuIhfKaoSCZcirrmASQr8CX7cUg+RMih+hgznrjp99o+W4pJLHQ==}
-    engines: {node: '>=12', npm: '>=6'}
-
-  jsx-ast-utils@3.3.5:
-    resolution: {integrity: sha512-ZZow9HBI5O6EPgSJLUb8n2NKgmVWTwCvHGwFuJlMjvLFqlGG6pjirPhtdsseaLZjSibD8eegzmYpUZwoIlj2cQ==}
-    engines: {node: '>=4.0'}
-
-  jwa@1.4.1:
-    resolution: {integrity: sha512-qiLX/xhEEFKUAJ6FiBMbes3w9ATzyk5W7Hvzpa/SLYdxNtng+gcurvrI7TbACjIXlsJyr05/S1oUhZrc63evQA==}
-
-  jws@3.2.2:
-    resolution: {integrity: sha512-YHlZCB6lMTllWDtSPHz/ZXTsi8S00usEV6v1tjq8tOUZzw7DpSDWVXjXDre6ed1w/pd495ODpHZYSdkRTsa0HA==}
-
-  keycode@2.2.1:
-    resolution: {integrity: sha512-Rdgz9Hl9Iv4QKi8b0OlCRQEzp4AgVxyCtz5S/+VIHezDmrDhkp2N2TqBWOLz0/gbeREXOOiI9/4b8BY9uw2vFg==}
-
-  keycon@1.4.0:
-    resolution: {integrity: sha512-p1NAIxiRMH3jYfTeXRs2uWbVJ1WpEjpi8ktzUyBJsX7/wn2qu2VRXktneBLNtKNxJmlUYxRi9gOJt1DuthXR7A==}
-
-  keyv@4.5.4:
-    resolution: {integrity: sha512-oxVHkHR/EJf2CNXnWxRLW6mg7JyCCUcG0DtEGmL2ctUo1PNTin1PUil+r/+4r5MpVgC/fn1kjsx7mjSujKqIpw==}
-
-  kleur@4.1.5:
-    resolution: {integrity: sha512-o+NO+8WrRiQEE4/7nwRJhN1HWpVmJm511pBHUxPLtp0BUISzlBplORYSmTclCnJvQq2tKu/sgl3xVpkc7ZWuQQ==}
-    engines: {node: '>=6'}
-
-  language-subtag-registry@0.3.23:
-    resolution: {integrity: sha512-0K65Lea881pHotoGEa5gDlMxt3pctLi2RplBb7Ezh4rRdLEOtgi7n4EwK9lamnUCkKBqaeKRVebTq6BAxSkpXQ==}
-
-  language-tags@1.0.9:
-    resolution: {integrity: sha512-MbjN408fEndfiQXbFQ1vnd+1NoLDsnQW41410oQBXiyXDMYH5z505juWa4KUE1LqxRC7DgOgZDbKLxHIwm27hA==}
-    engines: {node: '>=0.10'}
-
-  levn@0.4.1:
-    resolution: {integrity: sha512-+bT2uH4E5LGE7h/n3evcS/sQlJXCpIp6ym8OWJ5eV6+67Dsql/LaaT7qJBAt2rzfoa/5QBGBhxDix1dMt2kQKQ==}
-    engines: {node: '>= 0.8.0'}
-
-  lilconfig@2.1.0:
-    resolution: {integrity: sha512-utWOt/GHzuUxnLKxB6dk81RoOeoNeHgbrXiuGk4yyF5qlRz+iIVWu56E2fqGHFrXz0QNUhLB/8nKqvRH66JKGQ==}
-    engines: {node: '>=10'}
-
-  lilconfig@3.1.2:
-    resolution: {integrity: sha512-eop+wDAvpItUys0FWkHIKeC9ybYrTGbU41U5K7+bttZZeohvnY7M9dZ5kB21GNWiFT2q1OoPTvncPCgSOVO5ow==}
-    engines: {node: '>=14'}
-
-  lines-and-columns@1.2.4:
-    resolution: {integrity: sha512-7ylylesZQ/PV29jhEDl3Ufjo6ZX7gCqJr5F7PKrqc93v7fzSymt1BpwEU8nAUXs8qzzvqhbjhK5QZg6Mt/HkBg==}
-
-  linkify-it@5.0.0:
-    resolution: {integrity: sha512-5aHCbzQRADcdP+ATqnDuhhJ/MRIqDkZX5pyjFHRRysS8vZ5AbqGEoFIb6pYHPZ+L/OC2Lc+xT8uHVVR5CAK/wQ==}
-
-  linkifyjs@4.1.3:
-    resolution: {integrity: sha512-auMesunaJ8yfkHvK4gfg1K0SaKX/6Wn9g2Aac/NwX+l5VdmFZzo/hdPGxEOETj+ryRa4/fiOPjeeKURSAJx1sg==}
-
-  list-diff2@0.1.4:
-    resolution: {integrity: sha512-tbeYg4d/hWorsur2KDAgKe3pUS5Xl5lW1DzT4V0NubgDgp7rpiMHl2r0TLnLPAdHs0gCbJ5Re9k1n+D1YVIEPA==}
-
-  locate-character@3.0.0:
-    resolution: {integrity: sha512-SW13ws7BjaeJ6p7Q6CO2nchbYEc3X3J6WrmTTDto7yMPqVSZTUyY5Tjbid+Ab8gLnATtygYtiDIJGQRRn2ZOiA==}
-
-  locate-path@6.0.0:
-    resolution: {integrity: sha512-iPZK6eYjbxRu3uB4/WZ3EsEIMJFMqAoopl3R+zuq0UjcAm/MO6KCweDgPfP3elTztoKP3KtnVHxTn2NHBSDVUw==}
-    engines: {node: '>=10'}
-
-  lodash.assignwith@4.2.0:
-    resolution: {integrity: sha512-ZznplvbvtjK2gMvnQ1BR/zqPFZmS6jbK4p+6Up4xcRYA7yMIwxHCfbTcrYxXKzzqLsQ05eJPVznEW3tuwV7k1g==}
-
-  lodash.camelcase@4.3.0:
-    resolution: {integrity: sha512-TwuEnCnxbc3rAvhf/LbG7tJUDzhqXyFnv3dtzLOPgCG/hODL7WFnsbwktkD7yUV0RrreP/l1PALq/YSg6VvjlA==}
-
-  lodash.castarray@4.4.0:
-    resolution: {integrity: sha512-aVx8ztPv7/2ULbArGJ2Y42bG1mEQ5mGjpdvrbJcJFU3TbYybe+QlLS4pst9zV52ymy2in1KpFPiZnAOATxD4+Q==}
-
-<<<<<<< HEAD
-  lodash.includes@4.3.0:
-    resolution: {integrity: sha512-W3Bx6mdkRTGtlJISOvVD/lbqjTlPPUDTMnlXZFnVwi9NKJ6tiAk6LVdlhZMm17VZisqhKcgzpO5Wz91PCt5b0w==}
-
-  lodash.isboolean@3.0.3:
-    resolution: {integrity: sha512-Bz5mupy2SVbPHURB98VAcw+aHh4vRV5IPNhILUCsOzRmsTmSQ17jIuqopAentWoehktxGd9e/hbIXq980/1QJg==}
-
-  lodash.isinteger@4.0.4:
-    resolution: {integrity: sha512-DBwtEWN2caHQ9/imiNeEA5ys1JoRtRfY3d7V9wkqtbycnAmTvRRmbHKDV4a0EYc678/dia0jrte4tjYwVBaZUA==}
-
-  lodash.isnumber@3.0.3:
-    resolution: {integrity: sha512-QYqzpfwO3/CWf3XP+Z+tkQsfaLL/EnUlXWVkIk5FUPc4sBdTehEqZONuyRt2P67PXAk+NXmTBcc97zw9t1FQrw==}
-=======
-  lodash.debounce@4.0.8:
-    resolution: {integrity: sha512-FT1yDzDYEoYWhnSGnpE/4Kj1fLZkDFyqRb7fNt6FdYOSxlUWAtp42Eh6Wb0rGIv/m9Bgo7x4GhQbm5Ys4SG5ow==}
->>>>>>> 6515eb66
-
-  lodash.isplainobject@4.0.6:
-    resolution: {integrity: sha512-oSXzaWypCMHkPC3NvBEaPHf0KsA5mvPrOPgQWDsbg8n7orZ290M0BmC/jgRZ4vcJ6DTAhjrsSYgdsW/F+MFOBA==}
-
-  lodash.isstring@4.0.1:
-    resolution: {integrity: sha512-0wJxfxH1wgO3GrbuP+dTTk7op+6L41QCXbGINEmD+ny/G/eCqGzxyCsh7159S+mgDDcoarnBw6PC1PS5+wUGgw==}
-
-  lodash.merge@4.6.2:
-    resolution: {integrity: sha512-0KpjqXRVvrYyCsX1swR/XTK0va6VQkQM6MNo7PqW77ByjAhoARA8EfrP1N4+KlKj8YS0ZUCtRT/YUuhyYDujIQ==}
-
-  lodash.once@4.1.1:
-    resolution: {integrity: sha512-Sb487aTOCr9drQVL8pIxOzVhafOjZN9UU54hiN8PU3uAiSV7lx1yYNpbNmex2PK6dSJoNTSJUUswT651yww3Mg==}
-
-  lodash@4.17.21:
-    resolution: {integrity: sha512-v2kDEe57lecTulaDIuNTPy3Ry4gLGJ6Z1O3vE1krgXZNrsQ+LFTGHVxVjcXPs17LhbZVGedAJv8XZ1tvj5FvSg==}
-
-  loose-envify@1.4.0:
-    resolution: {integrity: sha512-lyuxPGr/Wfhrlem2CL/UcnUc1zcqKAImBDzukY7Y5F/yQiNdko6+fRLevlw1HgMySw7f611UIY408EtxRSoK3Q==}
-    hasBin: true
-
-  lowlight@3.1.0:
-    resolution: {integrity: sha512-CEbNVoSikAxwDMDPjXlqlFYiZLkDJHwyGu/MfOsJnF3d7f3tds5J3z8s/l9TMXhzfsJCCJEAsD78842mwmg0PQ==}
-
-  lru-cache@10.2.2:
-    resolution: {integrity: sha512-9hp3Vp2/hFQUiIwKo8XCeFVnrg8Pk3TYNPIR7tJADKi5YfcF7vEaK7avFHTlSy3kOKYaJQaalfEo6YuXdceBOQ==}
-    engines: {node: 14 || >=16.14}
-
-  lru-cache@6.0.0:
-    resolution: {integrity: sha512-Jo6dJ04CmSjuznwJSS3pUeWmd/H0ffTlkXXgwZi+eq1UCmqQwCh+eLsYOYCwY991i2Fah4h1BEMCx4qThGbsiA==}
-    engines: {node: '>=10'}
-
-  lucide-react@0.363.0:
-    resolution: {integrity: sha512-AlsfPCsXQyQx7wwsIgzcKOL9LwC498LIMAo+c0Es5PkHJa33xwmYAkkSoKoJWWWSYQEStqu58/jT4tL2gi32uQ==}
-    peerDependencies:
-      react: ^16.5.1 || ^17.0.0 || ^18.0.0
-
-  magic-string@0.30.10:
-    resolution: {integrity: sha512-iIRwTIf0QKV3UAnYK4PU8uiEc4SRh5jX0mwpIwETPpHdhVM4f53RSwS/vXvN1JhGX+Cs7B8qIq3d6AH49O5fAQ==}
-
-  markdown-it-task-lists@2.1.1:
-    resolution: {integrity: sha512-TxFAc76Jnhb2OUu+n3yz9RMu4CwGfaT788br6HhEDlvWfdeJcLUsxk1Hgw2yJio0OXsxv7pyIPmvECY7bMbluA==}
-
-  markdown-it@14.1.0:
-    resolution: {integrity: sha512-a54IwgWPaeBCAAsv13YgmALOF1elABB08FxO9i+r4VFk5Vl4pKokRPeX8u5TCgSsPi6ec1otfLjdOpVcgbpshg==}
-    hasBin: true
-
-  mdast-util-definitions@5.1.2:
-    resolution: {integrity: sha512-8SVPMuHqlPME/z3gqVwWY4zVXn8lqKv/pAhC57FuJ40ImXyBpmO5ukh98zB2v7Blql2FiHjHv9LVztSIqjY+MA==}
-
-  mdast-util-from-markdown@1.3.1:
-    resolution: {integrity: sha512-4xTO/M8c82qBcnQc1tgpNtubGUW/Y1tBQ1B0i5CtSoelOLKFYlElIr3bvgREYYO5iRqbMY1YuqZng0GVOI8Qww==}
-
-  mdast-util-to-hast@12.3.0:
-    resolution: {integrity: sha512-pits93r8PhnIoU4Vy9bjW39M2jJ6/tdHyja9rrot9uujkN7UTU9SDnE6WNJz/IGyQk3XHX6yNNtrBH6cQzm8Hw==}
-
-  mdast-util-to-string@3.2.0:
-    resolution: {integrity: sha512-V4Zn/ncyN1QNSqSBxTrMOLpjr+IKdHl2v3KVLoWmDPscP4r9GcCi71gjgvUV1SFSKh92AjAG4peFuBl2/YgCJg==}
-
-  mdn-data@2.0.30:
-    resolution: {integrity: sha512-GaqWWShW4kv/G9IEucWScBx9G1/vsFZZJUO+tD26M8J8z3Kw5RDQjaoZe03YAClgeS/SWPOcb4nkFBTEi5DUEA==}
-
-  mdurl@2.0.0:
-    resolution: {integrity: sha512-Lf+9+2r+Tdp5wXDXC4PcIBjTDtq4UKjCPMQhKIuzpJNW0b96kVqSwW0bT7FhRSfmAiFYgP+SCRvdrDozfh0U5w==}
-
-  memoize-one@5.2.1:
-    resolution: {integrity: sha512-zYiwtZUcYyXKo/np96AGZAckk+FWWsUdJ3cHGGmld7+AhvcWmQyGCYUh1hc4Q/pkOhb65dQR/pqCyK0cOaHz4Q==}
-
-  merge2@1.4.1:
-    resolution: {integrity: sha512-8q7VEgMJW4J8tcfVPy8g09NcQwZdbwFEqhe/WZkoIzjn/3TGDwtOCYtXGxA3O8tPzpczCCDgv+P2P5y00ZJOOg==}
-    engines: {node: '>= 8'}
-
-  micromark-core-commonmark@1.1.0:
-    resolution: {integrity: sha512-BgHO1aRbolh2hcrzL2d1La37V0Aoz73ymF8rAcKnohLy93titmv62E0gP8Hrx9PKcKrqCZ1BbLGbP3bEhoXYlw==}
-
-  micromark-factory-destination@1.1.0:
-    resolution: {integrity: sha512-XaNDROBgx9SgSChd69pjiGKbV+nfHGDPVYFs5dOoDd7ZnMAE+Cuu91BCpsY8RT2NP9vo/B8pds2VQNCLiu0zhg==}
-
-  micromark-factory-label@1.1.0:
-    resolution: {integrity: sha512-OLtyez4vZo/1NjxGhcpDSbHQ+m0IIGnT8BoPamh+7jVlzLJBH98zzuCoUeMxvM6WsNeh8wx8cKvqLiPHEACn0w==}
-
-  micromark-factory-space@1.1.0:
-    resolution: {integrity: sha512-cRzEj7c0OL4Mw2v6nwzttyOZe8XY/Z8G0rzmWQZTBi/jjwyw/U4uqKtUORXQrR5bAZZnbTI/feRV/R7hc4jQYQ==}
-
-  micromark-factory-title@1.1.0:
-    resolution: {integrity: sha512-J7n9R3vMmgjDOCY8NPw55jiyaQnH5kBdV2/UXCtZIpnHH3P6nHUKaH7XXEYuWwx/xUJcawa8plLBEjMPU24HzQ==}
-
-  micromark-factory-whitespace@1.1.0:
-    resolution: {integrity: sha512-v2WlmiymVSp5oMg+1Q0N1Lxmt6pMhIHD457whWM7/GUlEks1hI9xj5w3zbc4uuMKXGisksZk8DzP2UyGbGqNsQ==}
-
-  micromark-util-character@1.2.0:
-    resolution: {integrity: sha512-lXraTwcX3yH/vMDaFWCQJP1uIszLVebzUa3ZHdrgxr7KEU/9mL4mVgCpGbyhvNLNlauROiNUq7WN5u7ndbY6xg==}
-
-  micromark-util-chunked@1.1.0:
-    resolution: {integrity: sha512-Ye01HXpkZPNcV6FiyoW2fGZDUw4Yc7vT0E9Sad83+bEDiCJ1uXu0S3mr8WLpsz3HaG3x2q0HM6CTuPdcZcluFQ==}
-
-  micromark-util-classify-character@1.1.0:
-    resolution: {integrity: sha512-SL0wLxtKSnklKSUplok1WQFoGhUdWYKggKUiqhX+Swala+BtptGCu5iPRc+xvzJ4PXE/hwM3FNXsfEVgoZsWbw==}
-
-  micromark-util-combine-extensions@1.1.0:
-    resolution: {integrity: sha512-Q20sp4mfNf9yEqDL50WwuWZHUrCO4fEyeDCnMGmG5Pr0Cz15Uo7KBs6jq+dq0EgX4DPwwrh9m0X+zPV1ypFvUA==}
-
-  micromark-util-decode-numeric-character-reference@1.1.0:
-    resolution: {integrity: sha512-m9V0ExGv0jB1OT21mrWcuf4QhP46pH1KkfWy9ZEezqHKAxkj4mPCy3nIH1rkbdMlChLHX531eOrymlwyZIf2iw==}
-
-  micromark-util-decode-string@1.1.0:
-    resolution: {integrity: sha512-YphLGCK8gM1tG1bd54azwyrQRjCFcmgj2S2GoJDNnh4vYtnL38JS8M4gpxzOPNyHdNEpheyWXCTnnTDY3N+NVQ==}
-
-  micromark-util-encode@1.1.0:
-    resolution: {integrity: sha512-EuEzTWSTAj9PA5GOAs992GzNh2dGQO52UvAbtSOMvXTxv3Criqb6IOzJUBCmEqrrXSblJIJBbFFv6zPxpreiJw==}
-
-  micromark-util-html-tag-name@1.2.0:
-    resolution: {integrity: sha512-VTQzcuQgFUD7yYztuQFKXT49KghjtETQ+Wv/zUjGSGBioZnkA4P1XXZPT1FHeJA6RwRXSF47yvJ1tsJdoxwO+Q==}
-
-  micromark-util-normalize-identifier@1.1.0:
-    resolution: {integrity: sha512-N+w5vhqrBihhjdpM8+5Xsxy71QWqGn7HYNUvch71iV2PM7+E3uWGox1Qp90loa1ephtCxG2ftRV/Conitc6P2Q==}
-
-  micromark-util-resolve-all@1.1.0:
-    resolution: {integrity: sha512-b/G6BTMSg+bX+xVCshPTPyAu2tmA0E4X98NSR7eIbeC6ycCqCeE7wjfDIgzEbkzdEVJXRtOG4FbEm/uGbCRouA==}
-
-  micromark-util-sanitize-uri@1.2.0:
-    resolution: {integrity: sha512-QO4GXv0XZfWey4pYFndLUKEAktKkG5kZTdUNaTAkzbuJxn2tNBOr+QtxR2XpWaMhbImT2dPzyLrPXLlPhph34A==}
-
-  micromark-util-subtokenize@1.1.0:
-    resolution: {integrity: sha512-kUQHyzRoxvZO2PuLzMt2P/dwVsTiivCK8icYTeR+3WgbuPqfHgPPy7nFKbeqRivBvn/3N3GBiNC+JRTMSxEC7A==}
-
-  micromark-util-symbol@1.1.0:
-    resolution: {integrity: sha512-uEjpEYY6KMs1g7QfJ2eX1SQEV+ZT4rUD3UcF6l57acZvLNK7PBZL+ty82Z1qhK1/yXIY4bdx04FKMgR0g4IAag==}
-
-  micromark-util-types@1.1.0:
-    resolution: {integrity: sha512-ukRBgie8TIAcacscVHSiddHjO4k/q3pnedmzMQ4iwDcK0FtFCohKOlFbaOL/mPgfnPsL3C1ZyxJa4sbWrBl3jg==}
-
-  micromark@3.2.0:
-    resolution: {integrity: sha512-uD66tJj54JLYq0De10AhWycZWGQNUvDI55xPgk2sQM5kn1JYlhbCMTtEeT27+vAhW2FBQxLlOmS3pmA7/2z4aA==}
-
-  micromatch@4.0.7:
-    resolution: {integrity: sha512-LPP/3KorzCwBxfeUuZmaR6bG2kdeHSbe0P2tY3FLRU4vYrjYz5hI4QZwV0njUx3jeuKe67YukQ1LSPZBKDqO/Q==}
-    engines: {node: '>=8.6'}
-
-  minimatch@3.1.2:
-    resolution: {integrity: sha512-J7p63hRiAjw1NDEww1W7i37+ByIrOWO5XQQAzZ3VOcL0PNybwpfmV/N05zFAzwQ9USyEcX6t3UO+K5aqBQOIHw==}
-
-  minimatch@9.0.3:
-    resolution: {integrity: sha512-RHiac9mvaRw0x3AYRgDC1CxAP7HTcNrrECeA8YYJeWnpo+2Q5CegtZjaotWTWxDG3UeGA1coE05iH1mPjT/2mg==}
-    engines: {node: '>=16 || 14 >=14.17'}
-
-  minimatch@9.0.4:
-    resolution: {integrity: sha512-KqWh+VchfxcMNRAJjj2tnsSJdNbHsVgnkBhTNrW7AjVo6OvLtxw8zfT9oLw1JSohlFzJ8jCoTgaoXvJ+kHt6fw==}
-    engines: {node: '>=16 || 14 >=14.17'}
-
-  minimist@1.2.8:
-    resolution: {integrity: sha512-2yyAR8qBkN3YuheJanUpWC5U3bb5osDywNB8RzDVlDwDHbocAJveqqj1u8+SVD7jkWT4yvsHCpWqqWqAxb0zCA==}
-
-  minipass@7.1.2:
-    resolution: {integrity: sha512-qOOzS1cBTWYF4BH8fVePDBOO9iptMnGUEZwNc/cMWnTV2nVLZ7VoNWEPHkYczZA0pdoA7dl6e7FL659nX9S2aw==}
-    engines: {node: '>=16 || 14 >=14.17'}
-
-  monaco-editor@0.52.0:
-    resolution: {integrity: sha512-OeWhNpABLCeTqubfqLMXGsqf6OmPU6pHM85kF3dhy6kq5hnhuVS1p3VrEW/XhWHc71P2tHyS5JFySD8mgs1crw==}
-
-  mri@1.2.0:
-    resolution: {integrity: sha512-tzzskb3bG8LvYGFF/mDTpq3jpI6Q9wc3LEmBaghu+DdCssd1FakN7Bc0hVNmEyGq1bq3RgfkCb3cmQLpNPOroA==}
-    engines: {node: '>=4'}
-
-  ms@2.1.2:
-    resolution: {integrity: sha512-sGkPx+VjMtmA6MX27oA4FBFELFCZZ4S4XqeGOXCv68tT+jb3vk/RyaKWP0PTKyWtmLSM0b+adUTEvbs1PEaH2w==}
-
-  ms@2.1.3:
-    resolution: {integrity: sha512-6FlzubTLZG3J2a/NVCAleEhjzq5oxgHyaCU9yYXvcLsvoVaHJq/s5xXI6/XXP6tz7R9xAOtHnSO/tXtF3WRTlA==}
-
-  mz@2.7.0:
-    resolution: {integrity: sha512-z81GNO7nnYMEhrGh9LeymoE4+Yr0Wn5McHIZMK5cfQCl+NDX08sCZgUc9/6MHni9IWuFLm1Z3HTCXu2z9fN62Q==}
-
-  nanoid@3.3.6:
-    resolution: {integrity: sha512-BGcqMMJuToF7i1rt+2PWSNVnWIkGCU78jBG3RxO/bZlnZPK2Cmi2QaffxGO/2RvWi9sL+FAiRiXMgsyxQ1DIDA==}
-    engines: {node: ^10 || ^12 || ^13.7 || ^14 || >=15.0.1}
-    hasBin: true
-
-  nanoid@3.3.7:
-    resolution: {integrity: sha512-eSRppjcPIatRIMC1U6UngP8XFcz8MQWGQdt1MTBQ7NaAmvXDfvNxbvWV3x2y6CdEUciCSsDHDQZbhYaB8QEo2g==}
-    engines: {node: ^10 || ^12 || ^13.7 || ^14 || >=15.0.1}
-    hasBin: true
-
-  natural-compare@1.4.0:
-    resolution: {integrity: sha512-OWND8ei3VtNC9h7V60qff3SVobHr996CTwgxubgyQYEpg290h9J0buyECNNJexkFm5sOajh5G116RYA1c8ZMSw==}
-
-  next-auth@4.24.7:
-    resolution: {integrity: sha512-iChjE8ov/1K/z98gdKbn2Jw+2vLgJtVV39X+rCP5SGnVQuco7QOr19FRNGMIrD8d3LYhHWV9j9sKLzq1aDWWQQ==}
-    peerDependencies:
-      next: ^12.2.5 || ^13 || ^14
-      nodemailer: ^6.6.5
-      react: ^17.0.2 || ^18
-      react-dom: ^17.0.2 || ^18
-    peerDependenciesMeta:
-      nodemailer:
-        optional: true
-
-  next-themes@0.3.0:
-    resolution: {integrity: sha512-/QHIrsYpd6Kfk7xakK4svpDI5mmXP0gfvCoJdGpZQ2TOrQZmsW0QxjaiLn8wbIKjtm4BTSqLoix4lxYYOnLJ/w==}
-    peerDependencies:
-      react: ^16.8 || ^17 || ^18
-      react-dom: ^16.8 || ^17 || ^18
-
-  next@14.1.4:
-    resolution: {integrity: sha512-1WTaXeSrUwlz/XcnhGTY7+8eiaFvdet5z9u3V2jb+Ek1vFo0VhHKSAIJvDWfQpttWjnyw14kBeq28TPq7bTeEQ==}
-    engines: {node: '>=18.17.0'}
-    hasBin: true
-    peerDependencies:
-      '@opentelemetry/api': ^1.1.0
-      react: ^18.2.0
-      react-dom: ^18.2.0
-      sass: ^1.3.0
-    peerDependenciesMeta:
-      '@opentelemetry/api':
-        optional: true
-      sass:
-        optional: true
-
-  node-releases@2.0.14:
-    resolution: {integrity: sha512-y10wOWt8yZpqXmOgRo77WaHEmhYQYGNA6y421PKsKYWEK8aW+cqAphborZDhqfyKrbZEN92CN1X2KbafY2s7Yw==}
-
-  normalize-path@3.0.0:
-    resolution: {integrity: sha512-6eZs5Ls3WtCisHWp9S2GUy8dqkpGi4BVSz3GaqiE6ezub0512ESztXUwUB6C6IKbQkY2Pnb/mD4WYojCRwcwLA==}
-    engines: {node: '>=0.10.0'}
-
-  normalize-range@0.1.2:
-    resolution: {integrity: sha512-bdok/XvKII3nUpklnV6P2hxtMNrCboOjAcyBuQnWEhO665FwrSNRxU+AqpsyvO6LgGYPspN+lu5CLtw4jPRKNA==}
-    engines: {node: '>=0.10.0'}
-
-  novel@0.4.3:
-    resolution: {integrity: sha512-3a4Zt3GvpklMqpMZJlGJDwNRt188t8p/WYwDNdn3nKmQGM6U8Maq04ZL3MRVNm9K9OgAEIf1Dax0ki5wBWm15w==}
-    peerDependencies:
-      react: ^18.0.0
-      react-dom: ^18.0.0
-
-  oauth@0.9.15:
-    resolution: {integrity: sha512-a5ERWK1kh38ExDEfoO6qUHJb32rd7aYmPHuyCu3Fta/cnICvYmgd2uhuKXvPD+PXB+gCEYYEaQdIRAjCOwAKNA==}
-
-  object-assign@4.1.1:
-    resolution: {integrity: sha512-rJgTQnkUnH1sFw8yT6VSU3zD3sWmu6sZhIseY8VX+GRu3P6F7Fu+JNDoXfklElbLJSnc3FUQHVe4cU5hj+BcUg==}
-    engines: {node: '>=0.10.0'}
-
-  object-hash@2.2.0:
-    resolution: {integrity: sha512-gScRMn0bS5fH+IuwyIFgnh9zBdo4DV+6GhygmWM9HyNJSgS0hScp1f5vjtm7oIIOiT9trXrShAkLFSc2IqKNgw==}
-    engines: {node: '>= 6'}
-
-  object-hash@3.0.0:
-    resolution: {integrity: sha512-RSn9F68PjH9HqtltsSnqYC1XXoWe9Bju5+213R98cNGttag9q9yAOTzdbsqvIa7aNm5WffBZFpWYr2aWrklWAw==}
-    engines: {node: '>= 6'}
-
-  object-inspect@1.13.2:
-    resolution: {integrity: sha512-IRZSRuzJiynemAXPYtPe5BoI/RESNYR7TYm50MC5Mqbd3Jmw5y790sErYw3V6SryFJD64b74qQQs9wn5Bg/k3g==}
-    engines: {node: '>= 0.4'}
-
-  object-is@1.1.6:
-    resolution: {integrity: sha512-F8cZ+KfGlSGi09lJT7/Nd6KJZ9ygtvYC0/UYYLI9nmQKLMnydpB9yvbv9K1uSkEu7FU9vYPmVwLg328tX+ot3Q==}
-    engines: {node: '>= 0.4'}
-
-  object-keys@1.1.1:
-    resolution: {integrity: sha512-NuAESUOUMrlIXOfHKzD6bpPu3tYt3xvjNdRIQ+FeT0lNb4K8WR70CaDxhuNguS2XG+GjkyMwOzsN5ZktImfhLA==}
-    engines: {node: '>= 0.4'}
-
-  object.assign@4.1.5:
-    resolution: {integrity: sha512-byy+U7gp+FVwmyzKPYhW2h5l3crpmGsxl7X2s8y43IgxvG4g3QZ6CffDtsNQy1WsmZpQbO+ybo0AlW7TY6DcBQ==}
-    engines: {node: '>= 0.4'}
-
-  object.entries@1.1.8:
-    resolution: {integrity: sha512-cmopxi8VwRIAw/fkijJohSfpef5PdN0pMQJN6VC/ZKvn0LIknWD8KtgY6KlQdEc4tIjcQ3HxSMmnvtzIscdaYQ==}
-    engines: {node: '>= 0.4'}
-
-  object.fromentries@2.0.8:
-    resolution: {integrity: sha512-k6E21FzySsSK5a21KRADBd/NGneRegFO5pLHfdQLpRDETUNJueLXs3WCzyQ3tFRDYgbq3KHGXfTbi2bs8WQ6rQ==}
-    engines: {node: '>= 0.4'}
-
-  object.groupby@1.0.3:
-    resolution: {integrity: sha512-+Lhy3TQTuzXI5hevh8sBGqbmurHbbIjAi0Z4S63nthVLmLxfbj4T54a4CfZrXIrt9iP4mVAPYMo/v99taj3wjQ==}
-    engines: {node: '>= 0.4'}
-
-  object.hasown@1.1.4:
-    resolution: {integrity: sha512-FZ9LZt9/RHzGySlBARE3VF+gE26TxR38SdmqOqliuTnl9wrKulaQs+4dee1V+Io8VfxqzAfHu6YuRgUy8OHoTg==}
-    engines: {node: '>= 0.4'}
-
-  object.values@1.2.0:
-    resolution: {integrity: sha512-yBYjY9QX2hnRmZHAjG/f13MzmBzxzYgQhFrke06TTyKY5zSTEqkOeukBzIdVA3j3ulu8Qa3MbVFShV7T2RmGtQ==}
-    engines: {node: '>= 0.4'}
-
-  oidc-token-hash@5.0.3:
-    resolution: {integrity: sha512-IF4PcGgzAr6XXSff26Sk/+P4KZFJVuHAJZj3wgO3vX2bMdNVp/QXTP3P7CEm9V1IdG8lDLY3HhiqpsE/nOwpPw==}
-    engines: {node: ^10.13.0 || >=12.0.0}
-
-  once@1.4.0:
-    resolution: {integrity: sha512-lNaJgI+2Q5URQBkccEKHTQOPaXdUxnZZElQTZY0MFUAuaEqe1E+Nyvgdz/aIyNi6Z9MzO5dv1H8n58/GELp3+w==}
-
-  openid-client@5.6.5:
-    resolution: {integrity: sha512-5P4qO9nGJzB5PI0LFlhj4Dzg3m4odt0qsJTfyEtZyOlkgpILwEioOhVVJOrS1iVH494S4Ee5OCjjg6Bf5WOj3w==}
-
-  optionator@0.9.4:
-    resolution: {integrity: sha512-6IpQ7mKUxRcZNLIObR0hz7lxsapSSIYNZJwXPGeF0mTVqGKFIXj1DQcMoT22S3ROcLyY/rz0PWaWZ9ayWmad9g==}
-    engines: {node: '>= 0.8.0'}
-
-  orderedmap@2.1.1:
-    resolution: {integrity: sha512-TvAWxi0nDe1j/rtMcWcIj94+Ffe6n7zhow33h40SKxmsmozs6dz/e+EajymfoFcHd7sxNn8yHM8839uixMOV6g==}
-
-  overlap-area@1.1.0:
-    resolution: {integrity: sha512-3dlJgJCaVeXH0/eZjYVJvQiLVVrPO4U1ZGqlATtx6QGO3b5eNM6+JgUKa7oStBTdYuGTk7gVoABCW6Tp+dhRdw==}
-
-  p-limit@3.1.0:
-    resolution: {integrity: sha512-TYOanM3wGwNGsZN2cVTYPArw454xnXj5qmWF1bEoAc4+cU/ol7GVh7odevjp1FNHduHc3KZMcFduxU5Xc6uJRQ==}
-    engines: {node: '>=10'}
-
-  p-locate@5.0.0:
-    resolution: {integrity: sha512-LaNjtRWUBY++zB5nE/NwcaoMylSPk+S+ZHNB1TzdbMJMny6dynpAGt7X/tl/QYq3TIeE6nxHppbo2LGymrG5Pw==}
-    engines: {node: '>=10'}
-
-  package-json-from-dist@1.0.0:
-    resolution: {integrity: sha512-dATvCeZN/8wQsGywez1mzHtTlP22H8OEfPrVMLNr4/eGa+ijtLn/6M5f0dY8UKNrC2O9UCU6SSoG3qRKnt7STw==}
-
-  parent-module@1.0.1:
-    resolution: {integrity: sha512-GQ2EWRpQV8/o+Aw8YqtfZZPfNRWZYkbidE9k5rpl/hC3vtHHBfGm2Ifi6qWV+coDGkrUKZAxE3Lot5kcsRlh+g==}
-    engines: {node: '>=6'}
-
-  path-exists@4.0.0:
-    resolution: {integrity: sha512-ak9Qy5Q7jYb2Wwcey5Fpvg2KoAc/ZIhLSLOSBmRmygPsGwkVVt0fZa0qrtMz+m6tJTAHfZQ8FnmB4MG4LWy7/w==}
-    engines: {node: '>=8'}
-
-  path-is-absolute@1.0.1:
-    resolution: {integrity: sha512-AVbw3UJ2e9bq64vSaS9Am0fje1Pa8pbGqTTsmXfaIiMpnr5DlDhfJOuLj9Sf95ZPVDAUerDfEk88MPmPe7UCQg==}
-    engines: {node: '>=0.10.0'}
-
-  path-key@3.1.1:
-    resolution: {integrity: sha512-ojmeN0qd+y0jszEtoY48r0Peq5dwMEkIlCOu6Q5f41lfkswXuKtYrhgoTpLnyIcHm24Uhqx+5Tqm2InSwLhE6Q==}
-    engines: {node: '>=8'}
-
-  path-parse@1.0.7:
-    resolution: {integrity: sha512-LDJzPVEEEPR+y48z93A0Ed0yXb8pAByGWo/k5YYdYgpY2/2EsOsksJrq7lOHxryrVOn1ejG6oAp8ahvOIQD8sw==}
-
-  path-scurry@1.11.1:
-    resolution: {integrity: sha512-Xa4Nw17FS9ApQFJ9umLiJS4orGjm7ZzwUrwamcGQuHSzDyth9boKDaycYdDcZDuqYATXw4HFXgaqWTctW/v1HA==}
-    engines: {node: '>=16 || 14 >=14.18'}
-
-  path-type@4.0.0:
-    resolution: {integrity: sha512-gDKb8aZMDeD/tZWs9P6+q0J9Mwkdl6xMV8TjnGP3qJVJ06bdMgkbBlLU8IdfOsIsFz2BW1rNVT3XuNEl8zPAvw==}
-    engines: {node: '>=8'}
-
-  periscopic@3.1.0:
-    resolution: {integrity: sha512-vKiQ8RRtkl9P+r/+oefh25C3fhybptkHKCZSPlcXiJux2tJF55GnEj3BVn4A5gKfq9NWWXXrxkHBwVPUfH0opw==}
-
-  picocolors@1.0.1:
-    resolution: {integrity: sha512-anP1Z8qwhkbmu7MFP5iTt+wQKXgwzf7zTyGlcdzabySa9vd0Xt392U0rVmz9poOaBj0uHJKyyo9/upk0HrEQew==}
-
-  picomatch@2.3.1:
-    resolution: {integrity: sha512-JU3teHTNjmE2VCGFzuY8EXzCDVwEqB2a8fsIvwaStHhAWJEeVd1o1QD80CU6+ZdEXXSLbSsuLwJjkCBWqRQUVA==}
-    engines: {node: '>=8.6'}
-
-  pify@2.3.0:
-    resolution: {integrity: sha512-udgsAY+fTnvv7kI7aaxbqwWNb0AHiB0qBO89PZKPkoTmGOgdbrHDKD+0B2X4uTfJ/FT1R09r9gTsjUjNJotuog==}
-    engines: {node: '>=0.10.0'}
-
-  pirates@4.0.6:
-    resolution: {integrity: sha512-saLsH7WeYYPiD25LDuLRRY/i+6HaPYr6G1OUlN39otzkSTxKnubR9RTxS3/Kk50s1g2JTgFwWQDQyplC5/SHZg==}
-    engines: {node: '>= 6'}
-
-  possible-typed-array-names@1.0.0:
-    resolution: {integrity: sha512-d7Uw+eZoloe0EHDIYoe+bQ5WXnGMOpmiZFTuMWCwpjzzkL2nTjcKiAk4hh8TjnGye2TwWOk3UXucZ+3rbmBa8Q==}
-    engines: {node: '>= 0.4'}
-
-  postcss-import@15.1.0:
-    resolution: {integrity: sha512-hpr+J05B2FVYUAXHeK1YyI267J/dDDhMU6B6civm8hSY1jYJnBXxzKDKDswzJmtLHryrjhnDjqqp/49t8FALew==}
-    engines: {node: '>=14.0.0'}
-    peerDependencies:
-      postcss: ^8.0.0
-
-  postcss-js@4.0.1:
-    resolution: {integrity: sha512-dDLF8pEO191hJMtlHFPRa8xsizHaM82MLfNkUHdUtVEV3tgTp5oj+8qbEqYM57SLfc74KSbw//4SeJma2LRVIw==}
-    engines: {node: ^12 || ^14 || >= 16}
-    peerDependencies:
-      postcss: ^8.4.21
-
-  postcss-load-config@4.0.2:
-    resolution: {integrity: sha512-bSVhyJGL00wMVoPUzAVAnbEoWyqRxkjv64tUl427SKnPrENtq6hJwUojroMz2VB+Q1edmi4IfrAPpami5VVgMQ==}
-    engines: {node: '>= 14'}
-    peerDependencies:
-      postcss: '>=8.0.9'
-      ts-node: '>=9.0.0'
-    peerDependenciesMeta:
-      postcss:
-        optional: true
-      ts-node:
-        optional: true
-
-  postcss-nested@6.0.1:
-    resolution: {integrity: sha512-mEp4xPMi5bSWiMbsgoPfcP74lsWLHkQbZc3sY+jWYd65CUwXrUaTp0fmNpa01ZcETKlIgUdFN/MpS2xZtqL9dQ==}
-    engines: {node: '>=12.0'}
-    peerDependencies:
-      postcss: ^8.2.14
-
-  postcss-selector-parser@6.0.10:
-    resolution: {integrity: sha512-IQ7TZdoaqbT+LCpShg46jnZVlhWD2w6iQYAcYXfHARZ7X1t/UGhhceQDs5X0cGqKvYlHNOuv7Oa1xmb0oQuA3w==}
-    engines: {node: '>=4'}
-
-  postcss-selector-parser@6.1.0:
-    resolution: {integrity: sha512-UMz42UD0UY0EApS0ZL9o1XnLhSTtvvvLe5Dc2H2O56fvRZi+KulDyf5ctDhhtYJBGKStV2FL1fy6253cmLgqVQ==}
-    engines: {node: '>=4'}
-
-  postcss-value-parser@4.2.0:
-    resolution: {integrity: sha512-1NNCs6uurfkVbeXG4S8JFT9t19m45ICnif8zWLd5oPSZ50QnwMfK+H3jv408d4jw/7Bttv5axS5IiHoLaVNHeQ==}
-
-  postcss@8.4.31:
-    resolution: {integrity: sha512-PS08Iboia9mts/2ygV3eLpY5ghnUcfLV/EXTOW1E2qYxJKGGBUtNjN76FYHnMs36RmARn41bC0AZmn+rR0OVpQ==}
-    engines: {node: ^10 || ^12 || >=14}
-
-  postcss@8.4.38:
-    resolution: {integrity: sha512-Wglpdk03BSfXkHoQa3b/oulrotAkwrlLDRSOb9D0bN86FdRyE9lppSp33aHNPgBa0JKCoB+drFLZkQoRRYae5A==}
-    engines: {node: ^10 || ^12 || >=14}
-
-  posthog-js@1.160.3:
-    resolution: {integrity: sha512-mGvxOIlWPtdPx8EI0MQ81wNKlnH2K0n4RqwQOl044b34BCKiFVzZ7Hc7geMuZNaRAvCi5/5zyGeWHcAYZQxiMQ==}
-
-  preact-render-to-string@5.2.6:
-    resolution: {integrity: sha512-JyhErpYOvBV1hEPwIxc/fHWXPfnEGdRKxc8gFdAZ7XV4tlzyzG847XAyEZqoDnynP88akM4eaHcSOzNcLWFguw==}
-    peerDependencies:
-      preact: '>=10'
-
-  preact@10.22.0:
-    resolution: {integrity: sha512-RRurnSjJPj4rp5K6XoP45Ui33ncb7e4H7WiOHVpjbkvqvA3U+N8Z6Qbo0AE6leGYBV66n8EhEaFixvIu3SkxFw==}
-
-  prelude-ls@1.2.1:
-    resolution: {integrity: sha512-vkcDPrRZo1QZLbn5RLGPpg/WmIQ65qoWWhcGKf/b5eplkkarX0m9z8ppCat4mlOqUsWpyNuYgO3VRyrYHSzX5g==}
-    engines: {node: '>= 0.8.0'}
-
-  pretty-format@3.8.0:
-    resolution: {integrity: sha512-WuxUnVtlWL1OfZFQFuqvnvs6MiAGk9UNsBostyBOB0Is9wb5uRESevA6rnl/rkksXaGX3GzZhPup5d6Vp1nFew==}
-
-  prop-types@15.8.1:
-    resolution: {integrity: sha512-oj87CgZICdulUohogVAR7AjlC0327U4el4L6eAvOqCeudMDVU0NThNaV+b9Df4dXgSP1gXMTnPdhfe/2qDH5cg==}
-
-  property-information@6.5.0:
-    resolution: {integrity: sha512-PgTgs/BlvHxOu8QuEN7wi5A0OmXaBcHpmCSTehcs6Uuu9IkDIEo13Hy7n898RHfrQ49vKCoGeWZSaAK01nwVig==}
-
-  prosemirror-changeset@2.2.1:
-    resolution: {integrity: sha512-J7msc6wbxB4ekDFj+n9gTW/jav/p53kdlivvuppHsrZXCaQdVgRghoZbSS3kwrRyAstRVQ4/+u5k7YfLgkkQvQ==}
-
-  prosemirror-collab@1.3.1:
-    resolution: {integrity: sha512-4SnynYR9TTYaQVXd/ieUvsVV4PDMBzrq2xPUWutHivDuOshZXqQ5rGbZM84HEaXKbLdItse7weMGOUdDVcLKEQ==}
-
-  prosemirror-commands@1.5.2:
-    resolution: {integrity: sha512-hgLcPaakxH8tu6YvVAaILV2tXYsW3rAdDR8WNkeKGcgeMVQg3/TMhPdVoh7iAmfgVjZGtcOSjKiQaoeKjzd2mQ==}
-
-  prosemirror-dropcursor@1.8.1:
-    resolution: {integrity: sha512-M30WJdJZLyXHi3N8vxN6Zh5O8ZBbQCz0gURTfPmTIBNQ5pxrdU7A58QkNqfa98YEjSAL1HUyyU34f6Pm5xBSGw==}
-
-  prosemirror-gapcursor@1.3.2:
-    resolution: {integrity: sha512-wtjswVBd2vaQRrnYZaBCbyDqr232Ed4p2QPtRIUK5FuqHYKGWkEwl08oQM4Tw7DOR0FsasARV5uJFvMZWxdNxQ==}
-
-  prosemirror-history@1.4.0:
-    resolution: {integrity: sha512-UUiGzDVcqo1lovOPdi9YxxUps3oBFWAIYkXLu3Ot+JPv1qzVogRbcizxK3LhHmtaUxclohgiOVesRw5QSlMnbQ==}
-
-  prosemirror-inputrules@1.4.0:
-    resolution: {integrity: sha512-6ygpPRuTJ2lcOXs9JkefieMst63wVJBgHZGl5QOytN7oSZs3Co/BYbc3Yx9zm9H37Bxw8kVzCnDsihsVsL4yEg==}
-
-  prosemirror-keymap@1.2.2:
-    resolution: {integrity: sha512-EAlXoksqC6Vbocqc0GtzCruZEzYgrn+iiGnNjsJsH4mrnIGex4qbLdWWNza3AW5W36ZRrlBID0eM6bdKH4OStQ==}
-
-  prosemirror-markdown@1.13.0:
-    resolution: {integrity: sha512-UziddX3ZYSYibgx8042hfGKmukq5Aljp2qoBiJRejD/8MH70siQNz5RB1TrdTPheqLMy4aCe4GYNF10/3lQS5g==}
-
-  prosemirror-menu@1.2.4:
-    resolution: {integrity: sha512-S/bXlc0ODQup6aiBbWVsX/eM+xJgCTAfMq/nLqaO5ID/am4wS0tTCIkzwytmao7ypEtjj39i7YbJjAgO20mIqA==}
-
-  prosemirror-model@1.21.2:
-    resolution: {integrity: sha512-zT9DBnr/6pzw85+dDfEF11KZmS4mmjgvUIoTxQkm96HxhpF2KGZaq+zWt/xHe32Dh8dn/u/UC77TjGVnYoClGQ==}
-
-  prosemirror-schema-basic@1.2.2:
-    resolution: {integrity: sha512-/dT4JFEGyO7QnNTe9UaKUhjDXbTNkiWTq/N4VpKaF79bBjSExVV2NXmJpcM7z/gD7mbqNjxbmWW5nf1iNSSGnw==}
-
-  prosemirror-schema-list@1.4.0:
-    resolution: {integrity: sha512-nZOIq/AkBSzCENxUyLm5ltWE53e2PLk65ghMN8qLQptOmDVixZlPqtMeQdiNw0odL9vNpalEjl3upgRkuJ/Jyw==}
-
-  prosemirror-state@1.4.3:
-    resolution: {integrity: sha512-goFKORVbvPuAQaXhpbemJFRKJ2aixr+AZMGiquiqKxaucC6hlpHNZHWgz5R7dS4roHiwq9vDctE//CZ++o0W1Q==}
-
-  prosemirror-tables@1.3.7:
-    resolution: {integrity: sha512-oEwX1wrziuxMtwFvdDWSFHVUWrFJWt929kVVfHvtTi8yvw+5ppxjXZkMG/fuTdFo+3DXyIPSKfid+Be1npKXDA==}
-
-  prosemirror-trailing-node@2.0.8:
-    resolution: {integrity: sha512-ujRYhSuhQb1Jsarh1IHqb2KoSnRiD7wAMDGucP35DN7j5af6X7B18PfdPIrbwsPTqIAj0fyOvxbuPsWhNvylmA==}
-    peerDependencies:
-      prosemirror-model: ^1.19.0
-      prosemirror-state: ^1.4.2
-      prosemirror-view: ^1.31.2
-
-  prosemirror-transform@1.9.0:
-    resolution: {integrity: sha512-5UXkr1LIRx3jmpXXNKDhv8OyAOeLTGuXNwdVfg8x27uASna/wQkr9p6fD3eupGOi4PLJfbezxTyi/7fSJypXHg==}
-
-  prosemirror-view@1.33.8:
-    resolution: {integrity: sha512-4PhMr/ufz2cdvFgpUAnZfs+0xij3RsFysreeG9V/utpwX7AJtYCDVyuRxzWoMJIEf4C7wVihuBNMPpFLPCiLQw==}
-
-  punycode.js@2.3.1:
-    resolution: {integrity: sha512-uxFIHU0YlHYhDQtV4R9J6a52SLx28BCjT+4ieh7IGbgwVJWO+km431c4yRlREUAsAmt/uMjQUyQHNEPf0M39CA==}
-    engines: {node: '>=6'}
-
-  punycode@2.3.1:
-    resolution: {integrity: sha512-vYt7UD1U9Wg6138shLtLOvdAu+8DsC/ilFtEVHcH+wydcSpNE20AfSOduf6MkRFahL5FY7X1oU7nKVZFtfq8Fg==}
-    engines: {node: '>=6'}
-
-  queue-microtask@1.2.3:
-    resolution: {integrity: sha512-NuaNSa6flKT5JaSYQzJok04JzTL1CA6aGhv5rfLW3PgqA+M2ChpZQnAC8h8i4ZFkBS8X5RqkDBHA7r4hej3K9A==}
-
-  react-arborist@3.4.0:
-    resolution: {integrity: sha512-QI46oRGXJr0oaQfqqVobIiIoqPp5Y5gM69D2A2P7uHVif+X75XWnScR5drC7YDKgJ4CXVaDeFwnYKOWRRfncMg==}
-    peerDependencies:
-      react: '>= 16.14'
-      react-dom: '>= 16.14'
-
-  react-css-styled@1.1.9:
-    resolution: {integrity: sha512-M7fJZ3IWFaIHcZEkoFOnkjdiUFmwd8d+gTh2bpqMOcnxy/0Gsykw4dsL4QBiKsxcGow6tETUa4NAUcmJF+/nfw==}
-
-  react-dnd-html5-backend@14.1.0:
-    resolution: {integrity: sha512-6ONeqEC3XKVf4eVmMTe0oPds+c5B9Foyj8p/ZKLb7kL2qh9COYxiBHv3szd6gztqi/efkmriywLUVlPotqoJyw==}
-
-  react-dnd@14.0.5:
-    resolution: {integrity: sha512-9i1jSgbyVw0ELlEVt/NkCUkxy1hmhJOkePoCH713u75vzHGyXhPDm28oLfc2NMSBjZRM1Y+wRjHXJT3sPrTy+A==}
-    peerDependencies:
-      '@types/hoist-non-react-statics': '>= 3.3.1'
-      '@types/node': '>= 12'
-      '@types/react': '>= 16'
-      react: '>= 16.14'
-    peerDependenciesMeta:
-      '@types/hoist-non-react-statics':
-        optional: true
-      '@types/node':
-        optional: true
-      '@types/react':
-        optional: true
-
-  react-dom@18.3.1:
-    resolution: {integrity: sha512-5m4nQKp+rZRb09LNH59GM4BxTh9251/ylbKIbpe7TpGxfJ+9kv6BLkLBXIjjspbgbnIBNqlI23tRnTWT0snUIw==}
-    peerDependencies:
-      react: ^18.3.1
-
-  react-error-boundary@4.0.13:
-    resolution: {integrity: sha512-b6PwbdSv8XeOSYvjt8LpgpKrZ0yGdtZokYwkwV2wlcZbxgopHX/hgPl5VgpnoVOWd868n1hktM8Qm4b+02MiLQ==}
-    peerDependencies:
-      react: '>=16.13.1'
-
-  react-hook-form@7.52.0:
-    resolution: {integrity: sha512-mJX506Xc6mirzLsmXUJyqlAI3Kj9Ph2RhplYhUVffeOQSnubK2uVqBFOBJmvKikvbFV91pxVXmDiR+QMF19x6A==}
-    engines: {node: '>=12.22.0'}
-    peerDependencies:
-      react: ^16.8.0 || ^17 || ^18 || ^19
-
-  react-hotkeys-hook@4.5.0:
-    resolution: {integrity: sha512-Samb85GSgAWFQNvVt3PS90LPPGSf9mkH/r4au81ZP1yOIFayLC3QAvqTgGtJ8YEDMXtPmaVBs6NgipHO6h4Mug==}
-    peerDependencies:
-      react: '>=16.8.1'
-      react-dom: '>=16.8.1'
-
-  react-is@16.13.1:
-    resolution: {integrity: sha512-24e6ynE2H+OKt4kqsOvNd8kBpV65zoxbA4BVsEOB3ARVWQki/DHzaUoC5KuON/BiccDaCCTZBuOcfZs70kR8bQ==}
-
-  react-is@18.3.1:
-    resolution: {integrity: sha512-/LLMVyas0ljjAtoYiPqYiL8VWXzUUdThrmU5+n20DZv+a+ClRoevUzw5JxU+Ieh5/c87ytoTBV9G1FiKfNJdmg==}
-
-  react-lifecycles-compat@3.0.4:
-    resolution: {integrity: sha512-fBASbA6LnOU9dOU2eW7aQ8xmYBSXUIWr+UmF9b1efZBazGNO+rcXT/icdKnYm2pTwcRylVUYwW7H1PHfLekVzA==}
-
-  react-markdown@8.0.7:
-    resolution: {integrity: sha512-bvWbzG4MtOU62XqBx3Xx+zB2raaFFsq4mYiAzfjXJMEz2sixgeAfraA3tvzULF02ZdOMUOKTBFFaZJDDrq+BJQ==}
-    peerDependencies:
-      '@types/react': '>=16'
-      react: '>=16'
-
-  react-modal@3.16.1:
-    resolution: {integrity: sha512-VStHgI3BVcGo7OXczvnJN7yT2TWHJPDXZWyI/a0ssFNhGZWsPmB8cF0z33ewDXq4VfYMO1vXgiv/g8Nj9NDyWg==}
-    engines: {node: '>=8'}
-    peerDependencies:
-      react: ^0.14.0 || ^15.0.0 || ^16 || ^17 || ^18
-      react-dom: ^0.14.0 || ^15.0.0 || ^16 || ^17 || ^18
-
-  react-moveable@0.56.0:
-    resolution: {integrity: sha512-FmJNmIOsOA36mdxbrc/huiE4wuXSRlmon/o+/OrfNhSiYYYL0AV5oObtPluEhb2Yr/7EfYWBHTxF5aWAvjg1SA==}
-
-  react-remove-scroll-bar@2.3.6:
-    resolution: {integrity: sha512-DtSYaao4mBmX+HDo5YWYdBWQwYIQQshUV/dVxFxK+KM26Wjwp1gZ6rv6OC3oujI6Bfu6Xyg3TwK533AQutsn/g==}
-    engines: {node: '>=10'}
-    peerDependencies:
-      '@types/react': ^16.8.0 || ^17.0.0 || ^18.0.0
-      react: ^16.8.0 || ^17.0.0 || ^18.0.0
-    peerDependenciesMeta:
-      '@types/react':
-        optional: true
-
-  react-remove-scroll@2.5.4:
-    resolution: {integrity: sha512-xGVKJJr0SJGQVirVFAUZ2k1QLyO6m+2fy0l8Qawbp5Jgrv3DeLalrfMNBFSlmz5kriGGzsVBtGVnf4pTKIhhWA==}
-    engines: {node: '>=10'}
-    peerDependencies:
-      '@types/react': ^16.8.0 || ^17.0.0 || ^18.0.0
-      react: ^16.8.0 || ^17.0.0 || ^18.0.0
-    peerDependenciesMeta:
-      '@types/react':
-        optional: true
-
-  react-remove-scroll@2.5.5:
-    resolution: {integrity: sha512-ImKhrzJJsyXJfBZ4bzu8Bwpka14c/fQt0k+cyFp/PBhTfyDnU5hjOtM4AG/0AMyy8oKzOTR0lDgJIM7pYXI0kw==}
-    engines: {node: '>=10'}
-    peerDependencies:
-      '@types/react': ^16.8.0 || ^17.0.0 || ^18.0.0
-      react: ^16.8.0 || ^17.0.0 || ^18.0.0
-    peerDependenciesMeta:
-      '@types/react':
-        optional: true
-
-  react-remove-scroll@2.5.7:
-    resolution: {integrity: sha512-FnrTWO4L7/Bhhf3CYBNArEG/yROV0tKmTv7/3h9QCFvH6sndeFf1wPqOcbFVu5VAulS5dV1wGT3GZZ/1GawqiA==}
-    engines: {node: '>=10'}
-    peerDependencies:
-      '@types/react': ^16.8.0 || ^17.0.0 || ^18.0.0
-      react: ^16.8.0 || ^17.0.0 || ^18.0.0
-    peerDependenciesMeta:
-      '@types/react':
-        optional: true
-
-  react-resizable-panels@2.0.19:
-    resolution: {integrity: sha512-v3E41kfKSuCPIvJVb4nL4mIZjjKIn/gh6YqZF/gDfQDolv/8XnhJBek4EiV2gOr3hhc5A3kOGOayk3DhanpaQw==}
-    peerDependencies:
-      react: ^16.14.0 || ^17.0.0 || ^18.0.0
-      react-dom: ^16.14.0 || ^17.0.0 || ^18.0.0
-
-  react-selecto@1.26.3:
-    resolution: {integrity: sha512-Ubik7kWSnZyQEBNro+1k38hZaI1tJarE+5aD/qsqCOA1uUBSjgKVBy3EWRzGIbdmVex7DcxznFZLec/6KZNvwQ==}
-
-  react-smooth@4.0.1:
-    resolution: {integrity: sha512-OE4hm7XqR0jNOq3Qmk9mFLyd6p2+j6bvbPJ7qlB7+oo0eNcL2l7WQzG6MBnT3EXY6xzkLMUBec3AfewJdA0J8w==}
-    peerDependencies:
-      react: ^16.8.0 || ^17.0.0 || ^18.0.0
-      react-dom: ^16.8.0 || ^17.0.0 || ^18.0.0
-
-  react-style-singleton@2.2.1:
-    resolution: {integrity: sha512-ZWj0fHEMyWkHzKYUr2Bs/4zU6XLmq9HsgBURm7g5pAVfyn49DgUiNgY2d4lXRlYSiCif9YBGpQleewkcqddc7g==}
-    engines: {node: '>=10'}
-    peerDependencies:
-      '@types/react': ^16.8.0 || ^17.0.0 || ^18.0.0
-      react: ^16.8.0 || ^17.0.0 || ^18.0.0
-    peerDependenciesMeta:
-      '@types/react':
-        optional: true
-
-  react-transition-group@4.4.5:
-    resolution: {integrity: sha512-pZcd1MCJoiKiBR2NRxeCRg13uCXbydPnmB4EOeRrY7480qNWO8IIgQG6zlDkm6uRMsURXPuKq0GWtiM59a5Q6g==}
-    peerDependencies:
-      react: '>=16.6.0'
-      react-dom: '>=16.6.0'
-
-  react-tweet@3.2.1:
-    resolution: {integrity: sha512-dktP3RMuwRB4pnSDocKpSsW5Hq1IXRW6fONkHhxT5EBIXsKZzdQuI70qtub1XN2dtZdkJWWxfBm/Q+kN+vRYFA==}
-    peerDependencies:
-      react: '>= 18.0.0'
-      react-dom: '>= 18.0.0'
-
-  react-window@1.8.10:
-    resolution: {integrity: sha512-Y0Cx+dnU6NLa5/EvoHukUD0BklJ8qITCtVEPY1C/nL8wwoZ0b5aEw8Ff1dOVHw7fCzMt55XfJDd8S8W8LCaUCg==}
-    engines: {node: '>8.0.0'}
-    peerDependencies:
-      react: ^15.0.0 || ^16.0.0 || ^17.0.0 || ^18.0.0
-      react-dom: ^15.0.0 || ^16.0.0 || ^17.0.0 || ^18.0.0
-
-  react@18.3.1:
-    resolution: {integrity: sha512-wS+hAgJShR0KhEvPJArfuPVN1+Hz1t0Y6n5jLrGQbkb4urgPE/0Rve+1kMB1v/oWgHgm4WIcV+i7F2pTVj+2iQ==}
-    engines: {node: '>=0.10.0'}
-
-  reactflow@11.11.4:
-    resolution: {integrity: sha512-70FOtJkUWH3BAOsN+LU9lCrKoKbtOPnz2uq0CV2PLdNSwxTXOhCbsZr50GmZ+Rtw3jx8Uv7/vBFtCGixLfd4Og==}
-    peerDependencies:
-      react: '>=17'
-      react-dom: '>=17'
-
-  read-cache@1.0.0:
-    resolution: {integrity: sha512-Owdv/Ft7IjOgm/i0xvNDZ1LrRANRfew4b2prF3OWMQLxLfu3bS8FVhCsrSCMK4lR56Y9ya+AThoTpDCTxCmpRA==}
-
-  readdirp@3.6.0:
-    resolution: {integrity: sha512-hOS089on8RduqdbhvQ5Z37A0ESjsqz6qnRcffsMU3495FuTdqSm+7bhJ29JvIOsBDEEnan5DPu9t3To9VRlMzA==}
-    engines: {node: '>=8.10.0'}
-
-  recharts-scale@0.4.5:
-    resolution: {integrity: sha512-kivNFO+0OcUNu7jQquLXAxz1FIwZj8nrj+YkOKc5694NbjCvcT6aSZiIzNzd2Kul4o4rTto8QVR9lMNtxD4G1w==}
-
-  recharts@2.12.7:
-    resolution: {integrity: sha512-hlLJMhPQfv4/3NBSAyq3gzGg4h2v69RJh6KU7b3pXYNNAELs9kEoXOjbkxdXpALqKBoVmVptGfLpxdaVYqjmXQ==}
-    engines: {node: '>=14'}
-    peerDependencies:
-      react: ^16.0.0 || ^17.0.0 || ^18.0.0
-      react-dom: ^16.0.0 || ^17.0.0 || ^18.0.0
-
-  redux@4.2.1:
-    resolution: {integrity: sha512-LAUYz4lc+Do8/g7aeRa8JkyDErK6ekstQaqWQrNRW//MY1TvCEpMtpTWvlQ+FPbWCx+Xixu/6SHt5N0HR+SB4w==}
-
-  redux@5.0.1:
-    resolution: {integrity: sha512-M9/ELqF6fy8FwmkpnF0S3YKOqMyoWJ4+CS5Efg2ct3oY9daQvd/Pc71FpGZsVsbl3Cpb+IIcjBDUnnyBdQbq4w==}
-
-  reflect.getprototypeof@1.0.6:
-    resolution: {integrity: sha512-fmfw4XgoDke3kdI6h4xcUz1dG8uaiv5q9gcEwLS4Pnth2kxT+GZ7YehS1JTMGBQmtV7Y4GFGbs2re2NqhdozUg==}
-    engines: {node: '>= 0.4'}
-
-  regenerator-runtime@0.14.1:
-    resolution: {integrity: sha512-dYnhHh0nJoMfnkZs6GmmhFknAGRrLznOu5nc9ML+EJxGvrx6H7teuevqVqCuPcPK//3eDrrjQhehXVx9cnkGdw==}
-
-  regexp.prototype.flags@1.5.2:
-    resolution: {integrity: sha512-NcDiDkTLuPR+++OCKB0nWafEmhg/Da8aUPLPMQbK+bxKKCm1/S5he+AqYa4PlMCVBalb4/yxIRub6qkEx5yJbw==}
-    engines: {node: '>= 0.4'}
-
-  remark-parse@10.0.2:
-    resolution: {integrity: sha512-3ydxgHa/ZQzG8LvC7jTXccARYDcRld3VfcgIIFs7bI6vbRSxJJmzgLEIIoYKyrfhaY+ujuWaf/PJiMZXoiCXgw==}
-
-  remark-rehype@10.1.0:
-    resolution: {integrity: sha512-EFmR5zppdBp0WQeDVZ/b66CWJipB2q2VLNFMabzDSGR66Z2fQii83G5gTBbgGEnEEA0QRussvrFHxk1HWGJskw==}
-
-  resolve-from@4.0.0:
-    resolution: {integrity: sha512-pb/MYmXstAkysRFx8piNI1tGFNQIFA3vkE3Gq4EuA1dF6gHp/+vgZqsCGJapvy8N3Q+4o7FwvquPJcnZ7RYy4g==}
-    engines: {node: '>=4'}
-
-  resolve-pkg-maps@1.0.0:
-    resolution: {integrity: sha512-seS2Tj26TBVOC2NIc2rOe2y2ZO7efxITtLZcGSOnHHNOQ7CkiUBfw0Iw2ck6xkIhPwLhKNLS8BO+hEpngQlqzw==}
-
-  resolve@1.22.8:
-    resolution: {integrity: sha512-oKWePCxqpd6FlLvGV1VU0x7bkPmmCNolxzjMf4NczoDnQcIWrAF+cPtZn5i6n+RfD2d9i0tzpKnG6Yk168yIyw==}
-    hasBin: true
-
-  resolve@2.0.0-next.5:
-    resolution: {integrity: sha512-U7WjGVG9sH8tvjW5SmGbQuui75FiyjAX72HX15DwBBwF9dNiQZRQAg9nnPhYy+TUnE0+VcrttuvNI8oSxZcocA==}
-    hasBin: true
-
-  reusify@1.0.4:
-    resolution: {integrity: sha512-U9nH88a3fc/ekCF1l0/UP1IosiuIjyTh7hBvXVMHYgVcfGvt897Xguj2UOLDeI5BG2m7/uwyaLVT6fbtCwTyzw==}
-    engines: {iojs: '>=1.0.0', node: '>=0.10.0'}
-
-  rimraf@3.0.2:
-    resolution: {integrity: sha512-JZkJMZkAGFFPP2YqXZXPbMlMBgsxzE8ILs4lMIX/2o0L9UBw9O/Y3o6wFw/i9YLapcUJWwqbi3kdxIPdC62TIA==}
-    deprecated: Rimraf versions prior to v4 are no longer supported
-    hasBin: true
-
-  rope-sequence@1.3.4:
-    resolution: {integrity: sha512-UT5EDe2cu2E/6O4igUr5PSFs23nvvukicWHx6GnOPlHAiiYbzNuCRQCuiUdHJQcqKalLKlrYJnjY0ySGsXNQXQ==}
-
-  run-parallel@1.2.0:
-    resolution: {integrity: sha512-5l4VyZR86LZ/lDxZTR6jqL8AFE2S0IFLMP26AbjsLVADxHdhB/c0GUsH+y39UfCi3dzz8OlQuPmnaJOMoDHQBA==}
-
-  sade@1.8.1:
-    resolution: {integrity: sha512-xal3CZX1Xlo/k4ApwCFrHVACi9fBqJ7V+mwhBsuf/1IOKbBy098Fex+Wa/5QMubw09pSZ/u8EY8PWgevJsXp1A==}
-    engines: {node: '>=6'}
-
-  safe-array-concat@1.1.2:
-    resolution: {integrity: sha512-vj6RsCsWBCf19jIeHEfkRMw8DPiBb+DMXklQ/1SGDHOMlHdPUkZXFQ2YdplS23zESTijAcurb1aSgJA3AgMu1Q==}
-    engines: {node: '>=0.4'}
-
-  safe-buffer@5.2.1:
-    resolution: {integrity: sha512-rp3So07KcdmmKbGvgaNxQSJr7bGVSVk5S9Eq1F+ppbRo70+YeaDxkw5Dd8NPN+GD6bjnYm2VuPuCXmpuYvmCXQ==}
-
-  safe-regex-test@1.0.3:
-    resolution: {integrity: sha512-CdASjNJPvRa7roO6Ra/gLYBTzYzzPyyBXxIMdGW3USQLyjWEls2RgW5UBTXaQVp+OrpeCK3bLem8smtmheoRuw==}
-    engines: {node: '>= 0.4'}
-
-  scheduler@0.23.2:
-    resolution: {integrity: sha512-UOShsPwz7NrMUqhR6t0hWjFduvOzbtv7toDH1/hIrfRNIDBnnBWd0CwJTGvTpngVlmwGCdP9/Zl/tVrDqcuYzQ==}
-
-  secure-json-parse@2.7.0:
-    resolution: {integrity: sha512-6aU+Rwsezw7VR8/nyvKTx8QpWH9FrcYiXXlqC4z5d5XQBDRqtbfsRjnwGyqbi3gddNtWHuEk9OANUotL26qKUw==}
-
-  selecto@1.26.3:
-    resolution: {integrity: sha512-gZHgqMy5uyB6/2YDjv3Qqaf7bd2hTDOpPdxXlrez4R3/L0GiEWDCFaUfrflomgqdb3SxHF2IXY0Jw0EamZi7cw==}
-
-  semver@6.3.1:
-    resolution: {integrity: sha512-BR7VvDCVHO+q2xBEWskxS6DJE1qRnb7DxzUrogb71CWoSficBxYsiAGd+Kl0mmq/MprG9yArRkyrQxTO6XjMzA==}
-    hasBin: true
-
-  semver@7.6.2:
-    resolution: {integrity: sha512-FNAIBWCx9qcRhoHcgcJ0gvU7SN1lYU2ZXuSfl04bSC5OpvDHFyJCjdNHomPXxjQlCBU67YW64PzY7/VIEH7F2w==}
-    engines: {node: '>=10'}
-    hasBin: true
-
-  seroval-plugins@1.0.7:
-    resolution: {integrity: sha512-GO7TkWvodGp6buMEX9p7tNyIkbwlyuAWbI6G9Ec5bhcm7mQdu3JOK1IXbEUwb3FVzSc363GraG/wLW23NSavIw==}
-    engines: {node: '>=10'}
-    peerDependencies:
-      seroval: ^1.0
-
-  seroval@1.0.7:
-    resolution: {integrity: sha512-n6ZMQX5q0Vn19Zq7CIKNIo7E75gPkGCFUEqDpa8jgwpYr/vScjqnQ6H09t1uIiZ0ZSK0ypEGvrYK2bhBGWsGdw==}
-    engines: {node: '>=10'}
-
-  set-function-length@1.2.2:
-    resolution: {integrity: sha512-pgRc4hJ4/sNjWCSS9AmnS40x3bNMDTknHgL5UaMBTMyJnU90EgWh1Rz+MC9eFu4BuN/UwZjKQuY/1v3rM7HMfg==}
-    engines: {node: '>= 0.4'}
-
-  set-function-name@2.0.2:
-    resolution: {integrity: sha512-7PGFlmtwsEADb0WYyvCMa1t+yke6daIG4Wirafur5kcf+MhUnPms1UeR0CKQdTZD81yESwMHbtn+TR+dMviakQ==}
-    engines: {node: '>= 0.4'}
-
-  shebang-command@2.0.0:
-    resolution: {integrity: sha512-kHxr2zZpYtdmrN1qDjrrX/Z1rR1kG8Dx+gkpK1G4eXmvXswmcE1hTWBWYUzlraYw1/yZp6YuDY77YtvbN0dmDA==}
-    engines: {node: '>=8'}
-
-  shebang-regex@3.0.0:
-    resolution: {integrity: sha512-7++dFhtcx3353uBaq8DDR4NuxBetBzC7ZQOhmTQInHEd6bSrXdiEyzCvG07Z44UYdLShWUyXt5M/yhz8ekcb1A==}
-    engines: {node: '>=8'}
-
-  side-channel@1.0.6:
-    resolution: {integrity: sha512-fDW/EZ6Q9RiO8eFG8Hj+7u/oW+XrPTIChwCOM2+th2A6OblDtYYIpve9m+KvI9Z4C9qSEXlaGR6bTEYHReuglA==}
-    engines: {node: '>= 0.4'}
-
-  signal-exit@4.1.0:
-    resolution: {integrity: sha512-bzyZ1e88w9O1iNJbKnOlvYTrWPDl46O1bG0D3XInv+9tkPrxrN8jUUTiFlDkkmKWgn1M6CfIA13SuGqOa9Korw==}
-    engines: {node: '>=14'}
-
-  slash@3.0.0:
-    resolution: {integrity: sha512-g9Q1haeby36OSStwb4ntCGGGaKsaVSjQ68fBxoQcutl5fS1vuY18H3wSt3jFyFtrkx+Kz0V1G85A4MyAdDMi2Q==}
-    engines: {node: '>=8'}
-
-  snabbdom@0.7.4:
-    resolution: {integrity: sha512-nnN+7uZ2NTIiu7EPMNwSDhmrYXqwlfCP/j72RdzvDPujXyvQxOW7Jl9yuLayzxMHDNWQR7FM6Pcn4wnDpKRe6Q==}
-
-  solid-js@1.8.17:
-    resolution: {integrity: sha512-E0FkUgv9sG/gEBWkHr/2XkBluHb1fkrHywUgA6o6XolPDCJ4g1HaLmQufcBBhiF36ee40q+HpG/vCZu7fLpI3Q==}
-
-  solid-swr-store@0.10.7:
-    resolution: {integrity: sha512-A6d68aJmRP471aWqKKPE2tpgOiR5fH4qXQNfKIec+Vap+MGQm3tvXlT8n0I8UgJSlNAsSAUuw2VTviH2h3Vv5g==}
-    engines: {node: '>=10'}
-    peerDependencies:
-      solid-js: ^1.2
-      swr-store: ^0.10
-
-  sonder@0.0.0:
-    resolution: {integrity: sha512-PCouvfT7MyNXC9whoeYIbkg65yRRrcN1pZP36uzIlPGFoTpDdvYyKGMH2O9/JRuIGYGmRa1GVBWPwUDdtrcAEg==}
-
-  sonner@1.5.0:
-    resolution: {integrity: sha512-FBjhG/gnnbN6FY0jaNnqZOMmB73R+5IiyYAw8yBj7L54ER7HB3fOSE5OFiQiE2iXWxeXKvg6fIP4LtVppHEdJA==}
-    peerDependencies:
-      react: ^18.0.0
-      react-dom: ^18.0.0
-
-  source-map-js@1.2.0:
-    resolution: {integrity: sha512-itJW8lvSA0TXEphiRoawsCksnlf8SyvmFzIhltqAHluXd88pkCd+cXJVHTDwdCr0IzwptSm035IHQktUu1QUMg==}
-    engines: {node: '>=0.10.0'}
-
-  space-separated-tokens@2.0.2:
-    resolution: {integrity: sha512-PEGlAwrG8yXGXRjW32fGbg66JAlOAwbObuqVoJpv/mRgoWDQfgH1wDPvtzWyUSNAXBGSk8h755YDbbcEy3SH2Q==}
-
-  sswr@2.1.0:
-    resolution: {integrity: sha512-Cqc355SYlTAaUt8iDPaC/4DPPXK925PePLMxyBKuWd5kKc5mwsG3nT9+Mq2tyguL5s7b4Jg+IRMpTRsNTAfpSQ==}
-    peerDependencies:
-      svelte: ^4.0.0 || ^5.0.0-next.0
-
-  state-local@1.0.7:
-    resolution: {integrity: sha512-HTEHMNieakEnoe33shBYcZ7NX83ACUjCu8c40iOGEZsngj9zRnkqS9j1pqQPXwobB0ZcVTk27REb7COQ0UR59w==}
-
-  stop-iteration-iterator@1.0.0:
-    resolution: {integrity: sha512-iCGQj+0l0HOdZ2AEeBADlsRC+vsnDsZsbdSiH1yNSjcfKM7fdpCMfqAL/dwF5BLiw/XhRft/Wax6zQbhq2BcjQ==}
-    engines: {node: '>= 0.4'}
-
-  stream-read-all@3.0.1:
-    resolution: {integrity: sha512-EWZT9XOceBPlVJRrYcykW8jyRSZYbkb/0ZK36uLEmoWVO5gxBOnntNTseNzfREsqxqdfEGQrD8SXQ3QWbBmq8A==}
-    engines: {node: '>=10'}
-
-  streamsearch@1.1.0:
-    resolution: {integrity: sha512-Mcc5wHehp9aXz1ax6bZUyY5afg9u2rv5cqQI3mRrYkGC8rW2hM02jWuwjtL++LS5qinSyhj2QfLyNsuc+VsExg==}
-    engines: {node: '>=10.0.0'}
-
-  string-width@4.2.3:
-    resolution: {integrity: sha512-wKyQRQpjJ0sIp62ErSZdGsjMJWsap5oRNihHhu6G7JVO/9jIB6UyevL+tXuOqrng8j/cxKTWyWUwvSTriiZz/g==}
-    engines: {node: '>=8'}
-
-  string-width@5.1.2:
-    resolution: {integrity: sha512-HnLOCR3vjcY8beoNLtcjZ5/nxn2afmME6lhrDrebokqMap+XbeW8n9TXpPDOqdGK5qcI3oT0GKTW6wC7EMiVqA==}
-    engines: {node: '>=12'}
-
-  string.prototype.includes@2.0.0:
-    resolution: {integrity: sha512-E34CkBgyeqNDcrbU76cDjL5JLcVrtSdYq0MEh/B10r17pRP4ciHLwTgnuLV8Ay6cgEMLkcBkFCKyFZ43YldYzg==}
-
-  string.prototype.matchall@4.0.11:
-    resolution: {integrity: sha512-NUdh0aDavY2og7IbBPenWqR9exH+E26Sv8e0/eTe1tltDGZL+GtBkDAnnyBtmekfK6/Dq3MkcGtzXFEd1LQrtg==}
-    engines: {node: '>= 0.4'}
-
-  string.prototype.trim@1.2.9:
-    resolution: {integrity: sha512-klHuCNxiMZ8MlsOihJhJEBJAiMVqU3Z2nEXWfWnIqjN0gEFS9J9+IxKozWWtQGcgoa1WUZzLjKPTr4ZHNFTFxw==}
-    engines: {node: '>= 0.4'}
-
-  string.prototype.trimend@1.0.8:
-    resolution: {integrity: sha512-p73uL5VCHCO2BZZ6krwwQE3kCzM7NKmis8S//xEC6fQonchbum4eP6kR4DLEjQFO3Wnj3Fuo8NM0kOSjVdHjZQ==}
-
-  string.prototype.trimstart@1.0.8:
-    resolution: {integrity: sha512-UXSH262CSZY1tfu3G3Secr6uGLCFVPMhIqHjlgCUtCCcgihYc/xKs9djMTMUOb2j1mVSeU8EU6NWc/iQKU6Gfg==}
-    engines: {node: '>= 0.4'}
-
-  strip-ansi@6.0.1:
-    resolution: {integrity: sha512-Y38VPSHcqkFrCpFnQ9vuSXmquuv5oXOKpGeT6aGrr3o3Gc9AlVa6JBfUSOCnbxGGZF+/0ooI7KrPuUSztUdU5A==}
-    engines: {node: '>=8'}
-
-  strip-ansi@7.1.0:
-    resolution: {integrity: sha512-iq6eVVI64nQQTRYq2KtEg2d2uU7LElhTJwsH4YzIHZshxlgZms/wIc4VoDQTlG/IvVIrBKG06CrZnp0qv7hkcQ==}
-    engines: {node: '>=12'}
-
-  strip-bom@3.0.0:
-    resolution: {integrity: sha512-vavAMRXOgBVNF6nyEEmL3DBK19iRpDcoIwW+swQ+CbGiu7lju6t+JklA1MHweoWtadgt4ISVUsXLyDq34ddcwA==}
-    engines: {node: '>=4'}
-
-  strip-json-comments@3.1.1:
-    resolution: {integrity: sha512-6fPc+R4ihwqP6N/aIv2f1gMH8lOVtWQHoqC4yK6oSDVVocumAsfCqjkXnqiYMhmMwS/mEHLp7Vehlt3ql6lEig==}
-    engines: {node: '>=8'}
-
-  style-mod@4.1.2:
-    resolution: {integrity: sha512-wnD1HyVqpJUI2+eKZ+eo1UwghftP6yuFheBqqe+bWCotBjC2K1YnteJILRMs3SM4V/0dLEW1SC27MWP5y+mwmw==}
-
-  style-to-object@0.4.4:
-    resolution: {integrity: sha512-HYNoHZa2GorYNyqiCaBgsxvcJIn7OHq6inEga+E6Ke3m5JkoqpQbnFssk4jwe+K7AhGa2fcha4wSOf1Kn01dMg==}
-
-  styled-jsx@5.1.1:
-    resolution: {integrity: sha512-pW7uC1l4mBZ8ugbiZrcIsiIvVx1UmTfw7UkC3Um2tmfUq9Bhk8IiyEIPl6F8agHgjzku6j0xQEZbfA5uSgSaCw==}
-    engines: {node: '>= 12.0.0'}
-    peerDependencies:
-      '@babel/core': '*'
-      babel-plugin-macros: '*'
-      react: '>= 16.8.0 || 17.x.x || ^18.0.0-0'
-    peerDependenciesMeta:
-      '@babel/core':
-        optional: true
-      babel-plugin-macros:
-        optional: true
-
-  sucrase@3.35.0:
-    resolution: {integrity: sha512-8EbVDiu9iN/nESwxeSxDKe0dunta1GOlHufmSSXxMD2z2/tMZpDMpvXQGsc+ajGo8y2uYUmixaSRUc/QPoQ0GA==}
-    engines: {node: '>=16 || 14 >=14.17'}
-    hasBin: true
-
-  supports-color@7.2.0:
-    resolution: {integrity: sha512-qpCAvRl9stuOHveKsn7HncJRvv501qIacKzQlO/+Lwxc9+0q2wLyv4Dfvt80/DPn2pqOBsJdDiogXGR9+OvwRw==}
-    engines: {node: '>=8'}
-
-  supports-preserve-symlinks-flag@1.0.0:
-    resolution: {integrity: sha512-ot0WnXS9fgdkgIcePe6RHNk1WA8+muPa6cSjeR3V8K27q9BB1rTE3R1p7Hv0z1ZyAc8s6Vvv8DIyWf681MAt0w==}
-    engines: {node: '>= 0.4'}
-
-  svelte@4.2.18:
-    resolution: {integrity: sha512-d0FdzYIiAePqRJEb90WlJDkjUEx42xhivxN8muUBmfZnP+tzUgz12DJ2hRJi8sIHCME7jeK1PTMgKPSfTd8JrA==}
-    engines: {node: '>=16'}
-
-  swr-store@0.10.6:
-    resolution: {integrity: sha512-xPjB1hARSiRaNNlUQvWSVrG5SirCjk2TmaUyzzvk69SZQan9hCJqw/5rG9iL7xElHU784GxRPISClq4488/XVw==}
-    engines: {node: '>=10'}
-
-  swr@2.2.0:
-    resolution: {integrity: sha512-AjqHOv2lAhkuUdIiBu9xbuettzAzWXmCEcLONNKJRba87WAefz8Ca9d6ds/SzrPc235n1IxWYdhJ2zF3MNUaoQ==}
-    peerDependencies:
-      react: ^16.11.0 || ^17.0.0 || ^18.0.0
-
-  swr@2.2.5:
-    resolution: {integrity: sha512-QtxqyclFeAsxEUeZIYmsaQ0UjimSq1RZ9Un7I68/0ClKK/U3LoyQunwkQfJZr2fc22DfIXLNDc2wFyTEikCUpg==}
-    peerDependencies:
-      react: ^16.11.0 || ^17.0.0 || ^18.0.0
-
-  swrev@4.0.0:
-    resolution: {integrity: sha512-LqVcOHSB4cPGgitD1riJ1Hh4vdmITOp+BkmfmXRh4hSF/t7EnS4iD+SOTmq7w5pPm/SiPeto4ADbKS6dHUDWFA==}
-
-  swrv@1.0.4:
-    resolution: {integrity: sha512-zjEkcP8Ywmj+xOJW3lIT65ciY/4AL4e/Or7Gj0MzU3zBJNMdJiT8geVZhINavnlHRMMCcJLHhraLTAiDOTmQ9g==}
-    peerDependencies:
-      vue: '>=3.2.26 < 4'
-
-  table-layout@3.0.2:
-    resolution: {integrity: sha512-rpyNZYRw+/C+dYkcQ3Pr+rLxW4CfHpXjPDnG7lYhdRoUcZTUt+KEsX+94RGp/aVp/MQU35JCITv2T/beY4m+hw==}
-    engines: {node: '>=12.17'}
-    hasBin: true
-
-  tailwind-merge@2.3.0:
-    resolution: {integrity: sha512-vkYrLpIP+lgR0tQCG6AP7zZXCTLc1Lnv/CCRT3BqJ9CZ3ui2++GPaGb1x/ILsINIMSYqqvrpqjUFsMNLlW99EA==}
-
-  tailwindcss-animate@1.0.7:
-    resolution: {integrity: sha512-bl6mpH3T7I3UFxuvDEXLxy/VuFxBk5bbzplh7tXI68mwMokNYd1t9qPBHlnyTwfa4JGC4zP516I1hYYtQ/vspA==}
-    peerDependencies:
-      tailwindcss: '>=3.0.0 || insiders'
-
-  tailwindcss@3.4.4:
-    resolution: {integrity: sha512-ZoyXOdJjISB7/BcLTR6SEsLgKtDStYyYZVLsUtWChO4Ps20CBad7lfJKVDiejocV4ME1hLmyY0WJE3hSDcmQ2A==}
-    engines: {node: '>=14.0.0'}
-    hasBin: true
-
-  tapable@2.2.1:
-    resolution: {integrity: sha512-GNzQvQTOIP6RyTfE2Qxb8ZVlNmw0n88vp1szwWRimP02mnTsx3Wtn5qRdqY9w2XduFNUgvOwhNnQsjwCp+kqaQ==}
-    engines: {node: '>=6'}
-
-  text-table@0.2.0:
-    resolution: {integrity: sha512-N+8UisAXDGk8PFXP4HAzVR9nbfmVJ3zYLAWiTIoqC5v5isinhr+r5uaO8+7r3BMfuNIufIsA7RdpVgacC2cSpw==}
-
-  thenify-all@1.6.0:
-    resolution: {integrity: sha512-RNxQH/qI8/t3thXJDwcstUO4zeqo64+Uy/+sNVRBx4Xn2OX+OZ9oP+iJnNFqplFra2ZUVeKCSa2oVWi3T4uVmA==}
-    engines: {node: '>=0.8'}
-
-  thenify@3.3.1:
-    resolution: {integrity: sha512-RVZSIV5IG10Hk3enotrhvz0T9em6cyHBLkH/YAZuKqd8hRkKhSfCGIcP2KUY0EPxndzANBmNllzWPwak+bheSw==}
-
-  tiny-invariant@1.3.3:
-    resolution: {integrity: sha512-+FbBPE1o9QAYvviau/qC5SE3caw21q3xkvWKBtja5vgqOWIHHJ3ioaq1VPfn/Szqctz2bU/oYeKd9/z5BL+PVg==}
-
-  tippy.js@6.3.7:
-    resolution: {integrity: sha512-E1d3oP2emgJ9dRQZdf3Kkn0qJgI6ZLpyS5z6ZkY1DF3kaQaBsGZsndEpHwx+eC+tYM41HaSNvNtLx8tU57FzTQ==}
-
-  tiptap-extension-auto-joiner@0.1.3:
-    resolution: {integrity: sha512-nY3aKeCpVb2WjjVEZkLtEqxsK3KU1zGioyglMhK1sUFNjKDccOfRyz/YDKrHRAVsKJPGnk2A8VA1827iGEAXWQ==}
-
-  tiptap-extension-global-drag-handle@0.1.8:
-    resolution: {integrity: sha512-alLZm385Ot9USqmO5s4HAPHgQnIScuuMxAXgxqVEBhKPkN/Zl8ICEW5caPx+b7kFUOGVDcgbRFDR+My4A91iXw==}
-
-  tiptap-markdown@0.8.10:
-    resolution: {integrity: sha512-iDVkR2BjAqkTDtFX0h94yVvE2AihCXlF0Q7RIXSJPRSR5I0PA1TMuAg6FHFpmqTn4tPxJ0by0CK7PUMlnFLGEQ==}
-    peerDependencies:
-      '@tiptap/core': ^2.0.3
-
-  to-fast-properties@2.0.0:
-    resolution: {integrity: sha512-/OaKK0xYrs3DmxRYqL/yDc+FxFUVYhDlXMhRmv3z915w2HF1tnN1omB354j8VUGO/hbRzyD6Y3sA7v7GS/ceog==}
-    engines: {node: '>=4'}
-
-  to-regex-range@5.0.1:
-    resolution: {integrity: sha512-65P7iz6X5yEr1cwcgvQxbbIw7Uk3gOy5dIdtZ4rDveLqhrdJP+Li/Hx6tyK0NEb+2GCyneCMJiGqrADCSNk8sQ==}
-    engines: {node: '>=8.0'}
-
-  trim-lines@3.0.1:
-    resolution: {integrity: sha512-kRj8B+YHZCc9kQYdWfJB2/oUl9rA99qbowYYBtr4ui4mZyAQ2JpvVBd/6U2YloATfqBhBTSMhTpgBHtU0Mf3Rg==}
-
-  trough@2.2.0:
-    resolution: {integrity: sha512-tmMpK00BjZiUyVyvrBK7knerNgmgvcV/KLVyuma/SC+TQN167GrMRciANTz09+k3zW8L8t60jWO1GpfkZdjTaw==}
-
-  ts-api-utils@1.3.0:
-    resolution: {integrity: sha512-UQMIo7pb8WRomKR1/+MFVLTroIvDVtMX3K6OUir8ynLyzB8Jeriont2bTAtmNPa1ekAgN7YPDyf6V+ygrdU+eQ==}
-    engines: {node: '>=16'}
-    peerDependencies:
-      typescript: '>=4.2.0'
-
-  ts-interface-checker@0.1.13:
-    resolution: {integrity: sha512-Y/arvbn+rrz3JCKl9C4kVNfTfSm2/mEp5FSz5EsZSANGPSlQrpRI5M4PKF+mJnE52jOO90PnPSc3Ur3bTQw0gA==}
-
-  tsconfig-paths@3.15.0:
-    resolution: {integrity: sha512-2Ac2RgzDe/cn48GvOe3M+o82pEFewD3UPbyoUHHdKasHwJKjds4fLXWf/Ux5kATBKN20oaFGu+jbElp1pos0mg==}
-
-  tslib@2.6.3:
-    resolution: {integrity: sha512-xNvxJEOUiWPGhUuUdQgAJPKOOJfGnIyKySOc09XkKsgdUV/3E2zvwZYdejjmRgPCgcym1juLH3226yA7sEFJKQ==}
-
-  tunnel-rat@0.1.2:
-    resolution: {integrity: sha512-lR5VHmkPhzdhrM092lI2nACsLO4QubF0/yoOhzX7c+wIpbN1GjHNzCc91QlpxBi+cnx8vVJ+Ur6vL5cEoQPFpQ==}
-
-  type-check@0.4.0:
-    resolution: {integrity: sha512-XleUoc9uwGXqjWwXaUTZAmzMcFZ5858QA2vvx1Ur5xIcixXIP+8LnFDgRplU30us6teqdlskFfu+ae4K79Ooew==}
-    engines: {node: '>= 0.8.0'}
-
-  type-fest@0.20.2:
-    resolution: {integrity: sha512-Ne+eE4r0/iWnpAxD852z3A+N0Bt5RN//NjJwRd2VFHEmrywxf5vsZlh4R6lixl6B+wz/8d+maTSAkN1FIkI3LQ==}
-    engines: {node: '>=10'}
-
-  typed-array-buffer@1.0.2:
-    resolution: {integrity: sha512-gEymJYKZtKXzzBzM4jqa9w6Q1Jjm7x2d+sh19AdsD4wqnMPDYyvwpsIc2Q/835kHuo3BEQ7CjelGhfTsoBb2MQ==}
-    engines: {node: '>= 0.4'}
-
-  typed-array-byte-length@1.0.1:
-    resolution: {integrity: sha512-3iMJ9q0ao7WE9tWcaYKIptkNBuOIcZCCT0d4MRvuuH88fEoEH62IuQe0OtraD3ebQEoTRk8XCBoknUNc1Y67pw==}
-    engines: {node: '>= 0.4'}
-
-  typed-array-byte-offset@1.0.2:
-    resolution: {integrity: sha512-Ous0vodHa56FviZucS2E63zkgtgrACj7omjwd/8lTEMEPFFyjfixMZ1ZXenpgCFBBt4EC1J2XsyVS2gkG0eTFA==}
-    engines: {node: '>= 0.4'}
-
-  typed-array-length@1.0.6:
-    resolution: {integrity: sha512-/OxDN6OtAk5KBpGb28T+HZc2M+ADtvRxXrKKbUwtsLgdoxgX13hyy7ek6bFRl5+aBs2yZzB0c4CnQfAtVypW/g==}
-    engines: {node: '>= 0.4'}
-
-  typescript@5.5.2:
-    resolution: {integrity: sha512-NcRtPEOsPFFWjobJEtfihkLCZCXZt/os3zf8nTxjVH3RvTSxjrCamJpbExGvYOF+tFHc3pA65qpdwPbzjohhew==}
-    engines: {node: '>=14.17'}
-    hasBin: true
-
-  typical@4.0.0:
-    resolution: {integrity: sha512-VAH4IvQ7BDFYglMd7BPRDfLgxZZX4O4TFcRDA6EN5X7erNJJq+McIEp8np9aVtxrCJ6qx4GTYVfOWNjcqwZgRw==}
-    engines: {node: '>=8'}
-
-  typical@7.1.1:
-    resolution: {integrity: sha512-T+tKVNs6Wu7IWiAce5BgMd7OZfNYUndHwc5MknN+UHOudi7sGZzuHdCadllRuqJ3fPtgFtIH9+lt9qRv6lmpfA==}
-    engines: {node: '>=12.17'}
-
-  uc.micro@2.1.0:
-    resolution: {integrity: sha512-ARDJmphmdvUk6Glw7y9DQ2bFkKBHwQHLi2lsaH6PPmz/Ka9sFOBsBluozhDltWmnv9u/cF6Rt87znRTPV+yp/A==}
-
-  unbox-primitive@1.0.2:
-    resolution: {integrity: sha512-61pPlCD9h51VoreyJ0BReideM3MDKMKnh6+V9L08331ipq6Q8OFXZYiqP6n/tbHx4s5I9uRhcye6BrbkizkBDw==}
-
-  undici-types@5.26.5:
-    resolution: {integrity: sha512-JlCMO+ehdEIKqlFxk6IfVoAUVmgz7cU7zD/h9XZ0qzeosSHmUJVOzSQvvYSYWXkFXC+IfLKSIffhv0sVZup6pA==}
-
-  unified@10.1.2:
-    resolution: {integrity: sha512-pUSWAi/RAnVy1Pif2kAoeWNBa3JVrx0MId2LASj8G+7AiHWoKZNTomq6LG326T68U7/e263X6fTdcXIy7XnF7Q==}
-
-  unist-util-generated@2.0.1:
-    resolution: {integrity: sha512-qF72kLmPxAw0oN2fwpWIqbXAVyEqUzDHMsbtPvOudIlUzXYFIeQIuxXQCRCFh22B7cixvU0MG7m3MW8FTq/S+A==}
-
-  unist-util-is@5.2.1:
-    resolution: {integrity: sha512-u9njyyfEh43npf1M+yGKDGVPbY/JWEemg5nH05ncKPfi+kBbKBJoTdsogMu33uhytuLlv9y0O7GH7fEdwLdLQw==}
-
-  unist-util-position@4.0.4:
-    resolution: {integrity: sha512-kUBE91efOWfIVBo8xzh/uZQ7p9ffYRtUbMRZBNFYwf0RK8koUMx6dGUfwylLOKmaT2cs4wSW96QoYUSXAyEtpg==}
-
-  unist-util-stringify-position@3.0.3:
-    resolution: {integrity: sha512-k5GzIBZ/QatR8N5X2y+drfpWG8IDBzdnVj6OInRNWm1oXrzydiaAT2OQiA8DPRRZyAKb9b6I2a6PxYklZD0gKg==}
-
-  unist-util-visit-parents@5.1.3:
-    resolution: {integrity: sha512-x6+y8g7wWMyQhL1iZfhIPhDAs7Xwbn9nRosDXl7qoPTSCy0yNxnKc+hWokFifWQIDGi154rdUqKvbCa4+1kLhg==}
-
-  unist-util-visit@4.1.2:
-    resolution: {integrity: sha512-MSd8OUGISqHdVvfY9TPhyK2VdUrPgxkUtWSuMHF6XAAFuL4LokseigBnZtPnJMu+FbynTkFNnFlyjxpVKujMRg==}
-
-  update-browserslist-db@1.0.16:
-    resolution: {integrity: sha512-KVbTxlBYlckhF5wgfyZXTWnMn7MMZjMu9XG8bPlliUOP9ThaF4QnhP8qrjrH7DRzHfSk0oQv1wToW+iA5GajEQ==}
-    hasBin: true
-    peerDependencies:
-      browserslist: '>= 4.21.0'
-
-  uri-js@4.4.1:
-    resolution: {integrity: sha512-7rKUyy33Q1yc98pQ1DAmLtwX109F7TIfWlW1Ydo8Wl1ii1SeHieeh0HHfPeL2fMXK6z0s8ecKs9frCuLJvndBg==}
-
-  use-callback-ref@1.3.2:
-    resolution: {integrity: sha512-elOQwe6Q8gqZgDA8mrh44qRTQqpIHDcZ3hXTLjBe1i4ph8XpNJnO+aQf3NaG+lriLopI4HMx9VjQLfPQ6vhnoA==}
-    engines: {node: '>=10'}
-    peerDependencies:
-      '@types/react': ^16.8.0 || ^17.0.0 || ^18.0.0
-      react: ^16.8.0 || ^17.0.0 || ^18.0.0
-    peerDependenciesMeta:
-      '@types/react':
-        optional: true
-
-  use-debounce@10.0.1:
-    resolution: {integrity: sha512-0uUXjOfm44e6z4LZ/woZvkM8FwV1wiuoB6xnrrOmeAEjRDDzTLQNRFtYHvqUsJdrz1X37j0rVGIVp144GLHGKg==}
-    engines: {node: '>= 16.0.0'}
-    peerDependencies:
-      react: '>=16.8.0'
-
-  use-resize-observer@9.1.0:
-    resolution: {integrity: sha512-R25VqO9Wb3asSD4eqtcxk8sJalvIOYBqS8MNZlpDSQ4l4xMQxC/J7Id9HoTqPq8FwULIn0PVW+OAqF2dyYbjow==}
-    peerDependencies:
-      react: 16.8.0 - 18
-      react-dom: 16.8.0 - 18
-
-  use-sidecar@1.1.2:
-    resolution: {integrity: sha512-epTbsLuzZ7lPClpz2TyryBfztm7m+28DlEv2ZCQ3MDr5ssiwyOwGH/e5F9CkfWjJ1t4clvI58yF822/GUkjjhw==}
-    engines: {node: '>=10'}
-    peerDependencies:
-      '@types/react': ^16.9.0 || ^17.0.0 || ^18.0.0
-      react: ^16.8.0 || ^17.0.0 || ^18.0.0
-    peerDependenciesMeta:
-      '@types/react':
-        optional: true
-
-  use-sync-external-store@1.2.0:
-    resolution: {integrity: sha512-eEgnFxGQ1Ife9bzYs6VLi8/4X6CObHMw9Qr9tPY43iKwsPw8xE8+EFsf/2cFZ5S3esXgpWgtSCtLNS41F+sKPA==}
-    peerDependencies:
-      react: ^16.8.0 || ^17.0.0 || ^18.0.0
-
-  use-sync-external-store@1.2.2:
-    resolution: {integrity: sha512-PElTlVMwpblvbNqQ82d2n6RjStvdSoNe9FG28kNfz3WiXilJm4DdNkEzRhCZuIDwY8U08WVihhGR5iRqAwfDiw==}
-    peerDependencies:
-      react: ^16.8.0 || ^17.0.0 || ^18.0.0
-
-  usehooks-ts@3.1.0:
-    resolution: {integrity: sha512-bBIa7yUyPhE1BCc0GmR96VU/15l/9gP1Ch5mYdLcFBaFGQsdmXkvjV0TtOqW1yUd6VjIwDunm+flSciCQXujiw==}
-    engines: {node: '>=16.15.0'}
-    peerDependencies:
-      react: ^16.8.0  || ^17 || ^18
-
-  util-deprecate@1.0.2:
-    resolution: {integrity: sha512-EPD5q1uXyFxJpCrLnCc1nHnq3gOa6DZBocAIiI2TaSCA7VCJ1UJDMagCzIkXNsUYfD1daK//LTEQ8xiIbrHtcw==}
-
-  uuid@8.3.2:
-    resolution: {integrity: sha512-+NYs2QeMWy+GWFOEm9xnn6HCDp0l7QBD7ml8zLUmJ+93Q5NF0NocErnwkTkXVFNiX3/fpC6afS8Dhb/gz7R7eg==}
-    hasBin: true
-
-  uuid@9.0.1:
-    resolution: {integrity: sha512-b+1eJOlsR9K8HJpow9Ok3fiWOWSIcIzXodvv0rQjVoOVNpWMpxf1wZNpt4y9h10odCNrqnYp1OBzRktckBe3sA==}
-    hasBin: true
-
-  uvu@0.5.6:
-    resolution: {integrity: sha512-+g8ENReyr8YsOc6fv/NVJs2vFdHBnBNdfE49rshrTzDWOlUx4Gq7KOS2GD8eqhy2j+Ejq29+SbKH8yjkAqXqoA==}
-    engines: {node: '>=8'}
-    hasBin: true
-
-  vaul@0.9.1:
-    resolution: {integrity: sha512-fAhd7i4RNMinx+WEm6pF3nOl78DFkAazcN04ElLPFF9BMCNGbY/kou8UMhIcicm0rJCNePJP0Yyza60gGOD0Jw==}
-    peerDependencies:
-      react: ^16.8 || ^17.0 || ^18.0
-      react-dom: ^16.8 || ^17.0 || ^18.0
-
-  vfile-message@3.1.4:
-    resolution: {integrity: sha512-fa0Z6P8HUrQN4BZaX05SIVXic+7kE3b05PWAtPuYP9QLHsLKYR7/AlLW3NtOrpXRLeawpDLMsVkmk5DG0NXgWw==}
-
-  vfile@5.3.7:
-    resolution: {integrity: sha512-r7qlzkgErKjobAmyNIkkSpizsFPYiUPuJb5pNW1RB4JcYVZhs4lIbVqk8XPk033CV/1z8ss5pkax8SuhGpcG8g==}
-
-  victory-vendor@36.9.2:
-    resolution: {integrity: sha512-PnpQQMuxlwYdocC8fIJqVXvkeViHYzotI+NJrCuav0ZYFoq912ZHBk3mCeuj+5/VpodOjPe1z0Fk2ihgzlXqjQ==}
-
-  vue@3.4.30:
-    resolution: {integrity: sha512-NcxtKCwkdf1zPsr7Y8+QlDBCGqxvjLXF2EX+yi76rV5rrz90Y6gK1cq0olIhdWGgrlhs9ElHuhi9t3+W5sG5Xw==}
-    peerDependencies:
-      typescript: '*'
-    peerDependenciesMeta:
-      typescript:
-        optional: true
-
-  w3c-keyname@2.2.8:
-    resolution: {integrity: sha512-dpojBhNsCNN7T82Tm7k26A6G9ML3NkhDsnw9n/eoxSRlVBB4CEtIQ/KTCLI2Fwf3ataSXRhYFkQi3SlnFwPvPQ==}
-
-  warning@4.0.3:
-    resolution: {integrity: sha512-rpJyN222KWIvHJ/F53XSZv0Zl/accqHR8et1kpaMTD/fLCRxtV8iX8czMzY7sVZupTI3zcUTg8eycS2kNF9l6w==}
-
-  web-vitals@4.2.0:
-    resolution: {integrity: sha512-ohj72kbtVWCpKYMxcbJ+xaOBV3En76hW47j52dG+tEGG36LZQgfFw5yHl9xyjmosy3XUMn8d/GBUAy4YPM839w==}
-
-  which-boxed-primitive@1.0.2:
-    resolution: {integrity: sha512-bwZdv0AKLpplFY2KZRX6TvyuN7ojjr7lwkg6ml0roIy9YeuSr7JS372qlNW18UQYzgYK9ziGcerWqZOmEn9VNg==}
-
-  which-builtin-type@1.1.3:
-    resolution: {integrity: sha512-YmjsSMDBYsM1CaFiayOVT06+KJeXf0o5M/CAd4o1lTadFAtacTUM49zoYxr/oroopFDfhvN6iEcBxUyc3gvKmw==}
-    engines: {node: '>= 0.4'}
-
-  which-collection@1.0.2:
-    resolution: {integrity: sha512-K4jVyjnBdgvc86Y6BkaLZEN933SwYOuBFkdmBu9ZfkcAbdVbpITnDmjvZ/aQjRXQrv5EPkTnD1s39GiiqbngCw==}
-    engines: {node: '>= 0.4'}
-
-  which-typed-array@1.1.15:
-    resolution: {integrity: sha512-oV0jmFtUky6CXfkqehVvBP/LSWJ2sy4vWMioiENyJLePrBO/yKyV9OyJySfAKosh+RYkIl5zJCNZ8/4JncrpdA==}
-    engines: {node: '>= 0.4'}
-
-  which@2.0.2:
-    resolution: {integrity: sha512-BLI3Tl1TW3Pvl70l3yq3Y64i+awpwXqsGBYWkkqMtnbXgrMD+yj7rhW0kuEDxzJaYXGjEW5ogapKNMEKNMjibA==}
-    engines: {node: '>= 8'}
-    hasBin: true
-
-  word-wrap@1.2.5:
-    resolution: {integrity: sha512-BN22B5eaMMI9UMtjrGd5g5eCYPpCPDUy0FJXbYsaT5zYxjFOckS53SQDE3pWkVoWpHXVb3BrYcEN4Twa55B5cA==}
-    engines: {node: '>=0.10.0'}
-
-  wordwrapjs@5.1.0:
-    resolution: {integrity: sha512-JNjcULU2e4KJwUNv6CHgI46UvDGitb6dGryHajXTDiLgg1/RiGoPSDw4kZfYnwGtEXf2ZMeIewDQgFGzkCB2Sg==}
-    engines: {node: '>=12.17'}
-
-  wrap-ansi@7.0.0:
-    resolution: {integrity: sha512-YVGIj2kamLSTxw6NsZjoBxfSwsn0ycdesmc4p+Q21c5zPuZ1pl+NfxVdxPtdHvmNVOQ6XSYG4AUtyt/Fi7D16Q==}
-    engines: {node: '>=10'}
-
-  wrap-ansi@8.1.0:
-    resolution: {integrity: sha512-si7QWI6zUMq56bESFvagtmzMdGOtoxfR+Sez11Mobfc7tm+VkUckk9bW2UeffTGVUbOksxmSw0AA2gs8g71NCQ==}
-    engines: {node: '>=12'}
-
-  wrappy@1.0.2:
-    resolution: {integrity: sha512-l4Sp/DRseor9wL6EvV2+TuQn63dMkPjZ/sp9XkghTEbV9KlPS1xUsZ3u7/IQO4wxtcFB4bgpQPRcR3QCvezPcQ==}
-
-  wretch@2.9.0:
-    resolution: {integrity: sha512-kKp1xWQO+Vh9I6RJq7Yers2KKrmF7LXB00c9knMDn3IdB7etcQOarrsHArpj1sZ1Dlav8ss6R1DuUpDSTqmQew==}
-    engines: {node: '>=14'}
-
-  yallist@4.0.0:
-    resolution: {integrity: sha512-3wdGidZyq5PB084XLES5TpOSRA3wjXAlIWMhum2kRcv/41Sn2emQ0dycQW4uZXLejwKvg6EsvbdlVL+FYEct7A==}
-
-  yaml@2.4.5:
-    resolution: {integrity: sha512-aBx2bnqDzVOyNKfsysjA2ms5ZlnjSAW2eG3/L5G/CSujfjLJTJsEw1bGw8kCf04KodQWk1pxlGnZ56CRxiawmg==}
-    engines: {node: '>= 14'}
-    hasBin: true
-
-  yocto-queue@0.1.0:
-    resolution: {integrity: sha512-rVksvsnNCdJ/ohGc6xgPwyN8eheCxsiLM8mxuE/t/mOVqJewPuO1miLpTHQiRgTKCLexL4MeAFVagts7HmNZ2Q==}
-    engines: {node: '>=10'}
-
-  zod-to-json-schema@3.22.5:
-    resolution: {integrity: sha512-+akaPo6a0zpVCCseDed504KBJUQpEW5QZw7RMneNmKw+fGaML1Z9tUNLnHHAC8x6dzVRO1eB2oEMyZRnuBZg7Q==}
-    peerDependencies:
-      zod: ^3.22.4
-
-  zod@3.23.8:
-    resolution: {integrity: sha512-XBx9AXhXktjUqnepgTiE5flcKIYWi/rme0Eaj+5Y0lftuGBq+jyRu/md4WnuxqgP1ubdpNCsYEYPxrzVHD8d6g==}
-
-  zustand@4.5.2:
-    resolution: {integrity: sha512-2cN1tPkDVkwCy5ickKrI7vijSjPksFRfqS6237NzT0vqSsztTNnQdHw9mmN7uBdk3gceVXU0a+21jFzFzAc9+g==}
-    engines: {node: '>=12.7.0'}
-    peerDependencies:
-      '@types/react': '>=16.8'
-      immer: '>=9.0.6'
-      react: '>=16.8'
-    peerDependenciesMeta:
-      '@types/react':
-        optional: true
-      immer:
-        optional: true
-      react:
-        optional: true
-
-snapshots:
-
-  '@75lb/deep-merge@1.1.1':
-    dependencies:
-      lodash.assignwith: 4.2.0
-      typical: 7.1.1
-
-  '@ag-grid-community/styles@31.3.2': {}
-
-  '@ai-sdk/provider-utils@0.0.16(zod@3.23.8)':
-    dependencies:
-      '@ai-sdk/provider': 0.0.10
-      eventsource-parser: 1.1.2
-      nanoid: 3.3.6
-      secure-json-parse: 2.7.0
-    optionalDependencies:
-      zod: 3.23.8
-
-  '@ai-sdk/provider@0.0.10':
-    dependencies:
-      json-schema: 0.4.0
-
-  '@ai-sdk/react@0.0.10(react@18.3.1)(zod@3.23.8)':
-    dependencies:
-      '@ai-sdk/provider-utils': 0.0.16(zod@3.23.8)
-      '@ai-sdk/ui-utils': 0.0.6(zod@3.23.8)
-      swr: 2.2.0(react@18.3.1)
-    optionalDependencies:
-      react: 18.3.1
-      zod: 3.23.8
-
-  '@ai-sdk/solid@0.0.7(solid-js@1.8.17)(zod@3.23.8)':
-    dependencies:
-      '@ai-sdk/ui-utils': 0.0.6(zod@3.23.8)
-      solid-swr-store: 0.10.7(solid-js@1.8.17)(swr-store@0.10.6)
-      swr-store: 0.10.6
-    optionalDependencies:
-      solid-js: 1.8.17
-    transitivePeerDependencies:
-      - zod
-
-  '@ai-sdk/svelte@0.0.8(svelte@4.2.18)(zod@3.23.8)':
-    dependencies:
-      '@ai-sdk/provider-utils': 0.0.16(zod@3.23.8)
-      '@ai-sdk/ui-utils': 0.0.6(zod@3.23.8)
-      sswr: 2.1.0(svelte@4.2.18)
-    optionalDependencies:
-      svelte: 4.2.18
-    transitivePeerDependencies:
-      - zod
-
-  '@ai-sdk/ui-utils@0.0.6(zod@3.23.8)':
-    dependencies:
-      '@ai-sdk/provider-utils': 0.0.16(zod@3.23.8)
-      secure-json-parse: 2.7.0
-    optionalDependencies:
-      zod: 3.23.8
-
-  '@ai-sdk/vue@0.0.8(vue@3.4.30(typescript@5.5.2))(zod@3.23.8)':
-    dependencies:
-      '@ai-sdk/ui-utils': 0.0.6(zod@3.23.8)
-      swrv: 1.0.4(vue@3.4.30(typescript@5.5.2))
-    optionalDependencies:
-      vue: 3.4.30(typescript@5.5.2)
-    transitivePeerDependencies:
-      - zod
-
-  '@alloc/quick-lru@5.2.0': {}
-
-  '@ampproject/remapping@2.3.0':
-    dependencies:
-      '@jridgewell/gen-mapping': 0.3.5
-      '@jridgewell/trace-mapping': 0.3.25
-
-  '@babel/helper-string-parser@7.24.7': {}
-
-  '@babel/helper-validator-identifier@7.24.7': {}
-
-  '@babel/parser@7.24.7':
-    dependencies:
-      '@babel/types': 7.24.7
-
-  '@babel/runtime@7.24.7':
-    dependencies:
-      regenerator-runtime: 0.14.1
-
-  '@babel/types@7.24.7':
-    dependencies:
-      '@babel/helper-string-parser': 7.24.7
-      '@babel/helper-validator-identifier': 7.24.7
-      to-fast-properties: 2.0.0
-
-  '@cfcs/core@0.0.6':
-    dependencies:
-      '@egjs/component': 3.0.5
-
-  '@codemirror/autocomplete@6.16.3(@codemirror/language@6.10.2)(@codemirror/state@6.4.1)(@codemirror/view@6.28.2)(@lezer/common@1.2.1)':
-    dependencies:
-      '@codemirror/language': 6.10.2
-      '@codemirror/state': 6.4.1
-      '@codemirror/view': 6.28.2
-      '@lezer/common': 1.2.1
-
-  '@codemirror/commands@6.6.0':
-    dependencies:
-      '@codemirror/language': 6.10.2
-      '@codemirror/state': 6.4.1
-      '@codemirror/view': 6.28.2
-      '@lezer/common': 1.2.1
-
-  '@codemirror/lang-sql@6.7.0(@codemirror/view@6.28.2)':
->>>>>>> metabase-embed-preview
     dependencies:
       '@codemirror/autocomplete': 6.16.3(@codemirror/language@6.10.2)(@codemirror/state@6.4.1)(@codemirror/view@6.28.2)(@lezer/common@1.2.1)
       '@codemirror/language': 6.10.2
@@ -7955,16 +3520,16 @@
     resolution: {integrity: sha512-bN798gFfQX+viw3R7yrGWRqnrN2oRkEkUjjl4JNn4E8GxxbjtG3FbrEIIY3l8/hrwUwIeCZvi4QuOTP4MErVug==}
     engines: {node: '>=12'}
 
-<<<<<<< HEAD
+  /ansi-to-html@0.7.2:
+    resolution: {integrity: sha512-v6MqmEpNlxF+POuyhKkidusCHWWkaLcGRURzivcU3I9tv7k4JVhFcnukrM5Rlk2rUywdZuzYAZ+kbZqWCnfN3g==}
+    engines: {node: '>=8.0.0'}
+    hasBin: true
+    dependencies:
+      entities: 2.2.0
+    dev: false
+
   /any-promise@1.3.0:
     resolution: {integrity: sha512-7UvmKalWRt1wgjL1RrGxoSJW/0QZFIegpeGvZG9kjp8vrRu55XTHbwnqq2GpXm9uLbcuhxm3IqX9OB4MZR1b2A==}
-=======
-  ansi-to-html@0.7.2:
-    dependencies:
-      entities: 2.2.0
-
-  any-promise@1.3.0: {}
->>>>>>> 6515eb66
 
   /anymatch@3.1.3:
     resolution: {integrity: sha512-KMReFUr0B4t+D+OBkjR3KYqvocp2XaSzO55UcB6mgQMd3KbcE+mWTyvVV7D/zsdEbNnV6acZUutkiHQXvTr1Rw==}
@@ -8210,15 +3775,13 @@
       update-browserslist-db: 1.0.16(browserslist@4.23.1)
     dev: true
 
-<<<<<<< HEAD
+  /buffer-equal-constant-time@1.0.1:
+    resolution: {integrity: sha512-zRpUiDwd/xk6ADqPMATG8vc9VPrkck7T07OIx0gnjmJAnHnTVXNQG3vfvWNuiZIkwu9KrKdA1iJKfsfTVxE6NA==}
+    dev: false
+
   /busboy@1.6.0:
     resolution: {integrity: sha512-8SFQbg/0hQ9xy3UNTB0YEnsNBbWfhf7RtnzpL7TkBiTBRfrQ9Fxcnz7VJsleJpyp6rVLvXiuORqjlHi5q+PYuA==}
     engines: {node: '>=10.16.0'}
-=======
-  buffer-equal-constant-time@1.0.1: {}
-
-  busboy@1.6.0:
->>>>>>> metabase-embed-preview
     dependencies:
       streamsearch: 1.1.0
     dev: false
@@ -8758,17 +4321,15 @@
   /eastasianwidth@0.2.0:
     resolution: {integrity: sha512-I88TYZWc9XiYHRQ4/3c5rjjfgkjhLyW2luGIheGERbNQ6OY7yTybanSpDXZa8y7VUP9YmDcYa+eyq4ca7iLqWA==}
 
-<<<<<<< HEAD
+  /ecdsa-sig-formatter@1.0.11:
+    resolution: {integrity: sha512-nagl3RYrbNv6kQkeJIpt6NJZy8twLB/2vtz6yN9Z4vRKHN4/QZJIEbqohALSgwKdnksuY3k5Addp5lg8sVoVcQ==}
+    dependencies:
+      safe-buffer: 5.2.1
+    dev: false
+
   /electron-to-chromium@1.4.811:
     resolution: {integrity: sha512-CDyzcJ5XW78SHzsIOdn27z8J4ist8eaFLhdto2hSMSJQgsiwvbv2fbizcKUICryw1Wii1TI/FEkvzvJsR3awrA==}
     dev: true
-=======
-  ecdsa-sig-formatter@1.0.11:
-    dependencies:
-      safe-buffer: 5.2.1
-
-  electron-to-chromium@1.4.811: {}
->>>>>>> metabase-embed-preview
 
   /emoji-regex@8.0.0:
     resolution: {integrity: sha512-MSjYzcWNOA0ewAHpz0MxpYFvwg6yjy1NG3xteoqz644VCo/RPgnr1/GGt+ic3iJTzQ8Eu3TdM14SawnVUmGE6A==}
@@ -8784,16 +4345,14 @@
       tapable: 2.2.1
     dev: true
 
-<<<<<<< HEAD
+  /entities@2.2.0:
+    resolution: {integrity: sha512-p92if5Nz619I0w+akJrLZH0MX0Pb5DX39XOwQTtXSdQQOaYH03S1uIQp4mhOZtAXrxq4ViO67YTiLBo2638o9A==}
+    dev: false
+
   /entities@4.5.0:
     resolution: {integrity: sha512-V0hjH4dGPh9Ao5p0MoRY6BVqtwCjhz6vI5LT8AJ55H+4g9/4vbHx1I54fS0XuclLhDHArPQCiMjDxjaL8fPxhw==}
     engines: {node: '>=0.12'}
     dev: false
-=======
-  entities@2.2.0: {}
-
-  entities@4.5.0: {}
->>>>>>> 6515eb66
 
   /es-abstract@1.23.3:
     resolution: {integrity: sha512-e+HfNH61Bj1X9/jLc5v1owaLYuHdeHHSQlkhCBiTK8rBvKaULl/beGMxwrMXjpYrv4pz22BlY570vVePA2ho4A==}
@@ -8947,13 +4506,8 @@
       '@typescript-eslint/parser': 6.21.0(eslint@8.57.0)(typescript@5.5.2)
       eslint: 8.57.0
       eslint-import-resolver-node: 0.3.9
-<<<<<<< HEAD
       eslint-import-resolver-typescript: 3.6.1(@typescript-eslint/parser@6.21.0)(eslint-import-resolver-node@0.3.9)(eslint-plugin-import@2.29.1)(eslint@8.57.0)
       eslint-plugin-import: 2.29.1(@typescript-eslint/parser@6.21.0)(eslint-import-resolver-typescript@3.6.1)(eslint@8.57.0)
-=======
-      eslint-import-resolver-typescript: 3.6.1(@typescript-eslint/parser@6.21.0(eslint@8.57.0)(typescript@5.5.2))(eslint-import-resolver-node@0.3.9)(eslint-plugin-import@2.29.1(eslint@8.57.0))(eslint@8.57.0)
-      eslint-plugin-import: 2.29.1(@typescript-eslint/parser@6.21.0(eslint@8.57.0)(typescript@5.5.2))(eslint-import-resolver-typescript@3.6.1(@typescript-eslint/parser@6.21.0(eslint@8.57.0)(typescript@5.5.2))(eslint-import-resolver-node@0.3.9)(eslint-plugin-import@2.29.1(eslint@8.57.0))(eslint@8.57.0))(eslint@8.57.0)
->>>>>>> 6515eb66
       eslint-plugin-jsx-a11y: 6.9.0(eslint@8.57.0)
       eslint-plugin-react: 7.34.3(eslint@8.57.0)
       eslint-plugin-react-hooks: 4.6.2(eslint@8.57.0)
@@ -8983,18 +4537,8 @@
       debug: 4.3.5
       enhanced-resolve: 5.17.0
       eslint: 8.57.0
-<<<<<<< HEAD
-<<<<<<< HEAD
       eslint-module-utils: 2.8.1(@typescript-eslint/parser@6.21.0)(eslint-import-resolver-node@0.3.9)(eslint-import-resolver-typescript@3.6.1)(eslint@8.57.0)
       eslint-plugin-import: 2.29.1(@typescript-eslint/parser@6.21.0)(eslint-import-resolver-typescript@3.6.1)(eslint@8.57.0)
-=======
-      eslint-module-utils: 2.8.1(@typescript-eslint/parser@6.21.0(eslint@8.57.0)(typescript@5.5.2))(eslint-import-resolver-node@0.3.9)(eslint-import-resolver-typescript@3.6.1)(eslint@8.57.0)
-      eslint-plugin-import: 2.29.1(@typescript-eslint/parser@6.21.0(eslint@8.57.0)(typescript@5.5.2))(eslint-import-resolver-typescript@3.6.1)(eslint@8.57.0)
->>>>>>> metabase-embed-preview
-=======
-      eslint-module-utils: 2.8.1(@typescript-eslint/parser@6.21.0(eslint@8.57.0)(typescript@5.5.2))(eslint-import-resolver-node@0.3.9)(eslint-import-resolver-typescript@3.6.1(@typescript-eslint/parser@6.21.0(eslint@8.57.0)(typescript@5.5.2))(eslint-import-resolver-node@0.3.9)(eslint-plugin-import@2.29.1(eslint@8.57.0))(eslint@8.57.0))(eslint@8.57.0)
-      eslint-plugin-import: 2.29.1(@typescript-eslint/parser@6.21.0(eslint@8.57.0)(typescript@5.5.2))(eslint-import-resolver-typescript@3.6.1(@typescript-eslint/parser@6.21.0(eslint@8.57.0)(typescript@5.5.2))(eslint-import-resolver-node@0.3.9)(eslint-plugin-import@2.29.1(eslint@8.57.0))(eslint@8.57.0))(eslint@8.57.0)
->>>>>>> 6515eb66
       fast-glob: 3.3.2
       get-tsconfig: 4.7.5
       is-core-module: 2.14.0
@@ -9006,7 +4550,6 @@
       - supports-color
     dev: true
 
-<<<<<<< HEAD
   /eslint-module-utils@2.8.1(@typescript-eslint/parser@6.21.0)(eslint-import-resolver-node@0.3.9)(eslint-import-resolver-typescript@3.6.1)(eslint@8.57.0):
     resolution: {integrity: sha512-rXDXR3h7cs7dy9RNpUlQf80nX31XWJEyGq1tRMo+6GsO5VmTe4UTwtmonAD4ZkAsrfMVDA2wlGJ3790Ys+D49Q==}
     engines: {node: '>=4'}
@@ -9027,9 +4570,6 @@
         optional: true
       eslint-import-resolver-webpack:
         optional: true
-=======
-  eslint-module-utils@2.8.1(@typescript-eslint/parser@6.21.0(eslint@8.57.0)(typescript@5.5.2))(eslint-import-resolver-node@0.3.9)(eslint-import-resolver-typescript@3.6.1)(eslint@8.57.0):
->>>>>>> metabase-embed-preview
     dependencies:
       '@typescript-eslint/parser': 6.21.0(eslint@8.57.0)(typescript@5.5.2)
       debug: 3.2.7
@@ -9040,7 +4580,6 @@
       - supports-color
     dev: true
 
-<<<<<<< HEAD
   /eslint-plugin-import@2.29.1(@typescript-eslint/parser@6.21.0)(eslint-import-resolver-typescript@3.6.1)(eslint@8.57.0):
     resolution: {integrity: sha512-BbPC0cuExzhiMo4Ff1BTVwHpjjv28C5R+btTOGaCRC7UEz801up0JadwkeSk5Ued6TG34uaczuVuH6qyy5YUxw==}
     engines: {node: '>=4'}
@@ -9050,9 +4589,6 @@
     peerDependenciesMeta:
       '@typescript-eslint/parser':
         optional: true
-=======
-  eslint-plugin-import@2.29.1(@typescript-eslint/parser@6.21.0(eslint@8.57.0)(typescript@5.5.2))(eslint-import-resolver-typescript@3.6.1(@typescript-eslint/parser@6.21.0(eslint@8.57.0)(typescript@5.5.2))(eslint-import-resolver-node@0.3.9)(eslint-plugin-import@2.29.1(eslint@8.57.0))(eslint@8.57.0))(eslint@8.57.0):
->>>>>>> 6515eb66
     dependencies:
       '@typescript-eslint/parser': 6.21.0(eslint@8.57.0)(typescript@5.5.2)
       array-includes: 3.1.8
@@ -9063,11 +4599,7 @@
       doctrine: 2.1.0
       eslint: 8.57.0
       eslint-import-resolver-node: 0.3.9
-<<<<<<< HEAD
       eslint-module-utils: 2.8.1(@typescript-eslint/parser@6.21.0)(eslint-import-resolver-node@0.3.9)(eslint-import-resolver-typescript@3.6.1)(eslint@8.57.0)
-=======
-      eslint-module-utils: 2.8.1(@typescript-eslint/parser@6.21.0(eslint@8.57.0)(typescript@5.5.2))(eslint-import-resolver-node@0.3.9)(eslint-import-resolver-typescript@3.6.1)(eslint@8.57.0)
->>>>>>> metabase-embed-preview
       hasown: 2.0.2
       is-core-module: 2.14.0
       is-glob: 4.0.3
@@ -9933,12 +5465,9 @@
       diff-match-patch: 1.0.5
     dev: false
 
-<<<<<<< HEAD
-  /jsx-ast-utils@3.3.5:
-    resolution: {integrity: sha512-ZZow9HBI5O6EPgSJLUb8n2NKgmVWTwCvHGwFuJlMjvLFqlGG6pjirPhtdsseaLZjSibD8eegzmYpUZwoIlj2cQ==}
-    engines: {node: '>=4.0'}
-=======
-  jsonwebtoken@9.0.2:
+  /jsonwebtoken@9.0.2:
+    resolution: {integrity: sha512-PRp66vJ865SSqOlgqS8hujT5U4AOgMfhrwYIuIhfKaoSCZcirrmASQr8CX7cUg+RMih+hgznrjp99o+W4pJLHQ==}
+    engines: {node: '>=12', npm: '>=6'}
     dependencies:
       jws: 3.2.2
       lodash.includes: 4.3.0
@@ -9950,9 +5479,11 @@
       lodash.once: 4.1.1
       ms: 2.1.3
       semver: 7.6.2
-
-  jsx-ast-utils@3.3.5:
->>>>>>> metabase-embed-preview
+    dev: false
+
+  /jsx-ast-utils@3.3.5:
+    resolution: {integrity: sha512-ZZow9HBI5O6EPgSJLUb8n2NKgmVWTwCvHGwFuJlMjvLFqlGG6pjirPhtdsseaLZjSibD8eegzmYpUZwoIlj2cQ==}
+    engines: {node: '>=4.0'}
     dependencies:
       array-includes: 3.1.8
       array.prototype.flat: 1.3.2
@@ -9960,24 +5491,24 @@
       object.values: 1.2.0
     dev: true
 
-<<<<<<< HEAD
-  /keycode@2.2.1:
-    resolution: {integrity: sha512-Rdgz9Hl9Iv4QKi8b0OlCRQEzp4AgVxyCtz5S/+VIHezDmrDhkp2N2TqBWOLz0/gbeREXOOiI9/4b8BY9uw2vFg==}
-    dev: false
-=======
-  jwa@1.4.1:
+  /jwa@1.4.1:
+    resolution: {integrity: sha512-qiLX/xhEEFKUAJ6FiBMbes3w9ATzyk5W7Hvzpa/SLYdxNtng+gcurvrI7TbACjIXlsJyr05/S1oUhZrc63evQA==}
     dependencies:
       buffer-equal-constant-time: 1.0.1
       ecdsa-sig-formatter: 1.0.11
       safe-buffer: 5.2.1
-
-  jws@3.2.2:
+    dev: false
+
+  /jws@3.2.2:
+    resolution: {integrity: sha512-YHlZCB6lMTllWDtSPHz/ZXTsi8S00usEV6v1tjq8tOUZzw7DpSDWVXjXDre6ed1w/pd495ODpHZYSdkRTsa0HA==}
     dependencies:
       jwa: 1.4.1
       safe-buffer: 5.2.1
-
-  keycode@2.2.1: {}
->>>>>>> metabase-embed-preview
+    dev: false
+
+  /keycode@2.2.1:
+    resolution: {integrity: sha512-Rdgz9Hl9Iv4QKi8b0OlCRQEzp4AgVxyCtz5S/+VIHezDmrDhkp2N2TqBWOLz0/gbeREXOOiI9/4b8BY9uw2vFg==}
+    dev: false
 
   /keycon@1.4.0:
     resolution: {integrity: sha512-p1NAIxiRMH3jYfTeXRs2uWbVJ1WpEjpi8ktzUyBJsX7/wn2qu2VRXktneBLNtKNxJmlUYxRi9gOJt1DuthXR7A==}
@@ -10066,38 +5597,44 @@
     resolution: {integrity: sha512-aVx8ztPv7/2ULbArGJ2Y42bG1mEQ5mGjpdvrbJcJFU3TbYybe+QlLS4pst9zV52ymy2in1KpFPiZnAOATxD4+Q==}
     dev: false
 
-<<<<<<< HEAD
+  /lodash.debounce@4.0.8:
+    resolution: {integrity: sha512-FT1yDzDYEoYWhnSGnpE/4Kj1fLZkDFyqRb7fNt6FdYOSxlUWAtp42Eh6Wb0rGIv/m9Bgo7x4GhQbm5Ys4SG5ow==}
+    dev: false
+
+  /lodash.includes@4.3.0:
+    resolution: {integrity: sha512-W3Bx6mdkRTGtlJISOvVD/lbqjTlPPUDTMnlXZFnVwi9NKJ6tiAk6LVdlhZMm17VZisqhKcgzpO5Wz91PCt5b0w==}
+    dev: false
+
+  /lodash.isboolean@3.0.3:
+    resolution: {integrity: sha512-Bz5mupy2SVbPHURB98VAcw+aHh4vRV5IPNhILUCsOzRmsTmSQ17jIuqopAentWoehktxGd9e/hbIXq980/1QJg==}
+    dev: false
+
+  /lodash.isinteger@4.0.4:
+    resolution: {integrity: sha512-DBwtEWN2caHQ9/imiNeEA5ys1JoRtRfY3d7V9wkqtbycnAmTvRRmbHKDV4a0EYc678/dia0jrte4tjYwVBaZUA==}
+    dev: false
+
+  /lodash.isnumber@3.0.3:
+    resolution: {integrity: sha512-QYqzpfwO3/CWf3XP+Z+tkQsfaLL/EnUlXWVkIk5FUPc4sBdTehEqZONuyRt2P67PXAk+NXmTBcc97zw9t1FQrw==}
+    dev: false
+
   /lodash.isplainobject@4.0.6:
     resolution: {integrity: sha512-oSXzaWypCMHkPC3NvBEaPHf0KsA5mvPrOPgQWDsbg8n7orZ290M0BmC/jgRZ4vcJ6DTAhjrsSYgdsW/F+MFOBA==}
     dev: false
 
+  /lodash.isstring@4.0.1:
+    resolution: {integrity: sha512-0wJxfxH1wgO3GrbuP+dTTk7op+6L41QCXbGINEmD+ny/G/eCqGzxyCsh7159S+mgDDcoarnBw6PC1PS5+wUGgw==}
+    dev: false
+
   /lodash.merge@4.6.2:
     resolution: {integrity: sha512-0KpjqXRVvrYyCsX1swR/XTK0va6VQkQM6MNo7PqW77ByjAhoARA8EfrP1N4+KlKj8YS0ZUCtRT/YUuhyYDujIQ==}
 
+  /lodash.once@4.1.1:
+    resolution: {integrity: sha512-Sb487aTOCr9drQVL8pIxOzVhafOjZN9UU54hiN8PU3uAiSV7lx1yYNpbNmex2PK6dSJoNTSJUUswT651yww3Mg==}
+    dev: false
+
   /lodash@4.17.21:
     resolution: {integrity: sha512-v2kDEe57lecTulaDIuNTPy3Ry4gLGJ6Z1O3vE1krgXZNrsQ+LFTGHVxVjcXPs17LhbZVGedAJv8XZ1tvj5FvSg==}
     dev: false
-=======
-  lodash.includes@4.3.0: {}
-
-  lodash.isboolean@3.0.3: {}
-
-  lodash.isinteger@4.0.4: {}
-
-  lodash.isnumber@3.0.3: {}
-
-  lodash.debounce@4.0.8: {}
-
-  lodash.isplainobject@4.0.6: {}
-
-  lodash.isstring@4.0.1: {}
-
-  lodash.merge@4.6.2: {}
-
-  lodash.once@4.1.1: {}
-
-  lodash@4.17.21: {}
->>>>>>> metabase-embed-preview
 
   /loose-envify@1.4.0:
     resolution: {integrity: sha512-lyuxPGr/Wfhrlem2CL/UcnUc1zcqKAImBDzukY7Y5F/yQiNdko6+fRLevlw1HgMySw7f611UIY408EtxRSoK3Q==}
@@ -10439,7 +5976,6 @@
 
   /ms@2.1.3:
     resolution: {integrity: sha512-6FlzubTLZG3J2a/NVCAleEhjzq5oxgHyaCU9yYXvcLsvoVaHJq/s5xXI6/XXP6tz7R9xAOtHnSO/tXtF3WRTlA==}
-    dev: true
 
   /mz@2.7.0:
     resolution: {integrity: sha512-z81GNO7nnYMEhrGh9LeymoE4+Yr0Wn5McHIZMK5cfQCl+NDX08sCZgUc9/6MHni9IWuFLm1Z3HTCXu2z9fN62Q==}
@@ -11591,15 +7127,13 @@
       isarray: 2.0.5
     dev: true
 
-<<<<<<< HEAD
+  /safe-buffer@5.2.1:
+    resolution: {integrity: sha512-rp3So07KcdmmKbGvgaNxQSJr7bGVSVk5S9Eq1F+ppbRo70+YeaDxkw5Dd8NPN+GD6bjnYm2VuPuCXmpuYvmCXQ==}
+    dev: false
+
   /safe-regex-test@1.0.3:
     resolution: {integrity: sha512-CdASjNJPvRa7roO6Ra/gLYBTzYzzPyyBXxIMdGW3USQLyjWEls2RgW5UBTXaQVp+OrpeCK3bLem8smtmheoRuw==}
     engines: {node: '>= 0.4'}
-=======
-  safe-buffer@5.2.1: {}
-
-  safe-regex-test@1.0.3:
->>>>>>> metabase-embed-preview
     dependencies:
       call-bind: 1.0.7
       es-errors: 1.3.0
@@ -11640,7 +7174,6 @@
     resolution: {integrity: sha512-FNAIBWCx9qcRhoHcgcJ0gvU7SN1lYU2ZXuSfl04bSC5OpvDHFyJCjdNHomPXxjQlCBU67YW64PzY7/VIEH7F2w==}
     engines: {node: '>=10'}
     hasBin: true
-    dev: true
 
   /seroval-plugins@1.0.7(seroval@1.0.7):
     resolution: {integrity: sha512-GO7TkWvodGp6buMEX9p7tNyIkbwlyuAWbI6G9Ec5bhcm7mQdu3JOK1IXbEUwb3FVzSc363GraG/wLW23NSavIw==}
@@ -12366,17 +7899,18 @@
       react: 18.3.1
     dev: false
 
-<<<<<<< HEAD
+  /usehooks-ts@3.1.0(react@18.3.1):
+    resolution: {integrity: sha512-bBIa7yUyPhE1BCc0GmR96VU/15l/9gP1Ch5mYdLcFBaFGQsdmXkvjV0TtOqW1yUd6VjIwDunm+flSciCQXujiw==}
+    engines: {node: '>=16.15.0'}
+    peerDependencies:
+      react: ^16.8.0  || ^17 || ^18
+    dependencies:
+      lodash.debounce: 4.0.8
+      react: 18.3.1
+    dev: false
+
   /util-deprecate@1.0.2:
     resolution: {integrity: sha512-EPD5q1uXyFxJpCrLnCc1nHnq3gOa6DZBocAIiI2TaSCA7VCJ1UJDMagCzIkXNsUYfD1daK//LTEQ8xiIbrHtcw==}
-=======
-  usehooks-ts@3.1.0(react@18.3.1):
-    dependencies:
-      lodash.debounce: 4.0.8
-      react: 18.3.1
-
-  util-deprecate@1.0.2: {}
->>>>>>> 6515eb66
 
   /uuid@8.3.2:
     resolution: {integrity: sha512-+NYs2QeMWy+GWFOEm9xnn6HCDp0l7QBD7ml8zLUmJ+93Q5NF0NocErnwkTkXVFNiX3/fpC6afS8Dhb/gz7R7eg==}
