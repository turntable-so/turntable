--- conflicted
+++ resolved
@@ -540,8 +540,6 @@
   return response.ok;
 }
 
-<<<<<<< HEAD
-=======
 export async function infer({
   instructions,
   content,
@@ -562,7 +560,6 @@
   });
   return response.json();
 }
->>>>>>> 4ff208f5
 
 export async function getProjectBasedLineage({
   filePath,
@@ -591,8 +588,6 @@
   });
   return response.json();
 }
-<<<<<<< HEAD
-=======
 
 export async function makeMetabaseAssetEmbeddable(assetId: string) {
   const response = await fetcher(
@@ -630,5 +625,4 @@
   });
 
   return response.json();
-}
->>>>>>> 4ff208f5
+}