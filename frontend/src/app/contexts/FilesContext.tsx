--- conflicted
+++ resolved
@@ -22,11 +22,8 @@
   discardBranchChanges,
   getProjectChanges,
   persistFile,
-<<<<<<< HEAD
   validateDbtQuery,
-=======
   changeFilePath,
->>>>>>> 8f1b41a3
 } from "../actions/actions";
 
 export const MAX_RECENT_COMMANDS = 5;
@@ -108,14 +105,11 @@
   pullRequestUrl: string | undefined;
   isCloning: boolean;
   discardChanges: (branchId: string) => Promise<void>;
-<<<<<<< HEAD
   debouncedActiveFileContent: string;
   problems: ProblemState;
   checkForProblemsOnEdit: boolean;
   setCheckForProblemsOnEdit: Dispatch<SetStateAction<boolean>>;
-=======
   renameFile: (filePath: string, newPath: string) => Promise<boolean>;
->>>>>>> 8f1b41a3
 };
 
 const FilesContext = createContext<FilesContextType | undefined>(undefined);
@@ -513,14 +507,11 @@
         isCloning,
         discardChanges,
         schema,
-<<<<<<< HEAD
         debouncedActiveFileContent,
         problems,
         checkForProblemsOnEdit,
         setCheckForProblemsOnEdit,
-=======
         renameFile,
->>>>>>> 8f1b41a3
       }}
     >
       {children}
