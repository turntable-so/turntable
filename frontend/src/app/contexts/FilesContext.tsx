import { LocalStorageKeys } from "@/app/constants/local-storage-keys";
import {
  type Dispatch,
  type ReactNode,
  type SetStateAction,
  createContext,
  useCallback,
  useContext,
  useEffect,
  useRef,
  useState,
} from "react";
import { useDebounceValue, useLocalStorage } from "usehooks-ts";
import {
  type ProjectChanges,
  cloneBranchAndMount,
  commit,
  createFile,
  deleteFile,
  fetchFileContents,
  getBranch,
  getFileIndex,
  discardBranchChanges,
  getProjectChanges,
  persistFile,
  changeFilePath,
  formatDbtQuery,
} from "../actions/actions";
import { validateDbtQuery } from "../actions/client-actions";
import { getDownloadableFile } from "../actions/client-actions";

export const MAX_RECENT_COMMANDS = 5;

type NodeType = "file" | "directory" | "url" | "loader" | "error";

type FileView = "edit" | "diff" | "new";

export type FileNode = {
  name: string;
  path: string;
  type: NodeType;
  children?: FileNode[];
};

export type OpenedFile = {
  node: FileNode;
  content: string | ReactNode;
  isDirty: boolean;
  view: FileView;
  diff?: {
    original: string;
    modified: string;
  };
};

export type ProblemState = {
  loading: boolean;
  data: Array<{ message: string }>;
};

type FilesContextType = {
  files: FileNode[];
  openedFiles: OpenedFile[];
  openFile: (node: FileNode) => void;
  openUrl: ({
    id,
    name,
    url,
  }: {
    id: string;
    name: string;
    url: string;
  }) => void;
  openLoader: ({ id, name }: { id: string; name: string }) => void;
  closeFile: (file: OpenedFile) => void;
  activeFile: OpenedFile | null;
  setActiveFile: (file: OpenedFile | null) => void;
  updateFileContent: (path: string, content: string) => void;
  updateLoaderContent: ({
    path,
    content,
    newNodeType,
  }: {
    path: string;
    content: string | ReactNode;
    newNodeType: NodeType;
  }) => void;
  saveFile: (path: string, content: string) => void;
  searchFileIndex: FileNode[];
  openError: (params: {
    id: string;
    name: string;
    errorMessage: string;
    buttonLabel: string;
    buttonOnClick: () => void;
  }) => void;
  createFileAndRefresh: (
    path: string,
    fileContents: string,
    isDirectory: boolean,
  ) => void;
  deleteFileAndRefresh: (path: string) => void;
  createNewFileTab: () => void;
  changes: ProjectChanges | null;
  fetchChanges: (branchId: string) => void;
  recentFiles: FileNode[]; // New state added here
  fetchFiles: () => void;
  branchId: string;
  branchName: string;
  readOnly: boolean | undefined;
  isCloned: boolean | undefined;
  schema: string | undefined;
  fetchBranch: (branchId: string) => Promise<void>;
  cloneBranch: (branchId: string) => Promise<void>;
  commitChanges: (
    commitMessage: string,
    filePaths: string[],
  ) => Promise<boolean>;
  pullRequestUrl: string | undefined;
  isCloning: boolean;
  discardChanges: (branchId: string) => Promise<void>;
  debouncedActiveFileContent: string;
  problems: ProblemState;
  checkForProblemsOnEdit: boolean;
  setCheckForProblemsOnEdit: Dispatch<SetStateAction<boolean>>;
  renameFile: (filePath: string, newPath: string) => Promise<boolean>;
  formatActiveFile: () => Promise<void>;
  formatOnSave: boolean;
  setFormatOnSave: Dispatch<SetStateAction<boolean>>;
  createDirectoryAndRefresh: (path: string) => Promise<void>;
  filesLoading: boolean;
  downloadFile: (path: string) => Promise<void>;
<<<<<<< HEAD
  showConfirmSaveDialog: boolean;
  setShowConfirmSaveDialog: Dispatch<SetStateAction<boolean>>;
  fileToClose: OpenedFile | null;
  setFileToClose: Dispatch<SetStateAction<OpenedFile | null>>;
=======
  closeFilesToLeft: (file: OpenedFile) => void;
  closeFilesToRight: (file: OpenedFile) => void;
  closeAllOtherFiles: (file: OpenedFile) => void;
  closeAllFiles: () => void;
>>>>>>> 8fb96ddc
};

const FilesContext = createContext<FilesContextType | undefined>(undefined);

const defaultFileTab = {
  node: {
    name: "new_tab",
    path: `Untitled-${crypto.randomUUID()}`,
    type: "file",
  },
  content: "",
  isDirty: false,
  view: "new",
};

type Changes = Array<{
  path: string;
  before: string;
  after: string;
  type: "untracked" | "modified" | "deleted";
}>;

export const FilesProvider: React.FC<{ children: ReactNode }> = ({
  children,
}) => {
  const [branchId, setBranchId] = useState("");
  const [branchName, setBranchName] = useState("");
  const [filesLoading, setFilesLoading] = useState(false);
  const [readOnly, setReadOnly] = useState<boolean | undefined>(undefined);
  const [isCloned, setIsCloned] = useState<boolean | undefined>(undefined);
  const [pullRequestUrl, setPullRequestUrl] = useState<string | undefined>(
    undefined,
  );
  const [files, setFiles] = useState<FileNode[]>([]);
  const [schema, setSchema] = useState<string | undefined>(undefined);
  const [openedFiles, setOpenedFiles] = useLocalStorage<OpenedFile[]>(
    LocalStorageKeys.fileTabs(branchId),
    [defaultFileTab as OpenedFile],
  );
  const [activeFile, setActiveFile] = useLocalStorage<OpenedFile | null>(
    LocalStorageKeys.activeFile(branchId),
    openedFiles[0] || null,
  );
  const [debouncedActiveFileContent] = useDebounceValue<string>(
    String(activeFile?.content || ""),
    350,
  );
  const [problems, setProblems] = useState<ProblemState>({
    loading: false,
    data: [],
  });
  const [searchFileIndex, setSearchFileIndex] = useState<FileNode[]>([]);
  const [changes, setChanges] = useState<Changes | null>(null);
  const [recentFiles, setRecentFiles] = useLocalStorage<FileNode[]>(
    LocalStorageKeys.recentFiles(branchId),
    [],
  );
  const [isCloning, setIsCloning] = useState(false);
  const [checkForProblemsOnEdit, setCheckForProblemsOnEdit] = useLocalStorage(
    LocalStorageKeys.checkForProblemsOnEdit(branchId),
    false,
  );
  const [formatOnSave, setFormatOnSave] = useLocalStorage(
    LocalStorageKeys.formatOnSave(branchId),
    false,
  );
  const formatOnSaveRef = useRef(formatOnSave);
  useEffect(() => {
    formatOnSaveRef.current = formatOnSave;
  }, [formatOnSave]);
  const [showConfirmSaveDialog, setShowConfirmSaveDialog] = useState(false);
  const [fileToClose, setFileToClose] = useState<OpenedFile | null>(null);

  const fetchBranch = async (id: string) => {
    if (id) {
      const branch = await getBranch(id);
      setBranchId(branch.id);
      setBranchName(branch.name);
      setReadOnly(branch.read_only);
      setIsCloned(branch.is_cloned);
      setPullRequestUrl(branch.pull_request_url);
      setSchema(branch.schema);
    }
  };

  const discardChanges = async (branchId: string) => {
    await discardBranchChanges(branchId);
    fetchChanges(branchId);
    fetchFiles();
  };

  const cloneBranch = async (branchId: string) => {
    setIsCloning(true);
    const branch = await cloneBranchAndMount(branchId);
    setIsCloning(false);
    setIsCloned(true);
  };

  const fetchChanges = async (branchId: string) => {
    const result = await getProjectChanges(branchId);
    const flattenedChanges = result.untracked
      .map((change) => ({
        ...change,
        type: "untracked",
      }))
      .concat(
        result.modified.map((change) => ({
          ...change,
          type: "modified",
        })),
      )
      .concat(
        result.deleted.map((change) => ({
          ...change,
          type: "deleted",
        })),
      );
    setChanges(flattenedChanges as Changes);
  };

  const fetchFiles = async () => {
    setFilesLoading(true);
    const { file_index } = await getFileIndex(branchId);
    const fileIndex = file_index.map((file: FileNode) => ({ ...file }));
    const sortFileTree = (files: FileNode[]): FileNode[] => {
      return files
        .sort((a, b) => a.name.localeCompare(b.name))
        .map((file) => {
          if (file.type === "directory" && file.children) {
            return {
              ...file,
              children: sortFileTree(file.children),
            };
          }
          return file;
        });
    };
    const sortedFileIndex = sortFileTree(fileIndex);
    setFiles(sortedFileIndex);
    const flattenFileIndex = (files: FileNode[]): FileNode[] => {
      return files.reduce((acc: FileNode[], file: FileNode) => {
        if (file.type === "directory" && file.children) {
          return [...acc, file, ...flattenFileIndex(file.children)];
        }
        return [...acc, file];
      }, []);
    };

    const flattenedFiles = flattenFileIndex(fileIndex);
    const searchableFiles = flattenedFiles.filter(
      (file) =>
        file.type === "file" &&
        !file.path.includes("dbt_packages/") &&
        !file.path.includes("target/"),
    );
    setSearchFileIndex(searchableFiles);
    setFilesLoading(false);
  };

  const openError = useCallback(
    ({
      id,
      name,
      errorMessage,
    }: {
      id: string;
      name: string;
      errorMessage: string;
    }) => {
      const errorNode: FileNode = {
        name,
        path: id,
        type: "error",
      };

      const openedFileNode: OpenedFile = {
        node: errorNode,
        content: errorMessage,
        isDirty: false,
        view: "edit",
      };

      setOpenedFiles((prev) => [...prev, openedFileNode]);
      setActiveFile(openedFileNode);
    },
    [setOpenedFiles, setActiveFile],
  );

  const openFile = useCallback(
    async (node: FileNode) => {
      if (node.type !== "file") {
        return;
      }

      const existingFile = openedFiles.find((f) => f.node.path === node.path);
      if (!existingFile) {
        const { contents, error } = await fetchFileContents({
          branchId,
          path: node.path,
        });
        if (error === "FILE_NOT_FOUND") {
          alert("We couldn't find this file. Please try again.");
          return;
        }
        if (error === "FILE_EXCEEDS_SIZE_LIMIT") {
          openError({
            id: node.path,
            name: node.name,
            errorMessage: "FILE_EXCEEDS_SIZE_LIMIT",
          });
          return;
        }
        if (error) {
          alert("Something went wrong. Please try again.");
          return;
        }
        const newFile: OpenedFile = {
          node,
          content: contents,
          isDirty: false,
          view: "edit",
        };
        setOpenedFiles((prev) => {
          return [...prev, newFile];
        });
        setActiveFile(newFile);
      } else {
        setActiveFile(existingFile);
      }

      setRecentFiles((prevRecentFiles) => {
        const updatedRecentFiles = prevRecentFiles.filter(
          (file) => file.path !== node.path,
        );
        updatedRecentFiles.unshift(node);
        if (updatedRecentFiles.length > MAX_RECENT_COMMANDS) {
          updatedRecentFiles.pop();
        }
        return updatedRecentFiles;
      });
    },
    [openedFiles, branchId],
  );

  const openUrl = useCallback(
    ({ id, name, url }: { id: string; name: string; url: string }) => {
      const urlNode: FileNode = {
        name,
        path: id,
        type: "url",
      };

      const newUrl: OpenedFile = {
        node: urlNode,
        content: url,
        isDirty: false,
        view: "edit",
      };

      setOpenedFiles((prev) => [...prev, newUrl]);
      setActiveFile(newUrl);
    },
    [openedFiles],
  );

  const openLoader = useCallback(
    ({ id, name }: { id: string; name: string }) => {
      const loaderNode: FileNode = {
        name,
        path: id,
        type: "loader",
      };

      const openedFileNode: OpenedFile = {
        node: loaderNode,
        content: "",
        isDirty: false,
        view: "edit",
      };

      setOpenedFiles((prev) => [...prev, openedFileNode]);
      setActiveFile(openedFileNode);
    },
    [openedFiles],
  );

  const closeFile = useCallback(
    (file: OpenedFile) => {
      if (file.isDirty) {
        setFileToClose(file);
        setShowConfirmSaveDialog(true);
        return;
      }

      const newOpenedFiles = openedFiles.filter(
        (f) => f.node.path !== file.node.path,
      );
      setOpenedFiles(newOpenedFiles);
      if (newOpenedFiles.length === 0) {
        setOpenedFiles([defaultFileTab as OpenedFile]);
        setActiveFile(defaultFileTab as OpenedFile);
      } else if (file.node.path === activeFile?.node.path) {
        if (newOpenedFiles.length > 0) {
          setActiveFile(newOpenedFiles[0]);
        } else {
          setActiveFile(null);
        }
      }
    },
    [openedFiles, activeFile],
  );

  const downloadFile = async (path: string) => {
    const response = await getDownloadableFile({
      branchId,
      path,
    });

    const blob = await response.blob();
    const url = window.URL.createObjectURL(blob);
    const a = document.createElement("a");
    a.href = url;
    a.download = path.split("/").pop() || "download";
    document.body.appendChild(a);
    a.click();
    window.URL.revokeObjectURL(url);
    document.body.removeChild(a);
  };

  const createFileAndRefresh = async (
    path: string,
    fileContents: string,
    isDirectory: boolean,
  ) => {
    await createFile(branchId, path, isDirectory, fileContents);
    await fetchFiles();
  };

  const updateLoaderContent = useCallback(
    ({
      path,
      content,
      newNodeType,
    }: {
      path: string;
      content: string | ReactNode;
      newNodeType: NodeType;
    }) => {
      setOpenedFiles((prev) =>
        prev.map((f) =>
          f.node.path === path
            ? {
                ...f,
                content,
                node: { ...f.node, type: newNodeType },
              }
            : f,
        ),
      );
      setActiveFile((prev) => {
        if (prev?.node?.path === path) {
          return {
            ...prev,
            node: { ...prev.node, type: newNodeType },
            content,
          };
        }
        return prev;
      });
    },
    [],
  );

  const updateFileContent = useCallback((path: string, content: string) => {
    setOpenedFiles((prev) =>
      prev.map((f) =>
        f.node.path === path ? { ...f, content, isDirty: true } : f,
      ),
    );
  }, []);

  const saveFile = async (filepath: string, content: string) => {
    if (!activeFile) {
      return;
    }

    const result = await persistFile({
      branchId,
      filePath: filepath,
      fileContents: content,
      format: formatOnSaveRef.current,
    });
    const newContent = result.content;
    setOpenedFiles((prev) =>
      prev.map((f) =>
        f.node.path === filepath
          ? { ...f, isDirty: false, content: newContent }
          : f,
      ),
    );
    setActiveFile((prev) =>
      prev?.node.path === filepath ? { ...prev, content: newContent } : prev,
    );
  };

  const deleteFileAndRefresh = async (filepath: string) => {
    await deleteFile(branchId, filepath);
    await fetchFiles();
  };

  const createNewFileTab = () => {
    const newTab: OpenedFile = {
      node: {
        name: "new_tab",
        path: `Untitled-${crypto.randomUUID()}`,
        type: "file",
      },
      content: "",
      isDirty: false,
      view: "new",
    };
    setOpenedFiles((prev) => [...prev, newTab]);
    setActiveFile(newTab);
  };

  const commitChanges = async (commitMessage: string, filePaths: string[]) => {
    const result = await commit(branchId, commitMessage, filePaths);
    fetchChanges(branchId);
    return result;
  };

  const validateQuery = async (query: string, signal?: AbortSignal) => {
    try {
      setProblems((prev) => ({ ...prev, loading: true, data: [] }));
      const data = await validateDbtQuery(
        {
          query,
          project_id: branchId,
        },
        signal,
      );

      if (data.error) {
        setProblems((prev) => ({
          ...prev,
          loading: false,
          data: [{ message: data.error }],
        }));
        return;
      }

      if (!data.errors) {
        setProblems((prev) => ({
          ...prev,
          loading: false,
          data: [{ message: "No errors found" }],
        }));
        return;
      }

      const formattedProblems = data.errors.map((error: any) => ({
        message: error.msg,
      }));
      setProblems((prev) => ({
        ...prev,
        loading: false,
        data: formattedProblems,
      }));
    } catch (e: any) {
      if (e instanceof Error && e.name === "AbortError") {
        return;
      }
      setProblems((prev) => ({
        ...prev,
        loading: false,
        data: [{ message: "An error occurred while validating the query" }],
      }));
    }
  };

  useEffect(() => {
    if (
      debouncedActiveFileContent &&
      typeof debouncedActiveFileContent === "string" &&
      checkForProblemsOnEdit
    ) {
      const abortController = new AbortController();
      const signal = abortController.signal;

      validateQuery(debouncedActiveFileContent, signal);

      return () => {
        abortController.abort();
      };
    }
  }, [debouncedActiveFileContent, checkForProblemsOnEdit]);

  useEffect(() => {
    if (!checkForProblemsOnEdit) {
      setProblems((prev) => ({ ...prev, data: [] }));
    }
  }, [checkForProblemsOnEdit]);

  const renameFile = async (filePath: string, newPath: string) => {
    const success = await changeFilePath(branchId, filePath, newPath);
    fetchFiles();
    return success;
  };

  const formatActiveFile = async () => {
    if (
      !activeFile ||
      !activeFile.content ||
      typeof activeFile.content !== "string"
    ) {
      return;
    }
    const formattedQuery = await formatDbtQuery({
      query: activeFile.content,
    });
    updateFileContent(activeFile.node.path, formattedQuery);
  };

  const createDirectoryAndRefresh = async (path: string) => {
    await createFile(branchId, path, true, "");
    await fetchFiles();
  };

  const closeFilesToLeft = useCallback(
    (file: OpenedFile) => {
      const fileIndex = openedFiles.findIndex(
        (f) => f.node.path === file.node.path,
      );
      if (fileIndex > 0) {
        const newOpenedFiles = openedFiles.slice(fileIndex);
        setOpenedFiles(newOpenedFiles);
        if (!newOpenedFiles.includes(activeFile)) {
          setActiveFile(newOpenedFiles[0] || null);
        }
      }
    },
    [openedFiles, activeFile],
  );

  const closeFilesToRight = useCallback(
    (file: OpenedFile) => {
      const fileIndex = openedFiles.findIndex(
        (f) => f.node.path === file.node.path,
      );
      if (fileIndex >= 0 && fileIndex < openedFiles.length - 1) {
        const newOpenedFiles = openedFiles.slice(0, fileIndex + 1);
        setOpenedFiles(newOpenedFiles);
        if (!newOpenedFiles.includes(activeFile)) {
          setActiveFile(newOpenedFiles[newOpenedFiles.length - 1] || null);
        }
      }
    },
    [openedFiles, activeFile],
  );

  const closeAllOtherFiles = useCallback((file: OpenedFile) => {
    setOpenedFiles([file]);
    setActiveFile(file);
  }, []);

  const closeAllFiles = useCallback(() => {
    setOpenedFiles([]);
    setActiveFile(null);
  }, []);

  return (
    <FilesContext.Provider
      value={{
        files,
        openedFiles,
        openFile,
        openUrl,
        openLoader,
        closeFile,
        activeFile,
        setActiveFile,
        updateFileContent,
        updateLoaderContent,
        saveFile,
        searchFileIndex,
        createFileAndRefresh,
        deleteFileAndRefresh,
        createNewFileTab,
        changes,
        fetchChanges,
        fetchFiles,
        recentFiles,
        branchId,
        branchName,
        readOnly,
        isCloned,
        fetchBranch,
        cloneBranch,
        commitChanges,
        pullRequestUrl,
        isCloning,
        discardChanges,
        schema,
        debouncedActiveFileContent,
        problems,
        checkForProblemsOnEdit,
        setCheckForProblemsOnEdit,
        renameFile,
        formatActiveFile,
        formatOnSave,
        setFormatOnSave,
        createDirectoryAndRefresh,
        filesLoading,
        downloadFile,
        openError,
<<<<<<< HEAD
        showConfirmSaveDialog,
        setShowConfirmSaveDialog,
        fileToClose,
        setFileToClose,
=======
        closeFilesToLeft,
        closeFilesToRight,
        closeAllOtherFiles,
        closeAllFiles,
>>>>>>> 8fb96ddc
      }}
    >
      {children}
    </FilesContext.Provider>
  );
};

export const useFiles = () => {
  const context = useContext(FilesContext);
  if (context === undefined) {
    throw new Error("useFiles must be used within a FilesProvider");
  }
  return context;
};<|MERGE_RESOLUTION|>--- conflicted
+++ resolved
@@ -130,17 +130,14 @@
   createDirectoryAndRefresh: (path: string) => Promise<void>;
   filesLoading: boolean;
   downloadFile: (path: string) => Promise<void>;
-<<<<<<< HEAD
   showConfirmSaveDialog: boolean;
   setShowConfirmSaveDialog: Dispatch<SetStateAction<boolean>>;
   fileToClose: OpenedFile | null;
   setFileToClose: Dispatch<SetStateAction<OpenedFile | null>>;
-=======
   closeFilesToLeft: (file: OpenedFile) => void;
   closeFilesToRight: (file: OpenedFile) => void;
   closeAllOtherFiles: (file: OpenedFile) => void;
   closeAllFiles: () => void;
->>>>>>> 8fb96ddc
 };
 
 const FilesContext = createContext<FilesContextType | undefined>(undefined);
@@ -756,17 +753,14 @@
         filesLoading,
         downloadFile,
         openError,
-<<<<<<< HEAD
         showConfirmSaveDialog,
         setShowConfirmSaveDialog,
         fileToClose,
         setFileToClose,
-=======
         closeFilesToLeft,
         closeFilesToRight,
         closeAllOtherFiles,
         closeAllFiles,
->>>>>>> 8fb96ddc
       }}
     >
       {children}
