--- conflicted
+++ resolved
@@ -131,12 +131,10 @@
   createDirectoryAndRefresh: (path: string) => Promise<void>;
   filesLoading: boolean;
   downloadFile: (path: string) => Promise<void>;
-<<<<<<< HEAD
   compileActiveFile: () => Promise<void>;
   compiledSql: string | null;
   isCompiling: boolean;
   compileError: string | null;
-=======
   showConfirmSaveDialog: boolean;
   setShowConfirmSaveDialog: Dispatch<SetStateAction<boolean>>;
   fileToClose: OpenedFile | null;
@@ -145,7 +143,6 @@
   closeFilesToRight: (file: OpenedFile) => void;
   closeAllOtherFiles: (file: OpenedFile) => void;
   closeAllFiles: () => void;
->>>>>>> 8ebb1df6
 };
 
 const FilesContext = createContext<FilesContextType | undefined>(undefined);
@@ -677,7 +674,6 @@
     await fetchFiles();
   };
 
-<<<<<<< HEAD
   const compileActiveFile = async () => {
     setIsCompiling(true);
     setCompileError(null);
@@ -692,7 +688,7 @@
     }
     setIsCompiling(false);
   };
-=======
+
   const closeFilesToLeft = useCallback(
     (file: OpenedFile) => {
       const fileIndex = openedFiles.findIndex(
@@ -734,7 +730,6 @@
     setOpenedFiles([]);
     setActiveFile(null);
   }, []);
->>>>>>> 8ebb1df6
 
   return (
     <FilesContext.Provider
@@ -781,23 +776,17 @@
         filesLoading,
         downloadFile,
         openError,
-<<<<<<< HEAD
         compileActiveFile,
-        compiledSql,
         isCompiling,
         compileError,
-=======
         showConfirmSaveDialog,
-        setShowConfirmSaveDialog,
         fileToClose,
         setFileToClose,
         closeFilesToLeft,
         closeFilesToRight,
         closeAllOtherFiles,
         closeAllFiles,
->>>>>>> 8ebb1df6
-      }}
-    >
+      }}>
       {children}
     </FilesContext.Provider>
   );
