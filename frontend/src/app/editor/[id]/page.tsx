--- conflicted
+++ resolved
@@ -17,9 +17,7 @@
 import { useLayoutContext } from "../../contexts/LayoutContext";
 import { usePathname } from "next/navigation";
 import EditorTopBar from "@/components/editor/editor-top-bar";
-<<<<<<< HEAD
 import { useTheme } from "next-themes";
-=======
 import {
   AlertDialog,
   AlertDialogAction,
@@ -32,7 +30,6 @@
   AlertDialogTrigger,
 } from "@/components/ui/alert-dialog";
 import ConfirmSaveDialog from "@/components/editor/dialogs/confirm-save-dialog";
->>>>>>> 8ebb1df6
 
 const PromptBox = ({
   setPromptBoxOpen,
@@ -195,11 +192,7 @@
   setPromptBoxOpen,
   containerWidth,
 }: { setPromptBoxOpen: (open: boolean) => void; containerWidth: number }) {
-<<<<<<< HEAD
-  const { activeFile, updateFileContent, saveFile, setActiveFile, isCloning } =
-    useFiles();
   const { theme } = useTheme();
-=======
   const {
     activeFile,
     updateFileContent,
@@ -208,7 +201,6 @@
     isCloning,
     downloadFile,
   } = useFiles();
->>>>>>> 8ebb1df6
 
   // Define your custom theme
   const customTheme = {
