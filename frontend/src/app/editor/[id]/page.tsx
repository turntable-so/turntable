"use client";

import { Button } from "@/components/ui/button";
import Editor, { DiffEditor } from "@monaco-editor/react";
import type { AgGridReact } from "ag-grid-react";
import { Check, Loader2, X } from "lucide-react";
import type React from "react";
import { Fragment, useEffect, useRef, useState } from "react";
import { Panel, PanelGroup, PanelResizeHandle } from "react-resizable-panels";
import useResizeObserver from "use-resize-observer";
import { executeQueryPreview, infer } from "../../actions/actions";
import { type OpenedFile, useFiles } from "../../contexts/FilesContext";
import BottomPanel from "@/components/editor/bottom-panel";
import EditorSidebar from "@/components/editor/editor-sidebar";
import FileTabs from "@/components/editor/file-tabs";
import { Textarea } from "@/components/ui/textarea";
import { useLayoutContext } from "../../contexts/LayoutContext";
import { usePathname } from "next/navigation";
import EditorTopBar from "@/components/editor/editor-top-bar";
import { useTheme } from "next-themes";

const PromptBox = ({
  setPromptBoxOpen,
}: { setPromptBoxOpen: (open: boolean) => void }) => {
  const { activeFile, setActiveFile, updateFileContent } = useFiles();

  const [prompt, setPrompt] = useState("");
  const [model, setModel] = useState<"PROMPT" | "CONFIRM">("PROMPT");
  const [isLoading, setIsLoading] = useState(false);

  const callInference = async () => {
    const content = activeFile?.content;
    if (typeof content !== "string") {
      console.error("Content is not a string", { content });
      return;
    }

    if (activeFile) {
      setIsLoading(true);
      const response = await infer({
        filepath: activeFile.node.path,
        content,
        instructions: prompt,
      });
      if (response.content) {
        setActiveFile({
          ...activeFile,
          view: "diff",
          diff: {
            original:
              typeof activeFile.content === "string" ? activeFile.content : "",
            modified: response.content,
          },
        });
        setModel("CONFIRM");
      }
      setIsLoading(false);
    }
  };

  const handleKeyDown = (e: React.KeyboardEvent) => {
    if ((e.metaKey || e.ctrlKey) && e.key === "Enter") {
      e.preventDefault();
      callInference();
    }
  };

  const handleEscape = (e: KeyboardEvent) => {
    if (e.key === "Escape") {
      setPromptBoxOpen(false);
    }
  };

  useEffect(() => {
    document.addEventListener("keydown", handleEscape);
    return () => {
      document.removeEventListener("keydown", handleEscape);
    };
  }, []);

  useEffect(() => {
    const textarea = document.querySelector("textarea");
    if (textarea) {
      textarea.addEventListener("keydown", handleKeyDown as any);
      return () => {
        textarea.removeEventListener("keydown", handleKeyDown as any);
      };
    }
  }, []);

  return (
    <div className="border-b py-2 mb-2">
      <div className="flex flex-col items-center w-full px-4">
        <Textarea
          className="w-full my-2 z-100"
          autoFocus
          placeholder="Add materialization to this model"
          value={prompt}
          onChange={(e) => setPrompt(e.target.value)}
          disabled={isLoading}
        />
        <div className="flex space-x-2 justify-end w-full">
          {model === "PROMPT" ? (
            <>
              <Button
                size="sm"
                variant="outline"
                className="rounded-sm"
                onClick={() => setPromptBoxOpen(false)}
              >
                Cancel
              </Button>
              <Button
                size="sm"
                disabled={!prompt || isLoading}
                variant="default"
                className="rounded-sm"
                onClick={() => {
                  callInference();
                }}
              >
                {isLoading ? (
                  <Loader2 className="h-4 w-4 mr-2 animate-spin" />
                ) : (
                  "Generate"
                )}
              </Button>
            </>
          ) : (
            <>
              <Button
                size="sm"
                variant="destructive"
                className="rounded-sm"
                onClick={() => {
                  if (activeFile) {
                    setActiveFile({
                      ...activeFile,
                      view: "edit",
                    });
                  }
                  setPromptBoxOpen(false);
                }}
              >
                <X className="mr-2 size-4" />
                Reject
              </Button>
              <Button
                size="sm"
                disabled={!prompt || isLoading}
                variant="default"
                className="rounded-sm"
                onClick={() => {
                  updateFileContent(
                    activeFile?.node.path || "",
                    activeFile?.diff?.modified || "",
                  );
                  setActiveFile({
                    ...activeFile,
                    isDirty: true,
                    content: activeFile?.diff?.modified || "",
                    view: "edit",
                    diff: undefined,
                  } as OpenedFile);
                  setPromptBoxOpen(false);
                }}
              >
                <Check className="mr-2 size-4" />
                Accept
              </Button>
            </>
          )}
        </div>
      </div>
    </div>
  );
};

function EditorContent({
  setPromptBoxOpen,
  containerWidth,
}: { setPromptBoxOpen: (open: boolean) => void; containerWidth: number }) {
  const { activeFile, updateFileContent, saveFile, setActiveFile, isCloning } =
    useFiles();
  const { theme } = useTheme();

  // Define your custom theme
  const customTheme = {
    base: theme === "dark" ? "vs-dark" : "vs",
    inherit: true,
    rules: [],
  };

  if (activeFile?.node?.type === "error") {
    return (
      <div className="h-full w-full flex items-center justify-center">
        {activeFile.content}
      </div>
    );
  }

  if (activeFile?.node?.type === "loader") {
    return (
      <div className="h-full w-full flex items-center justify-center">
        <Loader2 className="h-4 w-4 animate-spin" />
      </div>
    );
  }

  if (
    activeFile?.node?.type === "url" &&
    typeof activeFile.content === "string"
  ) {
    return (
      <iframe
        src={activeFile.content}
        title={activeFile.node.name}
        width="100%"
        height="100%"
      />
    );
  }

  if (activeFile?.view === "diff") {
    return (
      <DiffEditor
        text-muted-foreground
        original={activeFile?.diff?.original || ""}
        modified={activeFile?.diff?.modified || ""}
        width={containerWidth - 2}
        language="sql"
        options={{
          minimap: { enabled: false },
          scrollbar: {
            vertical: "visible",
            horizontal: "visible",
            verticalScrollbarSize: 8,
            horizontalScrollbarSize: 8,
            verticalSliderSize: 8,
            horizontalSliderSize: 8,
          },
          lineNumbers: "on",
          wordWrap: "on",
          fontSize: 14,
          lineNumbersMinChars: 3,
        }}
        theme="mutedTheme"
      />
    );
  }

  if (activeFile?.view === "new") {
    return (
      <div className="h-full w-full flex items-center justify-center text-muted-foreground dark:bg-black">
        {isCloning ? (
          <div className="flex items-center space-x-2">
            <Loader2 className="h-4 w-4 animate-spin" />
            <div>Setting up environment</div>
          </div>
        ) : (
          "new tab experience coming soon"
        )}
      </div>
    );
  }

  const getLanguage = (activeFile: OpenedFile) => {
    if (activeFile.node?.path.endsWith(".sql")) {
      return "sql";
    }
    if (
      activeFile.node?.path.endsWith(".yml") ||
      activeFile.node?.path.endsWith(".yaml")
    ) {
      return "yaml";
    }
    if (activeFile.node?.path.endsWith(".md")) {
      return "markdown";
    }
    if (activeFile.node?.path.endsWith(".json")) {
      return "javascript";
    }
    return "sql";
  };

  return (
    <Editor
      key={activeFile?.node.path}
      value={typeof activeFile?.content === "string" ? activeFile.content : ""}
      onChange={(value) => {
        if (activeFile) {
          updateFileContent(activeFile.node.path, value || "");
          setActiveFile({
            ...activeFile,
            content: value || "",
          });
        }
      }}
      language={activeFile ? getLanguage(activeFile) : "sql"}
      options={{
        minimap: { enabled: false },
        scrollbar: {
          vertical: "visible",
          horizontal: "visible",
          verticalScrollbarSize: 8,
          horizontalScrollbarSize: 8,
          verticalSliderSize: 8,
          horizontalSliderSize: 8,
        },
        lineNumbers: "on",
        wordWrap: "on",
        fontSize: 14,
        lineNumbersMinChars: 3,
        renderLineHighlight: "none",
      }}
      width={containerWidth - 2}
      beforeMount={(monaco) => {
        monaco.editor.defineTheme("mutedTheme", {
          ...customTheme,
          colors: {
            ...customTheme.colors,
          },
        } as any);
        monaco.editor.setTheme("mutedTheme");
      }}
      onMount={(editor, monaco) => {
        monaco.editor.setTheme("mutedTheme");

        // Add cmd+k as a monaco keyboard listener
        editor.addCommand(monaco.KeyMod.CtrlCmd | monaco.KeyCode.KeyK, () => {
          setPromptBoxOpen(true);
        });

        // Prevent default behavior for cmd+s
        editor.addCommand(
          monaco.KeyMod.CtrlCmd | monaco.KeyCode.KeyS,
          (e: any) => {
            saveFile(activeFile?.node.path || "", editor.getValue());
          },
        );
      }}
      theme="mutedTheme"
    />
  );
}

type QueryPreview = {
  rows?: Object;
  signed_url: string;
};

function EditorPageContent() {
  const [leftWidth, setLeftWidth] = useState(20);
  const [rightWidth, setRightWidth] = useState(20);
  const [branches, setBranches] = useState([]);
  const [activeBranch, setActiveBranch] = useState("");
  const {
    ref: topBarRef,
    width: topBarWidth,
    height: topBarHeight,
  } = useResizeObserver();

  const { files, activeFile } = useFiles();

  const {
    sidebarLeftShown,
    sidebarRightShown,
    bottomPanelShown,
    setSidebarLeftShown,
    setSidebarRightShown,
    setBottomPanelShown,
  } = useLayoutContext();

  const [promptBoxOpen, setPromptBoxOpen] = useState(false);
  const [colDefs, setColDefs] = useState([]);
  const [rowData, setRowData] = useState([]);
  const [isLoading, setIsLoading] = useState(false);
  const gridRef = useRef<AgGridReact>(null);
  const [queryPreview, setQueryPreview] = useState<QueryPreview | null>(null);

  const treeRef = useRef<any>(null);
  const [isSearchFocused, setIsSearchFocused] = useState(false);
  const searchInputRef = useRef<HTMLInputElement>(null);

  const [filesearchQuery, setFilesearchQuery] = useState("");
  const [selectedIndex, setSelectedIndex] = useState(0);
  const [queryPreviewError, setQueryPreviewError] = useState(null);
  const pathname = usePathname();
  const {
    fetchFiles,
    fetchBranch,
    branchName,
    branchId,
    isCloned,
    cloneBranch,
  } = useFiles();

  useEffect(() => {
    if (branchId && isCloned) {
      fetchFiles();
    }
    if (branchId && !isCloned) {
      cloneBranch(branchId);
    }
  }, [branchId, isCloned]);

  useEffect(() => {
    if (pathname?.includes("/editor/")) {
      const id = pathname.split("/").slice(-1)[0];
      if (id && id.length > 0) {
        fetchBranch(id);
      }
    }
  }, [pathname]);

  useEffect(() => {
    if (treeRef.current) {
      const rootNode = treeRef.current.root;
      if (rootNode && rootNode.children.length > 0) {
        rootNode.children[0].open();
      }
    }
  }, [files]);

  useEffect(() => {
    const handleKeyDown = (event: KeyboardEvent) => {
      if (event.metaKey) {
        switch (event.key.toLowerCase()) {
          case "b":
            event.preventDefault();
            if (event.shiftKey) {
              setSidebarRightShown(!sidebarRightShown);
            } else {
              setSidebarLeftShown(!sidebarLeftShown);
            }
            break;
          case "p":
            event.preventDefault();
            searchInputRef.current?.focus();
            break;
          case "j":
            event.preventDefault();
            setBottomPanelShown(!bottomPanelShown);
            break;
        }
      }

      if (isSearchFocused) {
        switch (event.key) {
          case "ArrowUp":
            event.preventDefault();
            setSelectedIndex((prevIndex) => Math.max(0, prevIndex - 1));
            break;
          case "ArrowDown":
            event.preventDefault();
            setSelectedIndex((prevIndex) => prevIndex + 1); // You might want to add a max limit based on search results
            break;
          case "Enter":
            event.preventDefault();
            // Handle file selection here
            setIsSearchFocused(false);
            setFilesearchQuery("");
            break;
        }
      }
    };

    window.addEventListener("keydown", handleKeyDown);

    return () => {
      window.removeEventListener("keydown", handleKeyDown);
    };
  }, [
    sidebarLeftShown,
    sidebarRightShown,
    bottomPanelShown,
    isSearchFocused,
    selectedIndex,
  ]);

  const runQueryPreview = async () => {
    setIsLoading(true);
    setQueryPreview(null);
    setQueryPreviewError(null);
<<<<<<< HEAD
    if (activeFile?.content && typeof activeFile.content === "string") {
      const query = activeFile.content;
=======
    if (
      activeFile &&
      activeFile.content &&
      typeof activeFile.content === "string"
    ) {
      const dbtSql = activeFile.content;
>>>>>>> aded48fe
      try {
        const preview = await executeQueryPreview({ dbtSql, branchId });
        if (preview.error) {
          setQueryPreviewError(preview.error);
        } else {
          setQueryPreview(preview);
        }
      } catch (e) {
        setQueryPreviewError("Error running query");
      }
    }
    setIsLoading(false);
  };

  const getTablefromSignedUrl = async (signedUrl: string) => {
    const response = await fetch(signedUrl);
    if (response.ok) {
      const table = await response.json();
      const defs = Object.keys(table.data[0]).map((key) => ({
        field: key,
        headerName: key,
        // type: [getColumnType(table.column_types[key])],
        // cellDataType: getColumnType(table.column_types[key]),
        editable: false,
        valueGetter: (p: any) => {
          if (p.colDef.cellDataType === "date") {
            return new Date(p.data[key]);
          }
          return p.data[key];
        },
        cellClass: "p-0",
      }));
      setColDefs(defs as any);
      setRowData(table.data);
      // setDefaultDataChart(table.data, defs);
    }
    setIsLoading(false);
  };

  useEffect(() => {
    const fetchQueryPreview = async () => {
      if (queryPreview?.signed_url) {
        getTablefromSignedUrl(queryPreview.signed_url as string);
      }
    };
    fetchQueryPreview();
  }, [queryPreview?.signed_url]);

  return (
    <div className="flex flex-col h-screen">
      <EditorTopBar />
      <PanelGroup direction="horizontal" className="h-fit">
        {sidebarLeftShown && (
          <Panel
            defaultSize={leftWidth}
            minSize={15}
            maxSize={30}
            onResize={setLeftWidth}
            className="border-r text-gray-600 dark:border-zinc-700"
          >
            <EditorSidebar />
          </Panel>
        )}
        {/* <Panel defaultSize={leftWidth} minSize={15} maxSize={30} onResize={setLeftWidth} className='border-r bg-muted/50 text-gray-600'>
                    <Tabs defaultValue="files" className="h-full">
                        <div
                            className={cn(
                                "flex h-[52px] items-center justify-center",
                                "h-[52px]"
                            )}
                        >
                            <TabsList className="grid w-full grid-cols-2 mx-4">
                                <TabsTrigger value="files" className="flex items-center justify-center">
                                    <File className="w-4 h-4 mr-2" />
                                    Files
                                </TabsTrigger>
                                <TabsTrigger value="branch" className="flex items-center justify-center">
                                    <GitBranch className="w-4 h-4 mr-2" />
                                    Branch
                                </TabsTrigger>
                            </TabsList>
                        </div>
                        <Separator />
                        <TabsContent value="files" className='h-full px-2'>
                            <div className="h-full" ref={treeContainerRef}>
                                <Tree
                                    selection={activeFile?.node.path}
                                    height={treeHeight}
                                    width={treeWidth}
                                    data={files}
                                    openByDefault={false}
                                    indent={12}
                                    ref={treeRef}
                                    // @ts-ignore
                                    onCreate={onCreate}
                                    // @ts-ignore
                                    onRename={onRename}
                                    // @ts-ignore
                                    onMove={onMove}
                                    // @ts-ignore
                                    onDelete={onDelete}
                                >
                                    {Node as any}
                                </Tree>
                            </div>
                        </TabsContent>
                        <TabsContent value="branch">Branches</TabsContent>
                    </Tabs>
                </Panel> */}
        <PanelResizeHandle className="bg-transparent   transition-colors" />
        <Panel>
          <div className="h-full" ref={topBarRef}>
            <FileTabs
              topBarRef={topBarRef as any}
              topBarWidth={topBarWidth as number}
            />
            <div className="w-full h-full">
              <PanelGroup direction="vertical" className="h-fit">
                {promptBoxOpen && (
                  <PromptBox setPromptBoxOpen={setPromptBoxOpen} />
                )}
                <Panel className="h-full relative z-0">
                  <EditorContent
                    setPromptBoxOpen={setPromptBoxOpen}
                    containerWidth={topBarWidth as number}
                  />
                </Panel>
                {bottomPanelShown && (
                  <BottomPanel
                    rowData={rowData}
                    gridRef={gridRef}
                    colDefs={colDefs}
                    runQueryPreview={runQueryPreview}
                    queryPreviewError={queryPreviewError}
                    isLoading={isLoading}
                  />
                )}
              </PanelGroup>
            </div>
          </div>
        </Panel>
        {sidebarRightShown && (
          <Fragment>
            <PanelResizeHandle className="border-l w-1 bg-transparent hover:bg-gray-300 hover:cursor-col-resize transition-colors" />
            <Panel
              defaultSize={rightWidth}
              minSize={25}
              maxSize={60}
              onResize={setRightWidth}
            >
              <div className="bg-muted h-full p-4 flex items-center justify-center">
                Coming soon...
              </div>
            </Panel>
          </Fragment>
        )}
      </PanelGroup>
    </div>
  );
}

export default function EditorPage() {
  return <EditorPageContent />;
}<|MERGE_RESOLUTION|>--- conflicted
+++ resolved
@@ -482,17 +482,8 @@
     setIsLoading(true);
     setQueryPreview(null);
     setQueryPreviewError(null);
-<<<<<<< HEAD
     if (activeFile?.content && typeof activeFile.content === "string") {
-      const query = activeFile.content;
-=======
-    if (
-      activeFile &&
-      activeFile.content &&
-      typeof activeFile.content === "string"
-    ) {
       const dbtSql = activeFile.content;
->>>>>>> aded48fe
       try {
         const preview = await executeQueryPreview({ dbtSql, branchId });
         if (preview.error) {
