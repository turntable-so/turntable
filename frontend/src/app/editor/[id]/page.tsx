"use client";

import { Button } from "@/components/ui/button";
import type { AgGridReact } from "ag-grid-react";
import { Check, Download, Loader2, X } from "lucide-react";
import type React from "react";
import { Fragment, useEffect, useRef, useState } from "react";
import { Panel, PanelGroup, PanelResizeHandle } from "react-resizable-panels";
import useResizeObserver from "use-resize-observer";
import { infer } from "../../actions/actions";
import { type OpenedFile, useFiles } from "../../contexts/FilesContext";
import BottomPanel from "@/components/editor/bottom-panel";
import EditorSidebar from "@/components/editor/editor-sidebar";
import FileTabs from "@/components/editor/file-tabs";
import { Textarea } from "@/components/ui/textarea";
import { useLayoutContext } from "../../contexts/LayoutContext";
import { usePathname } from "next/navigation";
import EditorTopBar from "@/components/editor/editor-top-bar";
import { useTheme } from "next-themes";
import ConfirmSaveDialog from "@/components/editor/dialogs/confirm-save-dialog";
import CustomEditor from "@/components/editor/CustomEditor";
import CustomDiffEditor from "@/components/editor/CustomDiffEditor";

const PromptBox = ({
  setPromptBoxOpen,
}: { setPromptBoxOpen: (open: boolean) => void }) => {
  const { activeFile, setActiveFile, updateFileContent } = useFiles();

  const [prompt, setPrompt] = useState("");
  const [model, setModel] = useState<"PROMPT" | "CONFIRM">("PROMPT");
  const [isLoading, setIsLoading] = useState(false);

  const callInference = async () => {
    const content = activeFile?.content;
    if (typeof content !== "string") {
      console.error("Content is not a string", { content });
      return;
    }

    if (activeFile) {
      setIsLoading(true);
      const response = await infer({
        filepath: activeFile.node.path,
        content,
        instructions: prompt,
      });
      if (response.content) {
        setActiveFile({
          ...activeFile,
          view: "diff",
          diff: {
            original:
              typeof activeFile.content === "string" ? activeFile.content : "",
            modified: response.content,
          },
        });
        setModel("CONFIRM");
      }
      setIsLoading(false);
    }
  };

  const handleKeyDown = (e: React.KeyboardEvent) => {
    if ((e.metaKey || e.ctrlKey) && e.key === "Enter") {
      e.preventDefault();
      callInference();
    }
  };

  const handleEscape = (e: KeyboardEvent) => {
    if (e.key === "Escape") {
      setPromptBoxOpen(false);
    }
  };

  useEffect(() => {
    document.addEventListener("keydown", handleEscape);
    return () => {
      document.removeEventListener("keydown", handleEscape);
    };
  }, []);

  useEffect(() => {
    const textarea = document.querySelector("textarea");
    if (textarea) {
      textarea.addEventListener("keydown", handleKeyDown as any);
      return () => {
        textarea.removeEventListener("keydown", handleKeyDown as any);
      };
    }
  }, []);

  return (
    <div className="border-b py-2 mb-2">
      <div className="flex flex-col items-center w-full px-4">
        <Textarea
          className="w-full my-2 z-100"
          autoFocus
          placeholder="Add materialization to this model"
          value={prompt}
          onChange={(e) => setPrompt(e.target.value)}
          disabled={isLoading}
        />
        <div className="flex space-x-2 justify-end w-full">
          {model === "PROMPT" ? (
            <>
              <Button
                size="sm"
                variant="outline"
                className="rounded-sm"
                onClick={() => setPromptBoxOpen(false)}
              >
                Cancel
              </Button>
              <Button
                size="sm"
                disabled={!prompt || isLoading}
                variant="default"
                className="rounded-sm"
                onClick={() => {
                  callInference();
                }}
              >
                {isLoading ? (
                  <Loader2 className="h-4 w-4 mr-2 animate-spin" />
                ) : (
                  "Generate"
                )}
              </Button>
            </>
          ) : (
            <>
              <Button
                size="sm"
                variant="destructive"
                className="rounded-sm"
                onClick={() => {
                  if (activeFile) {
                    setActiveFile({
                      ...activeFile,
                      view: "edit",
                    });
                  }
                  setPromptBoxOpen(false);
                }}
              >
                <X className="mr-2 size-4" />
                Reject
              </Button>
              <Button
                size="sm"
                disabled={!prompt || isLoading}
                variant="default"
                className="rounded-sm"
                onClick={() => {
                  updateFileContent(
                    activeFile?.node.path || "",
                    activeFile?.diff?.modified || "",
                  );
                  setActiveFile({
                    ...activeFile,
                    isDirty: true,
                    content: activeFile?.diff?.modified || "",
                    view: "edit",
                    diff: undefined,
                  } as OpenedFile);
                  setPromptBoxOpen(false);
                }}
              >
                <Check className="mr-2 size-4" />
                Accept
              </Button>
            </>
          )}
        </div>
      </div>
    </div>
  );
};

function EditorContent({
  setPromptBoxOpen,
  containerWidth,
}: { setPromptBoxOpen: (open: boolean) => void; containerWidth: number }) {
  const { resolvedTheme } = useTheme();
  const {
    activeFile,
    updateFileContent,
    saveFile,
    setActiveFile,
    isCloning,
    downloadFile,
    runQueryPreview,
    compileActiveFile,
  } = useFiles();

  const editorRef = useRef<any>(null);
  const monacoRef = useRef<any>(null);

  // Define your custom theme
  const customTheme = {
    base: resolvedTheme === "dark" ? "vs-dark" : "vs",
    inherit: true,
    rules: [],
  };

  useEffect(() => {
    if (monacoRef.current) {
      monacoRef.current.editor.defineTheme("mutedTheme", {
        ...customTheme,
        colors: {
          ...customTheme.colors,
        },
      });
      monacoRef.current.editor.setTheme("mutedTheme");
    }
  }, [resolvedTheme]);

  if (activeFile?.node?.type === "error") {
    if (activeFile.content === "FILE_EXCEEDS_SIZE_LIMIT") {
      return (
        <div className="h-full w-full flex flex-col gap-4 items-center justify-center">
          <div>
            This file is too large to open. Please download the file instead.
          </div>
          <Button onClick={() => downloadFile(activeFile.node.path)}>
            <Download className="mr-2 h-4 w-4" />
            Download
          </Button>
        </div>
      );
    }
    return (
      <div className="h-full w-full flex items-center justify-center">
        {activeFile.content}
      </div>
    );
  }

  if (activeFile?.node?.type === "loader") {
    return (
      <div className="h-full w-full flex items-center justify-center">
        <Loader2 className="h-4 w-4 animate-spin" />
      </div>
    );
  }

  if (
    activeFile?.node?.type === "url" &&
    typeof activeFile.content === "string"
  ) {
    return (
      <iframe
        src={activeFile.content}
        title={activeFile.node.name}
        width="100%"
        height="100%"
      />
    );
  }

  if (activeFile?.view === "diff") {
    return (
      <CustomDiffEditor
        text-muted-foreground
        original={activeFile?.diff?.original || ""}
        modified={activeFile?.diff?.modified || ""}
        width={containerWidth - 2}
        language="sql"
        options={{
          minimap: { enabled: false },
          scrollbar: {
            vertical: "visible",
            horizontal: "visible",
            verticalScrollbarSize: 8,
            horizontalScrollbarSize: 8,
            verticalSliderSize: 8,
            horizontalSliderSize: 8,
          },
          lineNumbers: "on",
          wordWrap: "on",
          fontSize: 14,
          lineNumbersMinChars: 3,
        }}
        theme="mutedTheme"
      />
    );
  }

  if (activeFile?.view === "new") {
    return (
      <div className="h-full w-full flex items-center justify-center text-muted-foreground dark:bg-black">
        {isCloning ? (
          <div className="flex items-center space-x-2">
            <Loader2 className="h-4 w-4 animate-spin" />
            <div>Setting up environment</div>
          </div>
        ) : (
          "new tab experience coming soon"
        )}
      </div>
    );
  }

  const getLanguage = (activeFile: OpenedFile) => {
    if (activeFile.node?.path.endsWith(".sql")) {
      return "sql";
    }
    if (
      activeFile.node?.path.endsWith(".yml") ||
      activeFile.node?.path.endsWith(".yaml")
    ) {
      return "yaml";
    }
    if (activeFile.node?.path.endsWith(".md")) {
      return "markdown";
    }
    if (activeFile.node?.path.endsWith(".json")) {
      return "javascript";
    }
    return "sql";
  };

  return (
    <CustomEditor
      key={activeFile?.node.path}
      value={typeof activeFile?.content === "string" ? activeFile.content : ""}
      onChange={(value) => {
        if (activeFile) {
          updateFileContent(activeFile.node.path, value || "");
          setActiveFile({
            ...activeFile,
            content: value || "",
          });
        }
      }}
      language={activeFile ? getLanguage(activeFile) : "sql"}
      options={{
        minimap: { enabled: false },
        scrollbar: {
          vertical: "visible",
          horizontal: "visible",
          verticalScrollbarSize: 8,
          horizontalScrollbarSize: 8,
          verticalSliderSize: 8,
          horizontalSliderSize: 8,
        },
        lineNumbers: "on",
        wordWrap: "on",
        fontSize: 14,
        lineNumbersMinChars: 3,
        renderLineHighlight: "none",
      }}
      width={containerWidth - 2}
      onMount={(editor, monaco) => {
        editorRef.current = editor;
        monacoRef.current = monaco;
        editor.updateOptions({ theme: "mutedTheme" });

        // Prevent default behavior for cmd+s
        editor.addCommand(
          monaco.KeyMod.CtrlCmd | monaco.KeyCode.KeyS,
          (e: any) => {
<<<<<<< HEAD
            e.preventDefault();
=======
            console.log("saving file", activeFile?.node.path);
>>>>>>> 478e9678
            saveFile(activeFile?.node.path || "", editor.getValue());
          },
        );

        // Prevent default behavior for cmd+s
        editor.addCommand(
          monaco.KeyMod.CtrlCmd | monaco.KeyCode.Enter,
          (e: any) => {
            runQueryPreview();
          },
        );

        editor.addCommand(
          monaco.KeyMod.CtrlCmd | monaco.KeyMod.Shift | monaco.KeyCode.Enter,
          (e: any) => {
            compileActiveFile();
          },
        );
      }}
    />
  );
}

function EditorPageContent() {
  const [leftWidth, setLeftWidth] = useState(20);
  const [rightWidth, setRightWidth] = useState(20);
  const [branches, setBranches] = useState([]);
  const [activeBranch, setActiveBranch] = useState("");
  const {
    ref: topBarRef,
    width: topBarWidth,
    height: topBarHeight,
  } = useResizeObserver();

  const {
    files,
    activeFile,
    queryPreview,
    queryPreviewError,
    isQueryPreviewLoading,
    setIsQueryPreviewLoading,
    saveFile,
  } = useFiles();

  const {
    sidebarLeftShown,
    sidebarRightShown,
    bottomPanelShown,
    setSidebarLeftShown,
    setSidebarRightShown,
    setBottomPanelShown,
  } = useLayoutContext();

  const [promptBoxOpen, setPromptBoxOpen] = useState(false);
  const [colDefs, setColDefs] = useState([]);
  const [rowData, setRowData] = useState([]);
  const gridRef = useRef<AgGridReact>(null);

  const treeRef = useRef<any>(null);
  const [isSearchFocused, setIsSearchFocused] = useState(false);
  const searchInputRef = useRef<HTMLInputElement>(null);

  const [filesearchQuery, setFilesearchQuery] = useState("");
  const [selectedIndex, setSelectedIndex] = useState(0);
  const pathname = usePathname();
  const {
    fetchFiles,
    fetchBranch,
    branchName,
    branchId,
    isCloned,
    cloneBranch,
    compileActiveFile,
    runQueryPreview
  } = useFiles();

  useEffect(() => {
    if (branchId && isCloned) {
      fetchFiles();
    }
    if (branchId && !isCloned) {
      cloneBranch(branchId);
    }
  }, [branchId, isCloned]);

  useEffect(() => {
    if (pathname?.includes("/editor/")) {
      const id = pathname.split("/").slice(-1)[0];
      if (id && id.length > 0) {
        fetchBranch(id);
      }
    }
  }, [pathname]);

  useEffect(() => {
    if (treeRef.current) {
      const rootNode = treeRef.current.root;
      if (rootNode && rootNode.children.length > 0) {
        rootNode.children[0].open();
      }
    }
  }, [files]);

  useEffect(() => {
    const handleKeyDown = (event: KeyboardEvent) => {
      if (event.metaKey) {
        switch (event.key.toLowerCase()) {
          case "s":
            event.preventDefault();
            if (activeFile?.node.path) {
              saveFile(activeFile.node.path, activeFile.content as string);
            }
            break;
          case "b":
            event.preventDefault();
            if (event.shiftKey) {
              setSidebarRightShown(!sidebarRightShown);
            } else {
              setSidebarLeftShown(!sidebarLeftShown);
            }
            break;
          case "p":
            event.preventDefault();
            searchInputRef.current?.focus();
            break;
          case "j":
            event.preventDefault();
            setBottomPanelShown(!bottomPanelShown);
            break;
          case "enter":
            event.preventDefault();
            if (event.shiftKey) {
              compileActiveFile();
            } else {
              runQueryPreview();
            }
            break;
        }
      }

      if (isSearchFocused) {
        switch (event.key) {
          case "ArrowUp":
            event.preventDefault();
            setSelectedIndex((prevIndex) => Math.max(0, prevIndex - 1));
            break;
          case "ArrowDown":
            event.preventDefault();
            setSelectedIndex((prevIndex) => prevIndex + 1); // You might want to add a max limit based on search results
            break;
          case "Enter":
            event.preventDefault();
            // Handle file selection here
            setIsSearchFocused(false);
            setFilesearchQuery("");
            break;
        }
      }
    };

    window.addEventListener("keydown", handleKeyDown);

    return () => {
      window.removeEventListener("keydown", handleKeyDown);
    };
  }, [
    sidebarLeftShown,
    sidebarRightShown,
    bottomPanelShown,
    isSearchFocused,
    selectedIndex,
    activeFile,
    saveFile,
    runQueryPreview,
    compileActiveFile
  ]);

  const getTablefromSignedUrl = async (signedUrl: string) => {
    const response = await fetch(signedUrl);
    if (response.ok) {
      const table = await response.json();
      const defs = Object.keys(table.data[0]).map((key) => ({
        field: key,
        headerName: key,
        // type: [getColumnType(table.column_types[key])],
        // cellDataType: getColumnType(table.column_types[key]),
        editable: false,
        valueGetter: (p: any) => {
          if (p.colDef.cellDataType === "date") {
            return new Date(p.data[key]);
          }
          return p.data[key];
        },
        cellClass: "p-0",
      }));
      setColDefs(defs as any);
      setRowData(table.data);
    }
    setIsQueryPreviewLoading(false);
  };

  useEffect(() => {
    const fetchQueryPreview = async () => {
      if (queryPreview?.signed_url) {
        getTablefromSignedUrl(queryPreview.signed_url as string);
      }
    };
    fetchQueryPreview();
  }, [queryPreview?.signed_url]);

  return (
    <div className="flex flex-col h-screen">
      <EditorTopBar />
      <PanelGroup direction="horizontal" className="h-fit">
        {sidebarLeftShown && (
          <Panel
            defaultSize={leftWidth}
            minSize={15}
            maxSize={30}
            onResize={setLeftWidth}
            className="border-r text-gray-600 dark:border-zinc-700"
          >
            <EditorSidebar />
          </Panel>
        )}
        {/* <Panel defaultSize={leftWidth} minSize={15} maxSize={30} onResize={setLeftWidth} className='border-r bg-muted/50 text-gray-600'>
                    <Tabs defaultValue="files" className="h-full">
                        <div
                            className={cn(
                                "flex h-[52px] items-center justify-center",
                                "h-[52px]"
                            )}
                        >
                            <TabsList className="grid w-full grid-cols-2 mx-4">
                                <TabsTrigger value="files" className="flex items-center justify-center">
                                    <File className="w-4 h-4 mr-2" />
                                    Files
                                </TabsTrigger>
                                <TabsTrigger value="branch" className="flex items-center justify-center">
                                    <GitBranch className="w-4 h-4 mr-2" />
                                    Branch
                                </TabsTrigger>
                            </TabsList>
                        </div>
                        <Separator />
                        <TabsContent value="files" className='h-full px-2'>
                            <div className="h-full" ref={treeContainerRef}>
                                <Tree
                                    selection={activeFile?.node.path}
                                    height={treeHeight}
                                    width={treeWidth}
                                    data={files}
                                    openByDefault={false}
                                    indent={12}
                                    ref={treeRef}
                                    // @ts-ignore
                                    onCreate={onCreate}
                                    // @ts-ignore
                                    onRename={onRename}
                                    // @ts-ignore
                                    onMove={onMove}
                                    // @ts-ignore
                                    onDelete={onDelete}
                                >
                                    {Node as any}
                                </Tree>
                            </div>
                        </TabsContent>
                        <TabsContent value="branch">Branches</TabsContent>
                    </Tabs>
                </Panel> */}
        <PanelResizeHandle className="bg-transparent   transition-colors" />
        <Panel>
          <div className="h-full" ref={topBarRef}>
            <FileTabs
              topBarRef={topBarRef as any}
              topBarWidth={topBarWidth as number}
            />
            <div className="w-full h-full">
              <PanelGroup direction="vertical" className="h-fit">
                {promptBoxOpen && (
                  <PromptBox setPromptBoxOpen={setPromptBoxOpen} />
                )}
                <Panel className="h-full relative z-0">
                  <EditorContent
                    setPromptBoxOpen={setPromptBoxOpen}
                    containerWidth={topBarWidth as number}
                  />
                </Panel>
                {bottomPanelShown && (
                  <BottomPanel
                    rowData={rowData}
                    gridRef={gridRef}
                    colDefs={colDefs}
                    runQueryPreview={runQueryPreview}
                    queryPreviewError={queryPreviewError}
                    isLoading={isQueryPreviewLoading}
                  />
                )}
              </PanelGroup>
            </div>
          </div>
        </Panel>
        {sidebarRightShown && (
          <Fragment>
            <PanelResizeHandle className="border-l w-1 bg-transparent hover:bg-gray-300 hover:cursor-col-resize transition-colors" />
            <Panel
              defaultSize={rightWidth}
              minSize={25}
              maxSize={60}
              onResize={setRightWidth}
            >
              <div className="bg-muted h-full p-4 flex items-center justify-center">
                Coming soon...
              </div>
            </Panel>
          </Fragment>
        )}
      </PanelGroup>
    </div>
  );
}

export default function EditorPage() {
  return (
    <div>
      <EditorPageContent />
      <ConfirmSaveDialog />
    </div>
  );
}<|MERGE_RESOLUTION|>--- conflicted
+++ resolved
@@ -361,11 +361,7 @@
         editor.addCommand(
           monaco.KeyMod.CtrlCmd | monaco.KeyCode.KeyS,
           (e: any) => {
-<<<<<<< HEAD
             e.preventDefault();
-=======
-            console.log("saving file", activeFile?.node.path);
->>>>>>> 478e9678
             saveFile(activeFile?.node.path || "", editor.getValue());
           },
         );
