'use client'
import { Tree, TreeApi } from 'react-arborist'
import { useState, useEffect, Fragment, useCallback, useRef } from 'react'
import { Panel, PanelGroup, PanelResizeHandle } from 'react-resizable-panels'
import { executeQueryPreview, getBranches, infer } from '../actions/actions'
import useResizeObserver from "use-resize-observer";
import { Box, Check, ChevronDown, ChevronRight, CircleArrowUp, Ellipsis, File, FileText, Folder, FolderOpen, GitBranch, Loader2, PanelBottom, PanelLeft, PanelRight, Pencil, Play, Plus, Sparkles, Trash, X } from 'lucide-react'
import Editor, { DiffEditor } from '@monaco-editor/react';
import { FilesProvider, useFiles, FileNode, OpenedFile } from '../contexts/FilesContext';
import { Button } from '@/components/ui/button'
import { cn } from '@/lib/utils'
import { Separator } from '@/components/ui/separator'
import { Tabs, TabsContent, TabsList, TabsTrigger } from '@/components/ui/tabs'
import { Input } from '@/components/ui/input'
import { Tooltip, TooltipContent, TooltipProvider, TooltipTrigger } from '@/components/ui/tooltip'
import { AgGridReact } from 'ag-grid-react'
import "@/components/ag-grid-custom-theme.css"; // Custom CSS Theme for Data Grid
import { Popover, PopoverContent, PopoverTrigger } from '@/components/ui/popover'
import { Command, CommandEmpty, CommandGroup, CommandItem, CommandList } from '@/components/ui/command'
import { Textarea } from '@/components/ui/textarea'
import FileSearchCommand from '@/components/editor/FileSearchCommand'
import { ScrollArea, ScrollBar } from '@/components/ui/scroll-area'
import React from 'react'
import BottomPanel from '@/components/editor/bottom-panel'
import { LineageProvider } from '../contexts/LineageContext'
<<<<<<< HEAD
import AiSidebarChat from '@/components/editor/ai-sidebar-chat'
import PromptBox from '@/components/editor/single-file-edit-prompt-popover'

=======
import EditorSidebar from '@/components/editor/editor-sidebar'
import FileTabs from '@/components/editor/file-tabs'
import { useLayoutContext } from '../contexts/LayoutContext'
>>>>>>> d7fc2f21



function EditorContent({ setPromptBoxOpen, containerWidth }: { setPromptBoxOpen: (open: boolean) => void, containerWidth: number }) {
    const { activeFile, updateFileContent, saveFile, activeFilepath, setActiveFile } = useFiles();

    // Define your custom theme
    const customTheme = {
        base: 'vs',
        inherit: true,
        rules: [],
        colors: {
            'editor.foreground': '#000000',
            'editorLineNumber.foreground': '#A1A1AA',
        }
    };


    if (activeFile?.view === 'diff') {
        return (
            <DiffEditor
                text-muted-foreground original={activeFile?.diff?.original || ''}
                modified={activeFile?.diff?.modified || ''}
                width={containerWidth - 2}
                language='sql'
                options={{
                    minimap: { enabled: false },
                    scrollbar: {
                        vertical: 'visible',
                        horizontal: 'visible',
                        verticalScrollbarSize: 8,
                        horizontalScrollbarSize: 8,
                        verticalSliderSize: 8,
                        horizontalSliderSize: 8,
                    },
                    lineNumbers: 'on',
                    wordWrap: 'on',
                    fontSize: 14,
                    lineNumbersMinChars: 3,
                }}
                theme="mutedTheme"
            />
        );
    }

    if (activeFile?.view === 'new') {
        return (
            <div className='h-full w-full flex items-center justify-center'>
                new tab experience coming soon
            </div>
        )
    }


    return (
        <Editor
            key={activeFile?.node.path}
            value={activeFile?.content || ''}
            onChange={(value) => {
                console.log('onchange', { value, activeFile })
                if (activeFile) {
                    updateFileContent(activeFile.node.path, value || '');
                    setActiveFile({
                        ...activeFile,
                        content: value || '',
                    })
                }
            }}
            language='sql'
            options={{
                minimap: { enabled: false },
                scrollbar: {
                    vertical: 'visible',
                    horizontal: 'visible',
                    verticalScrollbarSize: 8,
                    horizontalScrollbarSize: 8,
                    verticalSliderSize: 8,
                    horizontalSliderSize: 8
                },
                lineNumbers: 'on',
                wordWrap: 'on',
                fontSize: 14,
                lineNumbersMinChars: 3,
                renderLineHighlight: 'none',
            }}
            width={containerWidth - 2}
            beforeMount={(monaco) => {
                monaco.editor.defineTheme('mutedTheme', {
                    ...customTheme,
                    colors: {
                        ...customTheme.colors,
                    }
                } as any);
                monaco.editor.setTheme('mutedTheme');
            }}
            onMount={(editor, monaco) => {
                monaco.editor.setTheme('mutedTheme');

                // Add cmd+k as a monaco keyboard listener
                editor.addCommand(monaco.KeyMod.CtrlCmd | monaco.KeyCode.KeyK, () => {
                    console.log('Cmd+K pressed in Monaco editor');
                    setPromptBoxOpen(true)
                });

                // Prevent default behavior for cmd+s
                editor.addCommand(monaco.KeyMod.CtrlCmd | monaco.KeyCode.KeyS, (e: any) => {
                    console.log('Cmd+S pressed in Monaco editor');
                    saveFile(activeFile?.node.path || '', editor.getValue());
                });
            }}
            theme="mutedTheme"
        />
    );
}

type QueryPreview = {
    rows?: Object
    signed_url: string
}

function EditorPageContent() {
    const [leftWidth, setLeftWidth] = useState(15)
    const [rightWidth, setRightWidth] = useState(20)
    const [branches, setBranches] = useState([])
    const [activeBranch, setActiveBranch] = useState('')
    const { ref: treeContainerRef, width: treeWidth, height: treeHeight } = useResizeObserver();
    const { ref: topBarRef, width: topBarWidth, height: topBarHeight } = useResizeObserver();

    const { files, openedFiles, activeFile, openFile, setActiveFile, activeFilepath, closeFile, setActiveFilepath } = useFiles();

    const { sidebarLeftShown, sidebarRightShown, bottomPanelShown, setSidebarLeftShown, setSidebarRightShown, setBottomPanelShown, } = useLayoutContext();


    const [promptBoxOpen, setPromptBoxOpen] = useState(false)
    const [colDefs, setColDefs] = useState([])
    const [rowData, setRowData] = useState([])
    const [isLoading, setIsLoading] = useState(false)
    const gridRef = useRef<AgGridReact>(null);
    const [queryPreview, setQueryPreview] = useState<QueryPreview | null>(null)

    const treeRef = useRef<any>(null);
    const [isSearchFocused, setIsSearchFocused] = useState(false);
    const searchInputRef = useRef<HTMLInputElement>(null);

    const [filesearchQuery, setFilesearchQuery] = useState('')
    const [selectedIndex, setSelectedIndex] = useState(0);
    const [queryPreviewError, setQueryPreviewError] = useState(null)

    useEffect(() => {
        if (treeRef.current) {
            const rootNode = treeRef.current.root;
            if (rootNode && rootNode.children.length > 0) {
                rootNode.children[0].open();
            }
        }
    }, [files]);

    useEffect(() => {
        const handleKeyDown = (event: KeyboardEvent) => {
            if (event.metaKey) {
                switch (event.key.toLowerCase()) {
                    case 'b':
                        event.preventDefault();
                        if (event.shiftKey) {
                            console.log('Cmd+Shift+B pressed');
                            setSidebarRightShown(!sidebarRightShown)

                        } else {
                            console.log('Cmd+B pressed');
                            setSidebarLeftShown(!sidebarLeftShown)
                        }
                        break;
                    case 'p':
                        event.preventDefault();
                        console.log('Cmd+P pressed');
                        searchInputRef.current?.focus();
                        break;
                    case 'j':
                        event.preventDefault();
                        console.log('Cmd+J pressed');
                        setBottomPanelShown(!bottomPanelShown)
                        break;
                }
            }

            if (isSearchFocused) {
                switch (event.key) {
                    case 'ArrowUp':
                        event.preventDefault();
                        setSelectedIndex((prevIndex) => Math.max(0, prevIndex - 1));
                        break;
                    case 'ArrowDown':
                        event.preventDefault();
                        setSelectedIndex((prevIndex) => prevIndex + 1); // You might want to add a max limit based on search results
                        break;
                    case 'Enter':
                        event.preventDefault();
                        // Handle file selection here
                        console.log('File selected:', selectedIndex);
                        setIsSearchFocused(false);
                        setFilesearchQuery('');
                        break;
                }
            }
        };

        window.addEventListener('keydown', handleKeyDown);

        return () => {
            window.removeEventListener('keydown', handleKeyDown);
        };
    }, [sidebarLeftShown, sidebarRightShown, bottomPanelShown, isSearchFocused, selectedIndex]);


    useEffect(() => {
        const fetchBranches = async () => {
            const { active_branch, branches } = await getBranches()
            setActiveBranch(active_branch)
            setBranches(branches)
        }
        fetchBranches()
    }, [])

    const runQueryPreview = async () => {
        setIsLoading(true)
        setQueryPreview(null)
        setQueryPreviewError(null)
        if (activeFile && activeFile.content) {
            const query = activeFile.content
            const preview = await executeQueryPreview(
                query,
            )
            if (preview.error) {
                setQueryPreviewError(preview.error)
            } else {
                setQueryPreview(preview)
            }
        }
        setIsLoading(false)
    }


    const getTablefromSignedUrl = async (signedUrl: string) => {
        const response = await fetch(signedUrl);
        if (response.ok) {
            const table = await response.json();
            console.log({ table })
            const defs = Object.keys(table.data[0]).map((key) => ({
                field: key,
                headerName: key,
                // type: [getColumnType(table.column_types[key])],
                // cellDataType: getColumnType(table.column_types[key]),
                editable: false,
                valueGetter: (p: any) => {
                    if (p.colDef.cellDataType === "date") {
                        return new Date(p.data[key]);
                    }
                    return p.data[key];
                },
                cellClass: "p-0",
            }));
            console.log({ defs, types: table.column_types });
            setColDefs(defs as any);
            setRowData(table.data);
            // setDefaultDataChart(table.data, defs);
        }
        setIsLoading(false);
    }

    console.log({ files })


    useEffect(() => {
        const fetchQueryPreview = async () => {
            if (queryPreview?.signed_url) {
                getTablefromSignedUrl(queryPreview.signed_url as string)
            }
        }
        fetchQueryPreview()
    }, [queryPreview?.signed_url])

    return (
        <div className='flex flex-col h-screen'>
            <PanelGroup direction="horizontal" className="h-fit">
                {sidebarLeftShown && (
                    <Panel defaultSize={leftWidth} minSize={15} maxSize={30} onResize={setLeftWidth} className='border-r  text-gray-600'>
                        <EditorSidebar />
                    </Panel>
                )}
                {/* <Panel defaultSize={leftWidth} minSize={15} maxSize={30} onResize={setLeftWidth} className='border-r bg-muted/50 text-gray-600'>
                    <Tabs defaultValue="files" className="h-full">
                        <div
                            className={cn(
                                "flex h-[52px] items-center justify-center",
                                "h-[52px]"
                            )}
                        >
<<<<<<< HEAD
                            <div className="flex items-center w-full px-4">
                                <div className="w-1/4 flex justify-center">
                                    {/* <Button className="flex items-center space-x-1 w-fit">
                                        <Sparkles className='size-3' />
                                        <div>
                                            Edit
                                        </div>
                                    </Button> */}
                                </div>
                                <div className="w-full relative z-50">
                                    <Input
                                        ref={searchInputRef}
                                        value={filesearchQuery}
                                        onChange={(e) => setFilesearchQuery(e.target.value)}
                                        type="text"
                                        placeholder="Search files... (⌘P)"

                                        className={`${isSearchFocused ? 'rounded-b-none' : 'rounded-md'} w-full pl-10 pr-4 py-2 bg-muted focus:outline-none focus:ring-2 focus:ring-gray-400`}
                                        onFocus={() => setIsSearchFocused(true)}
                                        onBlur={() => {
                                            setFilesearchQuery('')
                                            setTimeout(() => {
                                                setIsSearchFocused(false)
                                            }, 100)
                                        }}
                                    />
                                    {isSearchFocused && (
                                        <div className='w-full flex-grow mr-[4px] absolute h-[350px] border-l border-r border-b rounded-b-md  border-black  overflow-y-scroll bg-muted'>
                                            <FileSearchCommand query={filesearchQuery} onFileNodeSelect={(fileNode: FileNode) => {
                                                setIsSearchFocused(false)
                                                openFile(fileNode)
                                                setFilesearchQuery('')
                                            }} />
                                        </div>
                                    )}

                                    <div className="absolute inset-y-0 left-0 pl-3 flex items-center pointer-events-none">
                                        <svg xmlns="http://www.w3.org/2000/svg" className="h-5 w-5 text-gray-400" fill="none" viewBox="0 0 24 24" stroke="currentColor">
                                            <path strokeLinecap="round" strokeLinejoin="round" strokeWidth={2} d="M21 21l-6-6m2-5a7 7 0 11-14 0 7 7 0 0114 0z" />
                                        </svg>
                                    </div>
                                </div>
                                <div className="w-1/4">
                                    <div className="flex justify-end space-x-2">
                                        <TooltipProvider delayDuration={0}>
                                            <Tooltip>
                                                <TooltipTrigger asChild>
                                                    <Button
                                                        variant={showLeftSideBar ? "secondary" : "ghost"}
                                                        size="icon"
                                                        onClick={() => setShowLeftSidebar(!showLeftSideBar)}
                                                    >
                                                        <PanelLeft className="h-4 w-4" />
                                                    </Button>
                                                </TooltipTrigger>
                                                <TooltipContent>
                                                    <p>Toggle Side Bar (⌘B)</p>
                                                </TooltipContent>
                                            </Tooltip>
                                            <Tooltip>
                                                <TooltipTrigger asChild>
                                                    <Button
                                                        variant={showBottomPanel ? "secondary" : "ghost"}
                                                        size="icon"
                                                        onClick={() => setShowBottomPanel(!showBottomPanel)}
                                                    >
                                                        <PanelBottom className="h-4 w-4" />
                                                    </Button>
                                                </TooltipTrigger>
                                                <TooltipContent >
                                                    <p>Toggle Bottom Panel (⌘J)</p>
                                                </TooltipContent>
                                            </Tooltip>
                                            <Tooltip>
                                                <TooltipTrigger asChild>
                                                    <Button
                                                        variant={showRightSideBar ? "secondary" : "ghost"}
                                                        size="icon"
                                                        onClick={() => setShowRightSidebar(!showRightSideBar)}
                                                    >
                                                        <PanelRight className="h-4 w-4" />
                                                    </Button>
                                                </TooltipTrigger>
                                                <TooltipContent>
                                                    <p>Toggle AI Pane (⌘^B)</p>
                                                </TooltipContent>
                                            </Tooltip>
                                        </TooltipProvider>
                                    </div>
                                </div>
                            </div>
=======
                            <TabsList className="grid w-full grid-cols-2 mx-4">
                                <TabsTrigger value="files" className="flex items-center justify-center">
                                    <File className="w-4 h-4 mr-2" />
                                    Files
                                </TabsTrigger>
                                <TabsTrigger value="branch" className="flex items-center justify-center">
                                    <GitBranch className="w-4 h-4 mr-2" />
                                    Branch
                                </TabsTrigger>
                            </TabsList>
>>>>>>> d7fc2f21
                        </div>
                        <Separator />
                        <TabsContent value="files" className='h-full px-2'>
                            <div className="h-full" ref={treeContainerRef}>
                                <Tree
                                    selection={activeFile?.node.path}
                                    height={treeHeight}
                                    width={treeWidth}
                                    data={files}
                                    openByDefault={false}
                                    indent={12}
                                    ref={treeRef}
                                    // @ts-ignore
                                    onCreate={onCreate}
                                    // @ts-ignore
                                    onRename={onRename}
                                    // @ts-ignore
                                    onMove={onMove}
                                    // @ts-ignore
                                    onDelete={onDelete}
                                >
                                    {Node as any}
                                </Tree>
                            </div>
                        </TabsContent>
                        <TabsContent value="branch">Branches</TabsContent>
                    </Tabs>
                </Panel> */}
                <PanelResizeHandle className="bg-transparent   transition-colors" />
                <Panel>
                    <div className="h-full bg-white" ref={topBarRef}>
                        <FileTabs
                            topBarRef={topBarRef as any}
                            topBarWidth={topBarWidth as number}
                        />
                        <div className='py-2 w-full h-full'>
                            <PanelGroup direction="vertical" className="h-fit">
                                {promptBoxOpen && (
                                    <PromptBox setPromptBoxOpen={setPromptBoxOpen} />
                                )}
                                <Panel className='h-full relative z-0'>
                                    <EditorContent setPromptBoxOpen={setPromptBoxOpen} containerWidth={topBarWidth as number} />
                                </Panel>
                                {bottomPanelShown && (
                                    <BottomPanel
                                        rowData={rowData}
                                        gridRef={gridRef}
                                        colDefs={colDefs}
                                        runQueryPreview={runQueryPreview}
                                        queryPreviewError={queryPreviewError}
                                        isLoading={isLoading}
                                    />
                                )}
                            </PanelGroup>
                        </div>
                    </div>
                </Panel >
                {sidebarRightShown && (
                    <Fragment>
                        <PanelResizeHandle className="border-l w-1 bg-transparent hover:bg-gray-300 hover:cursor-col-resize transition-colors" />
                        <Panel defaultSize={rightWidth} minSize={25} maxSize={60} onResize={setRightWidth}>
<<<<<<< HEAD
                            <div className="h-full overflow-y-scroll">
                                <AiSidebarChat />
                            </div>
=======
                            <div className="bg-muted h-full p-4 flex items-center justify-center">Coming soon...</div>
>>>>>>> d7fc2f21
                        </Panel>
                    </Fragment>
                )
                }
            </PanelGroup >
        </div >
    )

    return (
        <div>
            <div
                className={cn(
                    "flex h-[52px] items-center justify-center",
                    "h-[52px]"
                )}
            >
                asd
            </div>
            <Separator />
            <div>
                asd
            </div>
        </div>
    )
}

export default function EditorPage() {
    return (
        <FilesProvider>
            <LineageProvider>
                <EditorPageContent />
            </LineageProvider>
        </FilesProvider>
    )
}<|MERGE_RESOLUTION|>--- conflicted
+++ resolved
@@ -23,15 +23,12 @@
 import React from 'react'
 import BottomPanel from '@/components/editor/bottom-panel'
 import { LineageProvider } from '../contexts/LineageContext'
-<<<<<<< HEAD
 import AiSidebarChat from '@/components/editor/ai-sidebar-chat'
 import PromptBox from '@/components/editor/single-file-edit-prompt-popover'
 
-=======
 import EditorSidebar from '@/components/editor/editor-sidebar'
 import FileTabs from '@/components/editor/file-tabs'
 import { useLayoutContext } from '../contexts/LayoutContext'
->>>>>>> d7fc2f21
 
 
 
@@ -329,99 +326,6 @@
                                 "h-[52px]"
                             )}
                         >
-<<<<<<< HEAD
-                            <div className="flex items-center w-full px-4">
-                                <div className="w-1/4 flex justify-center">
-                                    {/* <Button className="flex items-center space-x-1 w-fit">
-                                        <Sparkles className='size-3' />
-                                        <div>
-                                            Edit
-                                        </div>
-                                    </Button> */}
-                                </div>
-                                <div className="w-full relative z-50">
-                                    <Input
-                                        ref={searchInputRef}
-                                        value={filesearchQuery}
-                                        onChange={(e) => setFilesearchQuery(e.target.value)}
-                                        type="text"
-                                        placeholder="Search files... (⌘P)"
-
-                                        className={`${isSearchFocused ? 'rounded-b-none' : 'rounded-md'} w-full pl-10 pr-4 py-2 bg-muted focus:outline-none focus:ring-2 focus:ring-gray-400`}
-                                        onFocus={() => setIsSearchFocused(true)}
-                                        onBlur={() => {
-                                            setFilesearchQuery('')
-                                            setTimeout(() => {
-                                                setIsSearchFocused(false)
-                                            }, 100)
-                                        }}
-                                    />
-                                    {isSearchFocused && (
-                                        <div className='w-full flex-grow mr-[4px] absolute h-[350px] border-l border-r border-b rounded-b-md  border-black  overflow-y-scroll bg-muted'>
-                                            <FileSearchCommand query={filesearchQuery} onFileNodeSelect={(fileNode: FileNode) => {
-                                                setIsSearchFocused(false)
-                                                openFile(fileNode)
-                                                setFilesearchQuery('')
-                                            }} />
-                                        </div>
-                                    )}
-
-                                    <div className="absolute inset-y-0 left-0 pl-3 flex items-center pointer-events-none">
-                                        <svg xmlns="http://www.w3.org/2000/svg" className="h-5 w-5 text-gray-400" fill="none" viewBox="0 0 24 24" stroke="currentColor">
-                                            <path strokeLinecap="round" strokeLinejoin="round" strokeWidth={2} d="M21 21l-6-6m2-5a7 7 0 11-14 0 7 7 0 0114 0z" />
-                                        </svg>
-                                    </div>
-                                </div>
-                                <div className="w-1/4">
-                                    <div className="flex justify-end space-x-2">
-                                        <TooltipProvider delayDuration={0}>
-                                            <Tooltip>
-                                                <TooltipTrigger asChild>
-                                                    <Button
-                                                        variant={showLeftSideBar ? "secondary" : "ghost"}
-                                                        size="icon"
-                                                        onClick={() => setShowLeftSidebar(!showLeftSideBar)}
-                                                    >
-                                                        <PanelLeft className="h-4 w-4" />
-                                                    </Button>
-                                                </TooltipTrigger>
-                                                <TooltipContent>
-                                                    <p>Toggle Side Bar (⌘B)</p>
-                                                </TooltipContent>
-                                            </Tooltip>
-                                            <Tooltip>
-                                                <TooltipTrigger asChild>
-                                                    <Button
-                                                        variant={showBottomPanel ? "secondary" : "ghost"}
-                                                        size="icon"
-                                                        onClick={() => setShowBottomPanel(!showBottomPanel)}
-                                                    >
-                                                        <PanelBottom className="h-4 w-4" />
-                                                    </Button>
-                                                </TooltipTrigger>
-                                                <TooltipContent >
-                                                    <p>Toggle Bottom Panel (⌘J)</p>
-                                                </TooltipContent>
-                                            </Tooltip>
-                                            <Tooltip>
-                                                <TooltipTrigger asChild>
-                                                    <Button
-                                                        variant={showRightSideBar ? "secondary" : "ghost"}
-                                                        size="icon"
-                                                        onClick={() => setShowRightSidebar(!showRightSideBar)}
-                                                    >
-                                                        <PanelRight className="h-4 w-4" />
-                                                    </Button>
-                                                </TooltipTrigger>
-                                                <TooltipContent>
-                                                    <p>Toggle AI Pane (⌘^B)</p>
-                                                </TooltipContent>
-                                            </Tooltip>
-                                        </TooltipProvider>
-                                    </div>
-                                </div>
-                            </div>
-=======
                             <TabsList className="grid w-full grid-cols-2 mx-4">
                                 <TabsTrigger value="files" className="flex items-center justify-center">
                                     <File className="w-4 h-4 mr-2" />
@@ -432,7 +336,6 @@
                                     Branch
                                 </TabsTrigger>
                             </TabsList>
->>>>>>> d7fc2f21
                         </div>
                         <Separator />
                         <TabsContent value="files" className='h-full px-2'>
@@ -494,15 +397,11 @@
                     <Fragment>
                         <PanelResizeHandle className="border-l w-1 bg-transparent hover:bg-gray-300 hover:cursor-col-resize transition-colors" />
                         <Panel defaultSize={rightWidth} minSize={25} maxSize={60} onResize={setRightWidth}>
-<<<<<<< HEAD
                             <div className="h-full overflow-y-scroll">
                                 <AiSidebarChat />
                             </div>
-=======
-                            <div className="bg-muted h-full p-4 flex items-center justify-center">Coming soon...</div>
->>>>>>> d7fc2f21
-                        </Panel>
-                    </Fragment>
+                        </Panel >
+                    </Fragment >
                 )
                 }
             </PanelGroup >
