--- conflicted
+++ resolved
@@ -9,76 +9,6 @@
 import { Fragment, useEffect, useRef, useState } from "react";
 import { Panel, PanelGroup, PanelResizeHandle } from "react-resizable-panels";
 import useResizeObserver from "use-resize-observer";
-<<<<<<< HEAD
-import { Box, Check, ChevronDown, ChevronRight, CircleArrowUp, Ellipsis, File, FileText, Folder, FolderOpen, GitBranch, Loader2, PanelBottom, PanelLeft, PanelRight, Pencil, Play, Plus, Sparkles, Trash, X } from 'lucide-react'
-import Editor, { DiffEditor } from '@monaco-editor/react';
-import { FilesProvider, useFiles, FileNode, OpenedFile } from '../contexts/FilesContext';
-import { Button } from '@/components/ui/button'
-import { cn } from '@/lib/utils'
-import { Separator } from '@/components/ui/separator'
-import { Tabs, TabsContent, TabsList, TabsTrigger } from '@/components/ui/tabs'
-import { Input } from '@/components/ui/input'
-import { Tooltip, TooltipContent, TooltipProvider, TooltipTrigger } from '@/components/ui/tooltip'
-import { AgGridReact } from 'ag-grid-react'
-import "@/components/ag-grid-custom-theme.css"; // Custom CSS Theme for Data Grid
-import { Popover, PopoverContent, PopoverTrigger } from '@/components/ui/popover'
-import { Command, CommandEmpty, CommandGroup, CommandItem, CommandList } from '@/components/ui/command'
-import { Textarea } from '@/components/ui/textarea'
-import FileSearchCommand from '@/components/editor/FileSearchCommand'
-import { ScrollArea, ScrollBar } from '@/components/ui/scroll-area'
-import React from 'react'
-import BottomPanel from '@/components/editor/bottom-panel'
-import { LineageProvider } from '../contexts/LineageContext'
-import AiSidebarChat from '@/components/editor/ai-sidebar-chat'
-import PromptBox from '@/components/editor/single-file-edit-prompt-popover'
-
-import EditorSidebar from '@/components/editor/editor-sidebar'
-import FileTabs from '@/components/editor/file-tabs'
-import { useLayoutContext } from '../contexts/LayoutContext'
-
-
-
-function EditorContent({ setPromptBoxOpen, containerWidth }: { setPromptBoxOpen: (open: boolean) => void, containerWidth: number }) {
-    const { activeFile, updateFileContent, saveFile, activeFilepath, setActiveFile } = useFiles();
-
-    // Define your custom theme
-    const customTheme = {
-        base: 'vs',
-        inherit: true,
-        rules: [],
-        colors: {
-            'editor.foreground': '#000000',
-            'editorLineNumber.foreground': '#A1A1AA',
-        }
-    };
-
-
-    if (activeFile?.view === 'diff') {
-        return (
-            <DiffEditor
-                text-muted-foreground original={activeFile?.diff?.original || ''}
-                modified={activeFile?.diff?.modified || ''}
-                width={containerWidth - 2}
-                language='sql'
-                options={{
-                    minimap: { enabled: false },
-                    scrollbar: {
-                        vertical: 'visible',
-                        horizontal: 'visible',
-                        verticalScrollbarSize: 8,
-                        horizontalScrollbarSize: 8,
-                        verticalSliderSize: 8,
-                        horizontalSliderSize: 8,
-                    },
-                    lineNumbers: 'on',
-                    wordWrap: 'on',
-                    fontSize: 14,
-                    lineNumbersMinChars: 3,
-                }}
-                theme="mutedTheme"
-            />
-        );
-=======
 import { executeQueryPreview, getBranches, infer } from "../actions/actions";
 import {
   FilesProvider,
@@ -93,6 +23,7 @@
 import type React from "react";
 import { useLayoutContext } from "../contexts/LayoutContext";
 import { LineageProvider } from "../contexts/LineageContext";
+import AiSidebarChat from "@/components/editor/ai-sidebar-chat";
 
 const PromptBox = ({
   setPromptBoxOpen,
@@ -137,7 +68,6 @@
     if ((e.metaKey || e.ctrlKey) && e.key === "Enter") {
       e.preventDefault();
       callInference();
->>>>>>> 4ff208f5
     }
   };
 
@@ -332,7 +262,7 @@
   if (activeFile?.view === "new") {
     return (
       <div className="h-full w-full flex items-center justify-center">
-        new tab experience coming soon
+        New tab experience coming soon
       </div>
     );
   }
@@ -629,58 +559,6 @@
                         <TabsContent value="branch">Branches</TabsContent>
                     </Tabs>
                 </Panel> */}
-<<<<<<< HEAD
-                <PanelResizeHandle className="bg-transparent   transition-colors" />
-                <Panel>
-                    <div className="h-full bg-white" ref={topBarRef}>
-                        <FileTabs
-                            topBarRef={topBarRef as any}
-                            topBarWidth={topBarWidth as number}
-                        />
-                        <div className='py-2 w-full h-full'>
-                            <PanelGroup direction="vertical" className="h-fit">
-                                {promptBoxOpen && (
-                                    <PromptBox setPromptBoxOpen={setPromptBoxOpen} />
-                                )}
-                                <Panel className='h-full relative z-0'>
-                                    <EditorContent setPromptBoxOpen={setPromptBoxOpen} containerWidth={topBarWidth as number} />
-                                </Panel>
-                                {bottomPanelShown && (
-                                    <BottomPanel
-                                        rowData={rowData}
-                                        gridRef={gridRef}
-                                        colDefs={colDefs}
-                                        runQueryPreview={runQueryPreview}
-                                        queryPreviewError={queryPreviewError}
-                                        isLoading={isLoading}
-                                    />
-                                )}
-                            </PanelGroup>
-                        </div>
-                    </div>
-                </Panel >
-                {sidebarRightShown && (
-                    <Fragment>
-                        <PanelResizeHandle className="border-l w-1 bg-transparent hover:bg-gray-300 hover:cursor-col-resize transition-colors" />
-                        <Panel defaultSize={rightWidth} minSize={25} maxSize={60} onResize={setRightWidth}>
-                            <div className="h-full overflow-y-scroll">
-                                <AiSidebarChat />
-                            </div>
-                        </Panel >
-                    </Fragment >
-                )
-                }
-            </PanelGroup >
-        </div >
-    )
-
-    return (
-        <div>
-            <div
-                className={cn(
-                    "flex h-[52px] items-center justify-center",
-                    "h-[52px]"
-=======
         <PanelResizeHandle className="bg-transparent   transition-colors" />
         <Panel>
           <div className="h-full bg-white" ref={topBarRef}>
@@ -692,7 +570,6 @@
               <PanelGroup direction="vertical" className="h-fit">
                 {promptBoxOpen && (
                   <PromptBox setPromptBoxOpen={setPromptBoxOpen} />
->>>>>>> 4ff208f5
                 )}
                 <Panel className="h-full relative z-0">
                   <EditorContent
@@ -723,8 +600,8 @@
               maxSize={60}
               onResize={setRightWidth}
             >
-              <div className="bg-muted h-full p-4 flex items-center justify-center">
-                Coming soon...
+              <div className="bg-muted h-full p-4 flex w-full items-center justify-center">
+                <AiSidebarChat />
               </div>
             </Panel>
           </Fragment>
