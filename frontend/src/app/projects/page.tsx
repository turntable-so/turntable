"use client";

import FullWidthPageLayout from "@/components/layout/FullWidthPageLayout";
import { Button } from "@/components/ui/button";
import { Dialog, DialogContent, DialogTitle } from "@/components/ui/dialog";
import { toast } from "sonner";

import {
  Form,
  FormControl,
  FormDescription,
  FormField,
  FormItem,
  FormLabel,
  FormMessage,
} from "@/components/ui/form";
import { Input } from "@/components/ui/input";
import {
  Table,
  TableBody,
  TableCell,
  TableHead,
  TableHeader,
  TableRow,
} from "@/components/ui/table";
import { zodResolver } from "@hookform/resolvers/zod";
import { Loader2, Plus } from "lucide-react";
import { useRouter } from "next/navigation";
import { useEffect, useState } from "react";
import { useForm } from "react-hook-form";
import { z } from "zod";
import { createBranch, getBranches, getProjects } from "../actions/actions";
import {
  Select,
  SelectContent,
  SelectItem,
  SelectTrigger,
  SelectValue,
} from "@/components/ui/select";

const formSchema = z.object({
  projectName: z.string().min(2, {
    message: "Project name must be at least 2 characters.",
  }),
  branchName: z.string(),
  branchFrom: z.string().min(2, {
    message: "Branch name must be at least 2 characters.",
  }),
  readOnly: z.boolean().default(false),
  schema: z.string().min(2, {
    message: "Schema name must be at least 1 character.",
  }),
});

const NewProjectButton = () => {
  const form = useForm<z.infer<typeof formSchema>>({
    resolver: zodResolver(formSchema),
    defaultValues: {
      projectName: "",
      branchName: "",
      branchFrom: "",
      readOnly: false,
      schema: "",
    },
  });
  const [isDialogOpen, setIsDialogOpen] = useState(false);
  const router = useRouter();
  // Watch projectName to transform it for branchName
  const projectName = form.watch("projectName");
  const [branches, setBranches] = useState<string[]>([]);
  const { isSubmitting } = form.formState;

  useEffect(() => {
    const fetchBranches = async () => {
      const result = await getBranches();
      setBranches(result.remote_branches);
      form.setValue("branchFrom", result.main_remote_branch);
    };
    fetchBranches();
  }, []);

  // Update branchName whenever projectName changes
  useEffect(() => {
    const transformedName = projectName
      .toLowerCase()
      .replace(/[^a-z0-9]+/g, "-")
      .replace(/^-+|-+$/g, "");
    form.setValue("branchName", transformedName);
  }, [projectName, form]);

  const onSubmit = async (values: z.infer<typeof formSchema>) => {
    const result = await createBranch(
      values.branchName,
      values.branchFrom,
      values.schema,
    );
    if (result.error) {
      toast.error(result.error);
    } else {
      router.push(`/editor/${result.id}`);
    }
  };

  return (
    <>
      <Button
        onClick={() => setIsDialogOpen(true)}
        className="rounded-full space-x-2"
      >
        <Plus className="size-4" />
        <div>New project</div>
      </Button>
      <Dialog open={isDialogOpen} onOpenChange={setIsDialogOpen}>
        <DialogContent>
          <DialogTitle>Create New Project</DialogTitle>
          <Form {...form}>
            <form onSubmit={form.handleSubmit(onSubmit)} className="space-y-8">
              <FormField
                control={form.control}
                name="projectName"
                render={({ field }) => (
                  <FormItem>
                    <FormLabel>Project Name</FormLabel>
                    <FormControl>
                      <Input {...field} />
                    </FormControl>
                    <FormDescription>
                      A git branch in your repository will be created with this
                      name
                    </FormDescription>
                    <FormMessage />
                  </FormItem>
                )}
              />
              <FormField
                control={form.control}
                name="branchName"
                render={({ field }) => (
                  <FormItem>
                    <FormLabel>Branch Name</FormLabel>
                    <FormControl>
                      <Input {...field} disabled className="bg-muted" />
                    </FormControl>
                    <FormDescription>Created git branch name</FormDescription>
                    <FormMessage />
                  </FormItem>
                )}
              />
              <FormField
                control={form.control}
                name="branchFrom"
                render={({ field }) => (
                  <FormItem>
                    <FormLabel>Base Git Branch</FormLabel>
                    <Select onValueChange={field.onChange} value={field.value}>
                      <FormControl>
                        <SelectTrigger>
                          <SelectValue placeholder="Select a branch" />
                        </SelectTrigger>
                      </FormControl>
                      <SelectContent>
                        {branches.map((branch) => (
                          <SelectItem key={branch} value={branch}>
                            {branch}
                          </SelectItem>
                        ))}
                      </SelectContent>
                    </Select>
                    <FormDescription>
                      This is the base git branch that the new branch will be
                      created from
                    </FormDescription>
                    <FormMessage />
                  </FormItem>
                )}
              />
              <FormField
                control={form.control}
                name="schema"
                render={({ field }) => (
                  <FormItem>
                    <FormLabel>Schema</FormLabel>
                    <FormControl>
                      <Input {...field} />
                    </FormControl>
                    <FormDescription>
                      The development schema to use for this project
                    </FormDescription>
                    <FormMessage />
                  </FormItem>
                )}
              />
              <div className="flex justify-end">
                {isSubmitting ? (
                  <Button disabled className="flex items-center space-x-2">
                    <Loader2 className="size-4 animate-spin" />
                    <span>Creating</span>
                  </Button>
                ) : (
                  <Button type="submit">Create</Button>
                )}
              </div>
            </form>
          </Form>
        </DialogContent>
      </Dialog>
    </>
  );
};

export default function Projects() {
  const [projects, setProjects] = useState<[]>([]);
  const [isLoading, setIsLoading] = useState(false);

  const router = useRouter();

  useEffect(() => {
    const fetchProjects = async () => {
      setIsLoading(true);
      const projects = await getProjects();
      setProjects(projects);
      setIsLoading(false);
    };
    fetchProjects();
  }, []);

  return (
    <FullWidthPageLayout title="Projects" button={<NewProjectButton />}>
      <Table className="bg-white dark:bg-black rounded">
        <TableHeader>
          <TableRow>
            <TableHead className="p-4">Name</TableHead>
            <TableHead className="p-4">Git Branch</TableHead>
            <TableHead className="p-4">Schema</TableHead>
            <TableHead className="p-4">Your access</TableHead>
          </TableRow>
        </TableHeader>
        <TableBody>
<<<<<<< HEAD
          {projects.map((project, i) => (
            <TableRow key={i}>
              <TableCell
                className="font-semibold hover:underline hover:cursor-pointer p-4"
                onClick={() => router.push(`/editor/${project.id}`)}
              >
                {project.name}
              </TableCell>
              <TableCell className="p-4">{project.created_by}</TableCell>
              <TableCell className="p-4">{project.created_at}</TableCell>
              <TableCell className="p-4">{project.branch_name}</TableCell>
              <TableCell className="p-4">
                {project.read_only ? "Read-only" : "Read/Write"}
              </TableCell>
            </TableRow>
          ))}
=======
          {isLoading ? (
            Array.from({ length: 3 }).map((_, i) => (
              <TableRow key={i}>
                <TableCell className="font-semibold hover:underline hover:cursor-pointer p-4" >
                  <div className="h-4 w-full bg-muted rounded animate-pulse" />
                </TableCell>
                <TableCell className="p-4">
                  <div className="h-4 w-full bg-muted rounded animate-pulse" />
                </TableCell>
                <TableCell className="p-4">
                  <div className="h-4 w-full bg-muted rounded animate-pulse" />
                </TableCell>
                <TableCell className="p-4">
                  <div className="h-4 w-full bg-muted rounded animate-pulse" />
                </TableCell>
              </TableRow>
            ))
          ) : (
            projects.map((project: any, i: number) => (
              <TableRow key={i}>
                <TableCell className="font-semibold hover:underline hover:cursor-pointer p-4" onClick={() => router.push(`/editor/${project.id}`)}>
                  {project.name}
                </TableCell>
                <TableCell className="p-4">{project.branch_name}</TableCell>
                <TableCell className="p-4">{project.schema}</TableCell>
                <TableCell className="p-4">{project.read_only ? "Read Only" : "Read/Write"}</TableCell>
              </TableRow>
            ))
          )}
>>>>>>> e4e77ec6
        </TableBody>
      </Table>
    </FullWidthPageLayout>
  );
}<|MERGE_RESOLUTION|>--- conflicted
+++ resolved
@@ -236,54 +236,38 @@
           </TableRow>
         </TableHeader>
         <TableBody>
-<<<<<<< HEAD
-          {projects.map((project, i) => (
-            <TableRow key={i}>
-              <TableCell
-                className="font-semibold hover:underline hover:cursor-pointer p-4"
-                onClick={() => router.push(`/editor/${project.id}`)}
-              >
-                {project.name}
-              </TableCell>
-              <TableCell className="p-4">{project.created_by}</TableCell>
-              <TableCell className="p-4">{project.created_at}</TableCell>
-              <TableCell className="p-4">{project.branch_name}</TableCell>
-              <TableCell className="p-4">
-                {project.read_only ? "Read-only" : "Read/Write"}
-              </TableCell>
-            </TableRow>
-          ))}
-=======
-          {isLoading ? (
-            Array.from({ length: 3 }).map((_, i) => (
-              <TableRow key={i}>
-                <TableCell className="font-semibold hover:underline hover:cursor-pointer p-4" >
-                  <div className="h-4 w-full bg-muted rounded animate-pulse" />
-                </TableCell>
-                <TableCell className="p-4">
-                  <div className="h-4 w-full bg-muted rounded animate-pulse" />
-                </TableCell>
-                <TableCell className="p-4">
-                  <div className="h-4 w-full bg-muted rounded animate-pulse" />
-                </TableCell>
-                <TableCell className="p-4">
-                  <div className="h-4 w-full bg-muted rounded animate-pulse" />
-                </TableCell>
-              </TableRow>
-            ))
-          ) : (
-            projects.map((project: any, i: number) => (
-              <TableRow key={i}>
-                <TableCell className="font-semibold hover:underline hover:cursor-pointer p-4" onClick={() => router.push(`/editor/${project.id}`)}>
-                  {project.name}
-                </TableCell>
-                <TableCell className="p-4">{project.branch_name}</TableCell>
-                <TableCell className="p-4">{project.schema}</TableCell>
-                <TableCell className="p-4">{project.read_only ? "Read Only" : "Read/Write"}</TableCell>
-              </TableRow>
-            ))
-          )}
->>>>>>> e4e77ec6
+          {isLoading
+            ? Array.from({ length: 3 }).map((_, i) => (
+                <TableRow key={i}>
+                  <TableCell className="font-semibold hover:underline hover:cursor-pointer p-4">
+                    <div className="h-4 w-full bg-muted rounded animate-pulse" />
+                  </TableCell>
+                  <TableCell className="p-4">
+                    <div className="h-4 w-full bg-muted rounded animate-pulse" />
+                  </TableCell>
+                  <TableCell className="p-4">
+                    <div className="h-4 w-full bg-muted rounded animate-pulse" />
+                  </TableCell>
+                  <TableCell className="p-4">
+                    <div className="h-4 w-full bg-muted rounded animate-pulse" />
+                  </TableCell>
+                </TableRow>
+              ))
+            : projects.map((project: any, i: number) => (
+                <TableRow key={i}>
+                  <TableCell
+                    className="font-semibold hover:underline hover:cursor-pointer p-4"
+                    onClick={() => router.push(`/editor/${project.id}`)}
+                  >
+                    {project.name}
+                  </TableCell>
+                  <TableCell className="p-4">{project.branch_name}</TableCell>
+                  <TableCell className="p-4">{project.schema}</TableCell>
+                  <TableCell className="p-4">
+                    {project.read_only ? "Read Only" : "Read/Write"}
+                  </TableCell>
+                </TableRow>
+              ))}
         </TableBody>
       </Table>
     </FullWidthPageLayout>
