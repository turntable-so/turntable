import { type OpenedFile, useFiles } from "@/app/contexts/FilesContext";
import { useThrottleState } from "@/app/hooks/use-throttle-state";
import { useWebSocket } from "@/app/hooks/use-websocket";
import getUrl from "@/app/url";
import { Button } from "@/components/ui/button";
import { AuthActions } from "@/lib/auth";
import { Copy } from "lucide-react";
import { useTheme } from "next-themes";
import { useEffect, useRef, useState } from "react";
import ReactMarkdown from "react-markdown";
import { Prism as SyntaxHighlighter } from "react-syntax-highlighter";
import {
  darcula as darkStyle,
  prism as lightStyle,
} from "react-syntax-highlighter/dist/cjs/styles/prism";
import { useCopyToClipboard } from "usehooks-ts";
import type { InstantApplyPayload } from "./types";

const baseUrl = getUrl();
const base = new URL(baseUrl).host;
const protocol = process.env.NODE_ENV === "development" ? "ws" : "wss";

interface ResponseDisplayProps {
  content: string;
}

export default function ResponseDisplay({ content }: ResponseDisplayProps) {
  const { resolvedTheme } = useTheme();
  const { activeFile, setActiveFile, isApplying, setIsApplying } = useFiles();
  const [_, copy] = useCopyToClipboard();
  const syntaxStyle = resolvedTheme === "dark" ? darkStyle : lightStyle;

  const [error, setError] = useState<string | null>(null);
  const { getToken } = AuthActions();
  const accessToken = getToken("access");

  // A local throttled state for partial diff updates
  const [throttledFile, throttledSetFile] = useThrottleState<OpenedFile | null>(
    activeFile,
<<<<<<< HEAD
    350 // Throttle delay in ms
=======
    1000 // Throttle delay in ms
>>>>>>> 90257f30
  );

  // We store the appended content in a ref
  const accumulatedContent = useRef<string>("");

  const { startWebSocket, sendMessage, stopWebSocket } =
    useWebSocket<InstantApplyPayload>(
      `${protocol}://${base}/ws/instant_apply/?token=${accessToken}`,
      {
        onOpen: ({ payload }) => {
          sendMessage(JSON.stringify(payload));
          setIsApplying(true);

          // Create a new active file with apply mode
          const newActiveFile = {
            ...activeFile,
            view: "apply",
            diff: {
              original: activeFile?.content ?? "",
              modified: "",
            },
          } as OpenedFile;

          // Update both the active file and throttled file state
          setActiveFile(newActiveFile);
          throttledSetFile(newActiveFile); // Set the initial throttled state
        },
        onMessage: ({ event }) => {
          const data = JSON.parse(event.data);

          if (data.type === "message_chunk") {
            // Accumulate chunk data
            accumulatedContent.current += data.content;

            // Throttle the "apply" update
            throttledSetFile((prev) => {
              return {
                ...prev,
                view: "apply",
                diff: {
                  original: prev?.content ?? "",
                  modified: accumulatedContent.current,
                },
              };
            });
          } else if (data.type === "message_end") {
            setIsApplying(false);
            stopWebSocket();
            accumulatedContent.current = "";
          } else if (data.type === "error") {
            setError(data.message);
            setIsApplying(false);
            stopWebSocket();
            accumulatedContent.current = "";
          }
        },
        onError: ({ event }) => {
          console.error("WebSocket error:", event);
          setIsApplying(false);
          stopWebSocket();
          accumulatedContent.current = "";
        },
      },
    );

  /**
   * Whenever our throttledFile state actually *applies*, 
   * update the global activeFile in context. This ensures 
<<<<<<< HEAD
   * we only re-render the UI ~once every 350ms.
=======
   * we only re-render the UI ~once every X ms.
>>>>>>> 90257f30
   */
  useEffect(() => {
    if (throttledFile) {
      setActiveFile(throttledFile);
    }
  }, [throttledFile]);

  // Handler for the "Apply" button in code blocks
  const handleApply = (code: string) => {
    if (!activeFile || isApplying || typeof activeFile.content !== "string") return;
    startWebSocket({
      base_file: activeFile.content,
      change: code,
    });
  };

  return (
    <div className="overflow-y-auto prose max-w-none dark:prose-invert">
      <ReactMarkdown
        components={{
          h1: "h3",
          h2: "h4",
          h3: "h5",
          h4: "h6",
          h5: ({ children }) => <p className="text-sm">{children}</p>,
          h6: ({ children }) => <p className="text-sm">{children}</p>,
          p: ({ children }) => <p className="text-sm">{children}</p>,
          code({ node, inline, className, children, ...props }) {
            const match = /language-(\w+)/.exec(className || "");
            const codeString = String(children).replace(/\n$/, "");
            return !inline && match ? (
              <div className="relative">
                <SyntaxHighlighter
                  style={syntaxStyle}
                  language={match[1]}
                  PreTag="div"
                  {...props}
                >
                  {codeString}
                </SyntaxHighlighter>
                <div className="flex gap-2 p-1">
                  <Button variant="outline" size="sm" onClick={() => copy(codeString)}>
                    <Copy className="w-4 h-4 mr-2" />
                    Copy
                  </Button>
                  <Button
                    variant="outline"
                    size="sm"
                    disabled={isApplying}
                    onClick={() => handleApply(codeString)}
                  >
                    {isApplying ? "Applying" : "Apply"}
                  </Button>
                </div>
              </div>
            ) : (
              <code className={className} {...props}>
                {children}
              </code>
            );
          },
        }}
      >
        {content}
      </ReactMarkdown>
    </div>
  );
}<|MERGE_RESOLUTION|>--- conflicted
+++ resolved
@@ -37,11 +37,7 @@
   // A local throttled state for partial diff updates
   const [throttledFile, throttledSetFile] = useThrottleState<OpenedFile | null>(
     activeFile,
-<<<<<<< HEAD
-    350 // Throttle delay in ms
-=======
     1000 // Throttle delay in ms
->>>>>>> 90257f30
   );
 
   // We store the appended content in a ref
@@ -110,11 +106,7 @@
   /**
    * Whenever our throttledFile state actually *applies*, 
    * update the global activeFile in context. This ensures 
-<<<<<<< HEAD
-   * we only re-render the UI ~once every 350ms.
-=======
    * we only re-render the UI ~once every X ms.
->>>>>>> 90257f30
    */
   useEffect(() => {
     if (throttledFile) {
