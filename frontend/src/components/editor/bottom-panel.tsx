--- conflicted
+++ resolved
@@ -24,11 +24,8 @@
 import CommandPanelActionBtn from "./command-panel/command-panel-action-btn";
 import { Editor } from "@monaco-editor/react";
 import PreviewPanel from "./preview-panel/preview-panel";
-<<<<<<< HEAD
 import ErrorMessage from "./error-message";
-=======
 import { Tooltip, TooltipContent, TooltipTrigger } from "../ui/tooltip";
->>>>>>> b38267c8
 
 // Define your custom theme
 const customTheme = {
