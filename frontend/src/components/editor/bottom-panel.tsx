--- conflicted
+++ resolved
@@ -22,8 +22,8 @@
 import ProblemsPanel from "./problems-panel/problems-panel";
 import { Badge } from "../ui/badge";
 import CommandPanelActionBtn from "./command-panel/command-panel-action-btn";
-<<<<<<< HEAD
 import { Editor } from "@monaco-editor/react";
+import PreviewPanel from "./preview-panel/preview-panel";
 
 // Define your custom theme
 const customTheme = {
@@ -35,52 +35,6 @@
     "editorLineNumber.foreground": "#A1A1AA",
   },
 };
-
-const SkeletonLoadingTable = () => {
-  return (
-    <div className="w-full flex items-center justify-center">
-      <Table>
-        <TableHeader>
-          <TableRow>
-            <TableHead className="w-[100px]">
-              <div className="animate-pulse h-4 bg-gray-200 rounded" />
-            </TableHead>
-            <TableHead>
-              <div className="animate-pulse h-4 bg-gray-200 rounded" />
-            </TableHead>
-            <TableHead>
-              <div className="animate-pulse h-4 bg-gray-200 rounded" />
-            </TableHead>
-            <TableHead className="text-right">
-              <div className="animate-pulse h-4 bg-gray-200 rounded" />
-            </TableHead>
-          </TableRow>
-        </TableHeader>
-        <TableBody>
-          {Array.from({ length: 20 }).map((_, i) => (
-            <TableRow key={i}>
-              <TableCell className="">
-                <div className="animate-pulse h-4 bg-gray-200 rounded" />
-              </TableCell>
-              <TableCell className="">
-                <div className="animate-pulse h-4 bg-gray-200 rounded" />
-              </TableCell>
-              <TableCell className="">
-                <div className="animate-pulse h-4 bg-gray-200 rounded" />
-              </TableCell>
-              <TableCell className="">
-                <div className="animate-pulse h-4 bg-gray-200 rounded" />
-              </TableCell>
-            </TableRow>
-          ))}
-        </TableBody>
-      </Table>
-    </div>
-  );
-};
-=======
-import PreviewPanel from "./preview-panel/preview-panel";
->>>>>>> 8ebb1df6
 
 export default function BottomPanel({
   rowData,
