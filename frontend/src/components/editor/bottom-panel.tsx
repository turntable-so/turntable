import "ag-grid-community/styles/ag-grid.css";
import "ag-grid-community/styles/ag-theme-material.css";

import { useFiles } from "@/app/contexts/FilesContext";
import { useLineage } from "@/app/contexts/LineageContext";
import { useBottomPanelTabs } from "@/components/editor/use-bottom-panel-tabs";
import {
  CircleAlertIcon,
  Loader2,
  Network,
  Play,
  RefreshCcw,
  Table as TableIcon,
  Terminal as TerminalIcon,
} from "lucide-react";
import { Fragment } from "react";
import { ErrorBoundary } from "react-error-boundary";
import { Panel, PanelResizeHandle } from "react-resizable-panels";
import useResizeObserver from "use-resize-observer";
import { LineageView } from "../lineage/LineageView";
import { Button } from "../ui/button";
import { Tabs, TabsList, TabsTrigger } from "../ui/tabs";
import CommandPanel from "./command-panel";
import ProblemsPanel from "./problems-panel/problems-panel";
import { Badge } from "../ui/badge";
import { useTheme } from "next-themes";
import CommandPanelActionBtn from "./command-panel/command-panel-action-btn";
<<<<<<< HEAD

const SkeletonLoadingTable = () => {
  const Loader = () => (
    <div className="animate-pulse h-4 bg-gray-200 dark:bg-zinc-800 rounded" />
  );

  return (
    <div className="w-full flex items-center justify-center">
      <Table>
        <TableHeader>
          <TableRow>
            <TableHead className="w-[100px]">
              <Loader />
            </TableHead>
            <TableHead>
              <Loader />
            </TableHead>
            <TableHead>
              <Loader />
            </TableHead>
            <TableHead className="text-right">
              <Loader />
            </TableHead>
          </TableRow>
        </TableHeader>
        <TableBody>
          {Array.from({ length: 20 }).map((_, i) => (
            <TableRow key={i}>
              <TableCell>
                <Loader />
              </TableCell>
              <TableCell>
                <Loader />
              </TableCell>
              <TableCell>
                <Loader />
              </TableCell>
              <TableCell>
                <Loader />
              </TableCell>
            </TableRow>
          ))}
        </TableBody>
      </Table>
    </div>
  );
};
=======
import PreviewPanel from "./preview-panel/preview-panel";
>>>>>>> 8ebb1df6

export default function BottomPanel({
  rowData,
  gridRef,
  colDefs,
  runQueryPreview,
  isLoading: isQueryLoading,
  queryPreviewError,
}: {
  rowData: any;
  gridRef: any;
  colDefs: any;
  runQueryPreview: any;
  isLoading: boolean;
  queryPreviewError: string | null;
}) {
  const { fetchFileBasedLineage, lineageData } = useLineage();
  const { activeFile, branchId, problems } = useFiles();
  const [activeTab, setActiveTab] = useBottomPanelTabs({
    branchId: branchId || "",
  });

  const { ref: bottomPanelRef, height: bottomPanelHeight } =
    useResizeObserver();
  const { theme } = useTheme();

  const showPreviewQueryButton =
    activeTab === "results" &&
    activeFile?.node.type === "file" &&
    activeFile.node.name.endsWith(".sql");

  return (
    <Fragment>
      <PanelResizeHandle className="h-1 hover:bg-gray-300 dark:hover:bg-zinc-700 hover:cursor-col-resize transition-colors" />
      <div className="h-10 bg-muted/50 dark:bg-zinc-800 border-t-2 flex justify-between items-center">
        <Tabs
          value={activeTab}
          onValueChange={(value) =>
            setActiveTab(value as "lineage" | "results" | "command")
          }
          className="text-sm"
        >
          <TabsList>
            <TabsTrigger value="results">
              <TableIcon className="h-4 w-4 mr-2" />
              Preview
            </TabsTrigger>
            <TabsTrigger value="lineage">
              {lineageData[activeFile?.node.path || ""]?.isLoading ? (
                <Loader2 className="h-4 w-4 mr-2 animate-spin" />
              ) : (
                <Network className="h-4 w-4 mr-2" />
              )}
              Lineage
            </TabsTrigger>

            <TabsTrigger value="command">
              <TerminalIcon className="h-4 w-4 mr-2" />
              Command
            </TabsTrigger>

            <TabsTrigger value="problems">
              <CircleAlertIcon className="h-4 w-4 mr-2" />
              Problems
              {problems.loading ? (
                <Loader2 className="h-4 w-4 ml-2 animate-spin" />
              ) : (
                problems.data.length > 0 && (
                  <Badge className="ml-2 font-mono" variant={"outline"}>
                    {problems.data.length}
                  </Badge>
                )
              )}
            </TabsTrigger>
          </TabsList>
        </Tabs>
        <div className="mr-2">
          {showPreviewQueryButton && (
            <Button
              size="sm"
              onClick={runQueryPreview}
              disabled={isQueryLoading}
              variant="outline"
            >
              {isQueryLoading ? (
                <Loader2 className="h-4 w-4 mr-2 animate-spin" />
              ) : (
                <Play className="h-4 w-4 mr-2" />
              )}
              Preview Query
            </Button>
          )}
          {activeTab === "lineage" && (
            <Button
              size="sm"
              onClick={() =>
                fetchFileBasedLineage({
                  filePath: activeFile?.node.path || "",
                  branchId,
                  // TODO: we need to get the selected type from the LineageView,
                  // but right now that would take too much effort to refactor that
                  lineageType: "all",
                })
              }
              disabled={lineageData[activeFile?.node.path || ""]?.isLoading}
              variant="outline"
            >
              {lineageData[activeFile?.node.path || ""]?.isLoading ? (
                <Loader2 className="h-4 w-4 mr-2 animate-spin" />
              ) : (
                <RefreshCcw className="h-4 w-4 mr-2" />
              )}
              Refresh
            </Button>
          )}
          {activeTab === "command" && <CommandPanelActionBtn />}
        </div>
      </div>
      <Panel
        defaultSize={40}
        className="border-t flex items-center justify-center dark:bg-zinc-950"
      >
        <div
          className="flex flex-col w-full h-full flex-grow-1 dark:bg-black"
          ref={bottomPanelRef}
        >
<<<<<<< HEAD
          {activeTab === "results" &&
            (() => {
              switch (true) {
                case isQueryLoading:
                  return <SkeletonLoadingTable />;
                case !!queryPreviewError:
                  return (
                    <div
                      style={{
                        height: bottomPanelHeight,
                      }}
                      className="overflow-y-scroll  p-6 "
                    >
                      <div className=" text-red-500 text-sm">
                        {queryPreviewError}
                      </div>
                      <div className="h-24" />
                    </div>
                  );
                default:
                  return (
                    <AgGridReact
                      className={
                        theme === "dark"
                          ? "ag-theme-material-dark"
                          : "ag-theme-material"
                      }
                      ref={gridRef}
                      suppressRowHoverHighlight={true}
                      columnHoverHighlight={true}
                      rowData={rowData}
                      pagination={true}
                      // @ts-ignore
                      columnDefs={colDefs}
                    />
                  );
              }
            })()}
=======
          {activeTab === "results" && (
            <PreviewPanel
              isQueryLoading={isQueryLoading}
              queryPreviewError={queryPreviewError}
              bottomPanelHeight={bottomPanelHeight}
              gridRef={gridRef}
              rowData={rowData}
              colDefs={colDefs}
            />
          )}
>>>>>>> 8ebb1df6
          {activeTab === "lineage" && (
            <div className="h-full">
              <ErrorBoundary
                FallbackComponent={() => <div>Something went wrong</div>}
              >
                <>
                  {lineageData?.[activeFile?.node.path || ""] &&
                    lineageData[activeFile?.node.path || ""].isLoading && (
                      <div
                        className="w-full bg-gray-200 dark:bg-black flex items-center justify-center"
                        style={{ height: bottomPanelHeight }}
                      >
                        <Loader2 className="h-6 w-6 animate-spin opacity-50" />
                      </div>
                    )}
                  {lineageData?.[activeFile?.node.path || ""] &&
                    lineageData[activeFile?.node.path || ""].data && (
                      <LineageView
                        key={activeFile?.node.path}
                        lineage={
                          lineageData[activeFile?.node.path || ""].data.lineage
                        }
                        rootAsset={
                          lineageData[activeFile?.node.path || ""].data
                            .root_asset
                        }
                        style={{ height: bottomPanelHeight }}
                        page="editor"
                        filePath={activeFile?.node.path || ""}
                        branchId={branchId}
                      />
                    )}
                  {lineageData?.[activeFile?.node.path || ""] &&
                    lineageData[activeFile?.node.path || ""].error && (
                      <div
                        className="w-full bg-gray-200 flex items-center justify-center"
                        style={{ height: bottomPanelHeight }}
                      >
                        <div className="text-red-500 text-sm">
                          {lineageData[activeFile?.node.path || ""].error}
                        </div>
                      </div>
                    )}
                </>
              </ErrorBoundary>
            </div>
          )}
          {activeTab === "command" && (
            <CommandPanel bottomPanelHeight={bottomPanelHeight} />
          )}
          {activeTab === "problems" && <ProblemsPanel />}
        </div>
      </Panel>
    </Fragment>
  );
}<|MERGE_RESOLUTION|>--- conflicted
+++ resolved
@@ -25,57 +25,7 @@
 import { Badge } from "../ui/badge";
 import { useTheme } from "next-themes";
 import CommandPanelActionBtn from "./command-panel/command-panel-action-btn";
-<<<<<<< HEAD
-
-const SkeletonLoadingTable = () => {
-  const Loader = () => (
-    <div className="animate-pulse h-4 bg-gray-200 dark:bg-zinc-800 rounded" />
-  );
-
-  return (
-    <div className="w-full flex items-center justify-center">
-      <Table>
-        <TableHeader>
-          <TableRow>
-            <TableHead className="w-[100px]">
-              <Loader />
-            </TableHead>
-            <TableHead>
-              <Loader />
-            </TableHead>
-            <TableHead>
-              <Loader />
-            </TableHead>
-            <TableHead className="text-right">
-              <Loader />
-            </TableHead>
-          </TableRow>
-        </TableHeader>
-        <TableBody>
-          {Array.from({ length: 20 }).map((_, i) => (
-            <TableRow key={i}>
-              <TableCell>
-                <Loader />
-              </TableCell>
-              <TableCell>
-                <Loader />
-              </TableCell>
-              <TableCell>
-                <Loader />
-              </TableCell>
-              <TableCell>
-                <Loader />
-              </TableCell>
-            </TableRow>
-          ))}
-        </TableBody>
-      </Table>
-    </div>
-  );
-};
-=======
 import PreviewPanel from "./preview-panel/preview-panel";
->>>>>>> 8ebb1df6
 
 export default function BottomPanel({
   rowData,
@@ -202,46 +152,6 @@
           className="flex flex-col w-full h-full flex-grow-1 dark:bg-black"
           ref={bottomPanelRef}
         >
-<<<<<<< HEAD
-          {activeTab === "results" &&
-            (() => {
-              switch (true) {
-                case isQueryLoading:
-                  return <SkeletonLoadingTable />;
-                case !!queryPreviewError:
-                  return (
-                    <div
-                      style={{
-                        height: bottomPanelHeight,
-                      }}
-                      className="overflow-y-scroll  p-6 "
-                    >
-                      <div className=" text-red-500 text-sm">
-                        {queryPreviewError}
-                      </div>
-                      <div className="h-24" />
-                    </div>
-                  );
-                default:
-                  return (
-                    <AgGridReact
-                      className={
-                        theme === "dark"
-                          ? "ag-theme-material-dark"
-                          : "ag-theme-material"
-                      }
-                      ref={gridRef}
-                      suppressRowHoverHighlight={true}
-                      columnHoverHighlight={true}
-                      rowData={rowData}
-                      pagination={true}
-                      // @ts-ignore
-                      columnDefs={colDefs}
-                    />
-                  );
-              }
-            })()}
-=======
           {activeTab === "results" && (
             <PreviewPanel
               isQueryLoading={isQueryLoading}
@@ -252,7 +162,6 @@
               colDefs={colDefs}
             />
           )}
->>>>>>> 8ebb1df6
           {activeTab === "lineage" && (
             <div className="h-full">
               <ErrorBoundary
