import "ag-grid-community/styles/ag-grid.css";
import "ag-grid-community/styles/ag-theme-balham.css";
import "./ag-grid-custom-theme.css";

import { useFiles } from "@/app/contexts/FilesContext";
import { useLineage } from "@/app/contexts/LineageContext";
import { useBottomPanelTabs } from "@/components/editor/use-bottom-panel-tabs";
import {
  CircleAlertIcon,
  DatabaseZap,
  Loader2,
  Network,
  Play,
  RefreshCcw,
  Table as TableIcon,
  Terminal as TerminalIcon,
} from "lucide-react";
import { Fragment } from "react";
import { ErrorBoundary } from "react-error-boundary";
import { Panel, PanelResizeHandle } from "react-resizable-panels";
import useResizeObserver from "use-resize-observer";
import { LineageView } from "../lineage/LineageView";
import { Button } from "../ui/button";
import { Tabs, TabsList, TabsTrigger } from "../ui/tabs";
import CommandPanel from "./command-panel";
import ProblemsPanel from "./problems-panel/problems-panel";
import { Badge } from "../ui/badge";
import CommandPanelActionBtn from "./command-panel/command-panel-action-btn";
<<<<<<< HEAD
import { Switch } from "../ui/switch";
=======
import PreviewPanel from "./preview-panel/preview-panel";
import ErrorMessage from "./error-message";
import { Tooltip, TooltipContent, TooltipTrigger } from "../ui/tooltip";
import CustomEditor from "./CustomEditor";
>>>>>>> 55b8eda2

// Define your custom theme
const customTheme = {
  base: "vs",
  inherit: true,
  rules: [],
  colors: {
    "editor.foreground": "#000000",
    "editorLineNumber.foreground": "#A1A1AA",
  },
};

export default function BottomPanel({
  rowData,
  gridRef,
  colDefs,
  runQueryPreview,
  isLoading: isQueryLoading,
  queryPreviewError,
}: {
  rowData: any;
  gridRef: any;
  colDefs: any;
  runQueryPreview: any;
  isLoading: boolean;
  queryPreviewError: string | null;
}) {
<<<<<<< HEAD
  const { fetchFileBasedLineage, lineageData, assetOnly, setAssetOnly } =
    useLineage();
  const { activeFile, branchId, problems } = useFiles();
=======
  const { fetchFileBasedLineage, lineageData } = useLineage();
  const {
    activeFile,
    branchId,
    problems,
    compileActiveFile,
    compiledSql,
    isCompiling,
    compileError,
    isQueryPreviewLoading,
  } = useFiles();
>>>>>>> 55b8eda2
  const [activeTab, setActiveTab] = useBottomPanelTabs({
    branchId: branchId || "",
  });

  const {
    ref: bottomPanelRef,
    height: bottomPanelHeight,
    width: bottomPanelWidth,
  } = useResizeObserver();

  const showPreviewQueryButton =
    activeTab === "results" &&
    activeFile?.node.type === "file" &&
    activeFile.node.name.endsWith(".sql");

  return (
    <Fragment>
      <PanelResizeHandle className="h-1 hover:bg-gray-300 dark:hover:bg-zinc-700 hover:cursor-col-resize transition-colors" />
      <div className="h-10 bg-muted/50 dark:bg-zinc-800 border-t-2 flex justify-between items-center">
        <Tabs
          value={activeTab}
          onValueChange={(value) =>
            setActiveTab(value as "lineage" | "results" | "command" | "compile")
          }
          className="text-sm"
        >
          <TabsList>
            <TabsTrigger value="results">
              {isQueryPreviewLoading ? (
                <Loader2 className="h-4 w-4 mr-2 animate-spin" />
              ) : (
                <TableIcon className="h-4 w-4 mr-2" />
              )}
              Preview
            </TabsTrigger>
            <TabsTrigger value="compile">
              {isCompiling ? (
                <Loader2 className="h-4 w-4 mr-2 animate-spin" />
              ) : (
                <DatabaseZap className="h-4 w-4 mr-2" />
              )}
              Compile
            </TabsTrigger>
            <TabsTrigger value="lineage">
              {lineageData[activeFile?.node.path || ""]?.isLoading ? (
                <Loader2 className="h-4 w-4 mr-2 animate-spin" />
              ) : (
                <Network className="h-4 w-4 mr-2" />
              )}
              Lineage
            </TabsTrigger>

            <TabsTrigger value="command">
              <TerminalIcon className="h-4 w-4 mr-2" />
              Command
            </TabsTrigger>

            <TabsTrigger value="problems">
              <CircleAlertIcon className="h-4 w-4 mr-2" />
              Problems
              {problems.loading ? (
                <Loader2 className="h-4 w-4 ml-2 animate-spin" />
              ) : (
                problems.data.length > 0 && (
                  <Badge className="ml-2 font-mono" variant={"outline"}>
                    {problems.data.length}
                  </Badge>
                )
              )}
            </TabsTrigger>
          </TabsList>
        </Tabs>
        <div className="mr-2">
          {showPreviewQueryButton && (
            <Tooltip>
              <TooltipTrigger asChild>
                <Button
                  size="sm"
                  onClick={runQueryPreview}
                  disabled={isQueryLoading}
                  variant="outline"
                >
                  {isQueryLoading ? (
                    <Loader2 className="h-4 w-4 mr-2 animate-spin" />
                  ) : (
                    <Play className="h-4 w-4 mr-2" />
                  )}
                  Preview
                </Button>
              </TooltipTrigger>
              <TooltipContent>
                <p>Preview Query (⌘ + Enter)</p>
              </TooltipContent>
            </Tooltip>
          )}
          {activeTab === "compile" && (
            <Tooltip>
              <TooltipTrigger asChild>
                <Button
                  size="sm"
                  onClick={compileActiveFile}
                  disabled={isCompiling}
                  variant="outline"
                >
                  {isCompiling ? (
                    <Loader2 className="h-4 w-4 mr-2 animate-spin" />
                  ) : (
                    <Play className="h-4 w-4 mr-2" />
                  )}
                  Compile
                </Button>
              </TooltipTrigger>
              <TooltipContent>
                <p>Compile (⌘ + Shift + Enter)</p>
              </TooltipContent>
            </Tooltip>
          )}
          {activeTab === "lineage" && (
            <div className="flex items-center justify-center gap-2">
              <Switch
                checked={!assetOnly}
                onCheckedChange={() => {
                  setAssetOnly(!assetOnly);
                }}
              />
              <div className="text-xs font-medium">Show Columns</div>
              <Button
                size="sm"
                onClick={() =>
                  fetchFileBasedLineage({
                    filePath: activeFile?.node.path || "",
                    branchId,
                    // TODO: we need to get the selected type from the LineageView,
                    // but right now that would take too much effort to refactor that
                    lineageType: "all",
                  })
                }
                disabled={lineageData[activeFile?.node.path || ""]?.isLoading}
                variant="outline"
              >
                {lineageData[activeFile?.node.path || ""]?.isLoading ? (
                  <Loader2 className="h-4 w-4 mr-2 animate-spin" />
                ) : (
                  <RefreshCcw className="h-4 w-4 mr-2" />
                )}
                Refresh
              </Button>
            </div>
          )}
          {activeTab === "command" && <CommandPanelActionBtn />}
        </div>
      </div>
      <Panel
        defaultSize={40}
        className="border-t flex items-center justify-center dark:bg-zinc-950"
      >
        <div
          className="flex flex-col w-full h-full flex-grow-1 dark:bg-black"
          ref={bottomPanelRef}
        >
          {activeTab === "results" && (
            <PreviewPanel
              isQueryLoading={isQueryLoading}
              queryPreviewError={queryPreviewError}
              bottomPanelHeight={bottomPanelHeight}
              gridRef={gridRef}
              rowData={rowData}
              colDefs={colDefs}
            />
          )}
          {activeTab === "lineage" && (
            <div className="h-full">
              <ErrorBoundary
                FallbackComponent={() => <div>Something went wrong</div>}
              >
                <>
                  {lineageData?.[activeFile?.node.path || ""] &&
                    lineageData[activeFile?.node.path || ""].isLoading && (
                      <div
                        className="w-full bg-gray-200 dark:bg-black flex items-center justify-center"
                        style={{ height: bottomPanelHeight }}
                      >
                        <Loader2 className="h-6 w-6 animate-spin opacity-50" />
                      </div>
                    )}
                  {lineageData?.[activeFile?.node.path || ""] &&
                    lineageData[activeFile?.node.path || ""].data && (
                      <LineageView
                        key={activeFile?.node.path}
                        lineage={
                          lineageData[activeFile?.node.path || ""].data.lineage
                        }
                        rootAsset={
                          lineageData[activeFile?.node.path || ""].data
                            .root_asset
                        }
                        style={{ height: bottomPanelHeight }}
                        page="editor"
                        filePath={activeFile?.node.path || ""}
                        branchId={branchId}
                      />
                    )}
                  {lineageData?.[activeFile?.node.path || ""] &&
                    lineageData[activeFile?.node.path || ""].error && (
                      <div
                        className="w-full bg-gray-200 flex items-center justify-center"
                        style={{ height: bottomPanelHeight }}
                      >
                        <div className="text-red-500 text-sm">
                          {lineageData[activeFile?.node.path || ""].error}
                        </div>
                      </div>
                    )}
                </>
              </ErrorBoundary>
            </div>
          )}
          {activeTab === "command" && (
            <CommandPanel bottomPanelHeight={bottomPanelHeight} />
          )}
          {activeTab === "problems" && <ProblemsPanel />}
          {activeTab === "compile" && (
            <div className="h-full w-full">
              {compileError ? (
                <ErrorMessage error={compileError} />
              ) : (
                <CustomEditor
                  key={compiledSql}
                  value={compiledSql || ""}
                  language="sql"
                  options={{
                    readOnly: true,
                    minimap: { enabled: false },
                    scrollbar: {
                      vertical: "visible",
                      horizontal: "visible",
                      verticalScrollbarSize: 8,
                      horizontalScrollbarSize: 8,
                      verticalSliderSize: 8,
                      horizontalSliderSize: 8,
                    },
                    lineNumbers: "on",
                    wordWrap: "on",
                    fontSize: 14,
                    lineNumbersMinChars: 3,
                    renderLineHighlight: "none",
                  }}
                  height={bottomPanelHeight}
                  width={bottomPanelWidth}
                  beforeMount={(monaco) => {
                    monaco.editor.defineTheme("mutedTheme", {
                      ...customTheme,
                      colors: {
                        ...customTheme.colors,
                      },
                    } as any);
                    monaco.editor.setTheme("mutedTheme");
                  }}
                  onMount={(editor, monaco) => {
                    monaco.editor.setTheme("mutedTheme");
                  }}
                  theme="mutedTheme"
                />
              )}
            </div>
          )}
        </div>
      </Panel>
    </Fragment>
  );
}<|MERGE_RESOLUTION|>--- conflicted
+++ resolved
@@ -26,14 +26,11 @@
 import ProblemsPanel from "./problems-panel/problems-panel";
 import { Badge } from "../ui/badge";
 import CommandPanelActionBtn from "./command-panel/command-panel-action-btn";
-<<<<<<< HEAD
 import { Switch } from "../ui/switch";
-=======
 import PreviewPanel from "./preview-panel/preview-panel";
 import ErrorMessage from "./error-message";
 import { Tooltip, TooltipContent, TooltipTrigger } from "../ui/tooltip";
 import CustomEditor from "./CustomEditor";
->>>>>>> 55b8eda2
 
 // Define your custom theme
 const customTheme = {
@@ -61,12 +58,8 @@
   isLoading: boolean;
   queryPreviewError: string | null;
 }) {
-<<<<<<< HEAD
   const { fetchFileBasedLineage, lineageData, assetOnly, setAssetOnly } =
     useLineage();
-  const { activeFile, branchId, problems } = useFiles();
-=======
-  const { fetchFileBasedLineage, lineageData } = useLineage();
   const {
     activeFile,
     branchId,
@@ -77,7 +70,6 @@
     compileError,
     isQueryPreviewLoading,
   } = useFiles();
->>>>>>> 55b8eda2
   const [activeTab, setActiveTab] = useBottomPanelTabs({
     branchId: branchId || "",
   });
