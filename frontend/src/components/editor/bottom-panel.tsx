import { useEffect, useState } from "react";
import { AgGridReact } from "ag-grid-react";
import { Loader2, Network, Play, RefreshCcw, Table as TableIcon, Terminal as TerminalIcon, CircleX as CircleXIcon } from "lucide-react";
import { Button } from "../ui/button";
import { Panel, PanelResizeHandle } from 'react-resizable-panels'
import { Fragment } from "react";
import { Tabs, TabsList, TabsTrigger } from "../ui/tabs"
import { useLineage } from "@/app/contexts/LineageContext";
import { ErrorBoundary } from "react-error-boundary";
import { useFiles } from "@/app/contexts/FilesContext";
import { LineageView } from "../lineage/LineageView";
import useResizeObserver from "use-resize-observer";
import {
    Table,
    TableBody,
    TableCell,
    TableHead,
    TableHeader,
    TableRow,
} from "@/components/ui/table"
import CommandPanelWrapper from "./command-panel";
import { useLocalStorage } from 'usehooks-ts';


const SkeletonLoadingTable = () => {
    return (
        <div className='w-full flex items-center justify-center'>
            <Table>
                <TableHeader>
                    <TableRow>
                        <TableHead className="w-[100px]">
                            <div className="animate-pulse h-4 bg-gray-200 rounded"></div>
                        </TableHead>
                        <TableHead>
                            <div className="animate-pulse h-4 bg-gray-200 rounded"></div>
                        </TableHead>
                        <TableHead>
                            <div className="animate-pulse h-4 bg-gray-200 rounded"></div>
                        </TableHead>
                        <TableHead className="text-right">
                            <div className="animate-pulse h-4 bg-gray-200 rounded"></div>
                        </TableHead>
                    </TableRow>
                </TableHeader>
                <TableBody>
                    {Array.from({ length: 20 }).map((_, i) => (
                        <TableRow key={i}>
                            <TableCell className="">
                                <div className="animate-pulse h-4 bg-gray-200 rounded"></div>
                            </TableCell>
                            <TableCell className="">
                                <div className="animate-pulse h-4 bg-gray-200 rounded"></div>
                            </TableCell>
                            <TableCell className="">
                                <div className="animate-pulse h-4 bg-gray-200 rounded"></div>
                            </TableCell>
                            <TableCell className="">
                                <div className="animate-pulse h-4 bg-gray-200 rounded"></div>
                            </TableCell>
                        </TableRow>
                    ))}
                </TableBody>
            </Table>
        </div>
    )
}














export default function BottomPanel({ rowData, gridRef, colDefs, runQueryPreview, isLoading: isQueryLoading, queryPreviewError }: {
    rowData: any,
    gridRef: any,
    colDefs: any,
    runQueryPreview: any,
    isLoading: boolean,
    queryPreviewError: string | null,
}) {
<<<<<<< HEAD
    const [activeTab, setActiveTab] = useState<"results" | "lineage">("results");
=======
    const [activeTab, setActiveTab] = useLocalStorage<"lineage" | "results" | "command">("bottom-panel-tab", "lineage");
>>>>>>> 6515eb66

    const { fetchFileBasedLineage, lineageData } = useLineage()
    const { activeFile } = useFiles()

    useEffect(() => {
        if (activeFile && activeFile.node.path.endsWith(".sql")) {
            if (!lineageData[activeFile.node.path]) {
                fetchFileBasedLineage(activeFile.node.path)
            }
        }
    }, [activeFile, activeTab, fetchFileBasedLineage])

    const { ref: bottomPanelRef, width: bottomPanelWidth, height: bottomPanelHeight } = useResizeObserver();

<<<<<<< HEAD
=======
    console.log({ lineageData })

    console.log("bottomPanelHeight", bottomPanelHeight)

>>>>>>> 6515eb66


    return (
        <Fragment>
            <PanelResizeHandle className="h-1 bg-gray hover:bg-gray-300 hover:cursor-col-resize  transition-colors" />
            <div className='h-10 bg-muted/50 border-t-2 flex justify-between items-center'>
                <Tabs value={activeTab} onValueChange={(value) => setActiveTab(value as "lineage" | "results" | "command")} className="text-sm">
                    <TabsList>
                        <TabsTrigger value="results">
                            <TableIcon className="h-4 w-4 mr-2" />
                            Preview
                        </TabsTrigger>
<<<<<<< HEAD
                        <TabsTrigger value="lineage">
                            {lineageData[activeFile?.node.path || ""]?.isLoading ? <Loader2 className="h-4 w-4 mr-2 animate-spin" /> : (
                                <Network className="h-4 w-4 mr-2" />
                            )}
                            Lineage
                        </TabsTrigger>

=======
                        <TabsTrigger value="command">
                            <TerminalIcon className="h-4 w-4 mr-2" />
                            Command
                        </TabsTrigger>
>>>>>>> 6515eb66
                    </TabsList>
                </Tabs>
                <div className="mr-2">
                    {
                        activeTab === "results" && (
                            <Button size='sm'
                                onClick={runQueryPreview}
                                disabled={isQueryLoading}
                                variant="outline"
                            >
                                {isQueryLoading ? <Loader2 className="h-4 w-4 mr-2 animate-spin" /> : <Play className="h-4 w-4 mr-2" />}
                                Preview Query
                            </Button>
                        )
                    }
                    {
                        activeTab === "lineage" && (
                            <Button size='sm'
                                onClick={() => fetchFileBasedLineage(activeFile?.node.path || "")}
                                disabled={lineageData[activeFile?.node.path || ""]?.isLoading}
                                variant="outline"
                            >
                                {lineageData[activeFile?.node.path || ""]?.isLoading ? <Loader2 className="h-4 w-4 mr-2 animate-spin" /> : <RefreshCcw className="h-4 w-4 mr-2" />}
                                Refresh
                            </Button>
                        )
                    }
                </div>
            </div >
            <Panel defaultSize={40} className='border-t flex items-center justify-center'>
                <div className="flex flex-col w-full h-full flex-grow-1" ref={bottomPanelRef}>
                    {activeTab === "results" && (() => {
                        switch (true) {
                            case isQueryLoading:
                                return <SkeletonLoadingTable />;
                            case !!queryPreviewError:
                                return <div style={{
                                    height: bottomPanelHeight,
                                }} className="overflow-y-scroll  p-6 " >
                                    <div className=" text-red-500 text-sm">
                                        {queryPreviewError}
                                    </div>
                                    <div className='h-24' />
                                </div>;
                            default:
                                return (
                                    <AgGridReact
                                        className="ag-theme-custom"
                                        ref={gridRef}
                                        suppressRowHoverHighlight={true}
                                        columnHoverHighlight={true}
                                        rowData={rowData}
                                        pagination={true}
                                        // @ts-ignore
                                        columnDefs={colDefs}
                                    />
                                );
                        }
                    })()}
                    {activeTab === "lineage" && (
                        <div className="h-full">
                            <ErrorBoundary FallbackComponent={() => (
                                <div>Something went wrong</div>
                            )}>
                                <>
                                    {lineageData && lineageData[activeFile?.node.path || ''] && lineageData[activeFile?.node.path || ''].isLoading && (
                                        <div className='w-full bg-gray-200 flex items-center justify-center' style={{ height: bottomPanelHeight }}>
                                            <Loader2 className='h-6 w-6 animate-spin opacity-50' />
                                        </div>
                                    )}
                                    {lineageData && lineageData[activeFile?.node.path || ''] && lineageData[activeFile?.node.path || ''].data && (
                                        <LineageView
                                            key={activeFile?.node.path}
                                            lineage={lineageData[activeFile?.node.path || ''].data.lineage}
                                            rootAsset={lineageData[activeFile?.node.path || ''].data.root_asset}
                                            style={{ height: bottomPanelHeight, }}
                                        />
                                    )}
                                    {lineageData && lineageData[activeFile?.node.path || ''] && lineageData[activeFile?.node.path || ''].error && (
                                        <div className='w-full bg-gray-200 flex items-center justify-center' style={{ height: bottomPanelHeight }}>
                                            <div className='text-red-500 text-sm'>{lineageData[activeFile?.node.path || ''].error}</div>
                                        </div>
                                    )}
                                </>
                            </ErrorBoundary>
                        </div>
                    )}
                    {activeTab === "command" && <CommandPanelWrapper bottomPanelHeight={bottomPanelHeight} />}
                </div>
            </Panel>
        </Fragment >
    )
}<|MERGE_RESOLUTION|>--- conflicted
+++ resolved
@@ -86,11 +86,7 @@
     isLoading: boolean,
     queryPreviewError: string | null,
 }) {
-<<<<<<< HEAD
-    const [activeTab, setActiveTab] = useState<"results" | "lineage">("results");
-=======
     const [activeTab, setActiveTab] = useLocalStorage<"lineage" | "results" | "command">("bottom-panel-tab", "lineage");
->>>>>>> 6515eb66
 
     const { fetchFileBasedLineage, lineageData } = useLineage()
     const { activeFile } = useFiles()
@@ -104,14 +100,6 @@
     }, [activeFile, activeTab, fetchFileBasedLineage])
 
     const { ref: bottomPanelRef, width: bottomPanelWidth, height: bottomPanelHeight } = useResizeObserver();
-
-<<<<<<< HEAD
-=======
-    console.log({ lineageData })
-
-    console.log("bottomPanelHeight", bottomPanelHeight)
-
->>>>>>> 6515eb66
 
 
     return (
@@ -124,7 +112,6 @@
                             <TableIcon className="h-4 w-4 mr-2" />
                             Preview
                         </TabsTrigger>
-<<<<<<< HEAD
                         <TabsTrigger value="lineage">
                             {lineageData[activeFile?.node.path || ""]?.isLoading ? <Loader2 className="h-4 w-4 mr-2 animate-spin" /> : (
                                 <Network className="h-4 w-4 mr-2" />
@@ -132,14 +119,12 @@
                             Lineage
                         </TabsTrigger>
 
-=======
                         <TabsTrigger value="command">
                             <TerminalIcon className="h-4 w-4 mr-2" />
                             Command
                         </TabsTrigger>
->>>>>>> 6515eb66
-                    </TabsList>
-                </Tabs>
+                    </TabsList >
+                </Tabs >
                 <div className="mr-2">
                     {
                         activeTab === "results" && (
