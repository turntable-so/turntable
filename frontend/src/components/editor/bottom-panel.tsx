import { useEffect, useState } from "react";
import { AgGridReact } from "ag-grid-react";
import { Loader2, Network, Play, RefreshCcw, Table as TableIcon, Terminal as TerminalIcon, CircleX as CircleXIcon } from "lucide-react";
import { Button } from "../ui/button";
import { Panel, PanelResizeHandle } from 'react-resizable-panels'
import { Fragment } from "react";
import { Tabs, TabsList, TabsTrigger } from "../ui/tabs"
import { useLineage } from "@/app/contexts/LineageContext";
import { ErrorBoundary } from "react-error-boundary";
import { useFiles } from "@/app/contexts/FilesContext";
import { LineageView } from "../lineage/LineageView";
import useResizeObserver from "use-resize-observer";
import {
    Table,
    TableBody,
    TableCell,
    TableHead,
    TableHeader,
    TableRow,
} from "@/components/ui/table"
<<<<<<< HEAD
import CommandPanelContent from "./command-panel";
=======
import CommandPanelWrapper from "./command-panel";
>>>>>>> 6515eb66
import { useLocalStorage } from 'usehooks-ts';


const SkeletonLoadingTable = () => {
    return (
        <div className='w-full flex items-center justify-center'>
            <Table>
                <TableHeader>
                    <TableRow>
                        <TableHead className="w-[100px]">
                            <div className="animate-pulse h-4 bg-gray-200 rounded"></div>
                        </TableHead>
                        <TableHead>
                            <div className="animate-pulse h-4 bg-gray-200 rounded"></div>
                        </TableHead>
                        <TableHead>
                            <div className="animate-pulse h-4 bg-gray-200 rounded"></div>
                        </TableHead>
                        <TableHead className="text-right">
                            <div className="animate-pulse h-4 bg-gray-200 rounded"></div>
                        </TableHead>
                    </TableRow>
                </TableHeader>
                <TableBody>
                    {Array.from({ length: 20 }).map((_, i) => (
                        <TableRow key={i}>
                            <TableCell className="">
                                <div className="animate-pulse h-4 bg-gray-200 rounded"></div>
                            </TableCell>
                            <TableCell className="">
                                <div className="animate-pulse h-4 bg-gray-200 rounded"></div>
                            </TableCell>
                            <TableCell className="">
                                <div className="animate-pulse h-4 bg-gray-200 rounded"></div>
                            </TableCell>
                            <TableCell className="">
                                <div className="animate-pulse h-4 bg-gray-200 rounded"></div>
                            </TableCell>
                        </TableRow>
                    ))}
                </TableBody>
            </Table>
        </div>
    )
}














export default function BottomPanel({ rowData, gridRef, colDefs, runQueryPreview, isLoading: isQueryLoading }: {
    rowData: any,
    gridRef: any,
    colDefs: any,
    runQueryPreview: any,
    isLoading: boolean,
}) {
    const [activeTab, setActiveTab] = useLocalStorage<"lineage" | "results" | "command">("bottom-panel-tab", "lineage");

    const { fetchFileBasedLineage, lineageData } = useLineage()
    const { activeFile } = useFiles()

    useEffect(() => {
        if (activeFile && activeTab === "lineage" && activeFile.node.path.endsWith(".sql")) {
            if (!lineageData[activeFile.node.path]) {
                fetchFileBasedLineage(activeFile.node.path)
            }
        }
    }, [activeFile, activeTab, fetchFileBasedLineage])

    const { ref: bottomPanelRef, width: bottomPanelWidth, height: bottomPanelHeight } = useResizeObserver();

    console.log({ lineageData })

    console.log("bottomPanelHeight", bottomPanelHeight)



    return (
        <Fragment>
            <PanelResizeHandle className="h-1 bg-gray hover:bg-gray-300 hover:cursor-col-resize  transition-colors" />
            <div className='h-10 bg-muted/50 border-t-2 flex justify-between items-center'>
                <Tabs value={activeTab} onValueChange={(value) => setActiveTab(value as "lineage" | "results" | "command")} className="text-sm">
                    <TabsList>
                        <TabsTrigger value="lineage">
                            <Network className="h-4 w-4 mr-2" />
                            Lineage
                        </TabsTrigger>
                        <TabsTrigger value="results">
                            <TableIcon className="h-4 w-4 mr-2" />
                            Preview
                        </TabsTrigger>
                        <TabsTrigger value="command">
                            <TerminalIcon className="h-4 w-4 mr-2" />
                            Command
                        </TabsTrigger>
                    </TabsList>
                </Tabs>
                <div className="mr-2">
                    {
                        activeTab === "results" && (
                            <Button size='sm'
                                onClick={runQueryPreview}
                                disabled={isQueryLoading}
                                variant="outline"
                            >
                                {isQueryLoading ? <Loader2 className="h-4 w-4 mr-2 animate-spin" /> : <Play className="h-4 w-4 mr-2" />}
                                Preview Query
                            </Button>
                        )
                    }
                    {
                        activeTab === "lineage" && (
                            <Button size='sm'
                                onClick={() => fetchFileBasedLineage(activeFile?.node.path || "")}
                                disabled={lineageData[activeFile?.node.path || ""]?.isLoading}
                                variant="outline"
                            >
                                {lineageData[activeFile?.node.path || ""]?.isLoading ? <Loader2 className="h-4 w-4 mr-2 animate-spin" /> : <RefreshCcw className="h-4 w-4 mr-2" />}
                                Refresh
                            </Button>
                        )
                    }
                </div>
            </div >
            <Panel defaultSize={40} className='border-t flex items-center justify-center'>
                <div className="flex flex-col w-full h-full flex-grow-1" ref={bottomPanelRef}>
                    {activeTab === "results" && (
                        isQueryLoading ? (
                            <SkeletonLoadingTable />
                        ) : (
                            <AgGridReact
                                className="ag-theme-custom"
                                ref={gridRef}
                                suppressRowHoverHighlight={true}
                                columnHoverHighlight={true}
                                rowData={rowData}
                                pagination={true}
                                // @ts-ignore
                                columnDefs={colDefs}
                            />
                        )
                    )}
                    {activeTab === "lineage" && (
                        <div className="h-full">
                            <ErrorBoundary FallbackComponent={() => (
                                <div>Something went wrong</div>
                            )}>
                                <>
                                    {lineageData && lineageData[activeFile?.node.path || ''] && lineageData[activeFile?.node.path || ''].isLoading ? (
                                        <div className='w-full bg-gray-200 flex items-center justify-center' style={{ height: bottomPanelHeight }}>
                                            <Loader2 className='h-6 w-6 animate-spin opacity-50' />
                                        </div>
                                    ) : (
                                        lineageData && lineageData[activeFile?.node.path || ''] && lineageData[activeFile?.node.path || ''].data && (
                                            <LineageView
                                                key={activeFile?.node.path
                                                } lineage={lineageData[activeFile?.node.path || ''].data.lineage} rootAsset={lineageData[activeFile?.node.path || ''].data.root_asset} style={{ height: bottomPanelHeight, }} />
                                        )
                                    )}
                                </>
                            </ErrorBoundary>
                        </div>
                    )}
<<<<<<< HEAD
                    {activeTab === "command" && <CommandPanelContent />}
=======
                    {activeTab === "command" && <CommandPanelWrapper bottomPanelHeight={bottomPanelHeight} />}
>>>>>>> 6515eb66
                </div>
            </Panel>
        </Fragment >
    )
}<|MERGE_RESOLUTION|>--- conflicted
+++ resolved
@@ -18,11 +18,7 @@
     TableHeader,
     TableRow,
 } from "@/components/ui/table"
-<<<<<<< HEAD
-import CommandPanelContent from "./command-panel";
-=======
 import CommandPanelWrapper from "./command-panel";
->>>>>>> 6515eb66
 import { useLocalStorage } from 'usehooks-ts';
 
 
@@ -196,11 +192,7 @@
                             </ErrorBoundary>
                         </div>
                     )}
-<<<<<<< HEAD
-                    {activeTab === "command" && <CommandPanelContent />}
-=======
                     {activeTab === "command" && <CommandPanelWrapper bottomPanelHeight={bottomPanelHeight} />}
->>>>>>> 6515eb66
                 </div>
             </Panel>
         </Fragment >
