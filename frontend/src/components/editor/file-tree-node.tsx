import { type OpenedFile, useFiles } from "@/app/contexts/FilesContext";
import {
  ContextMenu,
  ContextMenuContent,
  ContextMenuItem,
  ContextMenuTrigger,
} from "@/components/ui/context-menu";
import {
<<<<<<< HEAD
=======
  Download,
>>>>>>> 8ebb1df6
  Ellipsis,
  File,
  FilePlus2,
  FileText,
  Folder,
  FolderOpen,
  FolderPlus,
  Pencil,
  Trash,
} from "lucide-react";
import { useState, useRef } from "react";
import type { ContextMenuTriggerElement } from "@radix-ui/react-context-menu";

const DbtLogo = () => (
  <svg
    width="14px"
    height="14px"
    viewBox="0 0 256 256"
    version="1.1"
    preserveAspectRatio="xMidYMid"
  >
    <g>
      <path
        d="M245.121138,10.6473813 C251.139129,16.4340053 255.074133,24.0723342 256,32.4050489 C256,35.8769778 255.074133,38.1917867 252.990862,42.5895822 C250.907876,46.9873778 225.215147,91.4286933 217.57696,103.696213 C213.179164,110.871609 210.864356,119.435947 210.864356,127.768462 C210.864356,136.3328 213.179164,144.6656 217.57696,151.840996 C225.215147,164.108516 250.907876,208.781084 252.990862,213.179164 C255.074133,217.57696 256,219.659947 256,223.131876 C255.074133,231.464676 251.370667,239.103147 245.352676,244.658347 C239.565938,250.676338 231.927751,254.611342 223.826489,255.305671 C220.35456,255.305671 218.039751,254.379804 213.873493,252.296533 C209.706951,250.213262 164.340053,225.215147 152.072249,217.57696 C151.146382,217.113884 150.220516,216.419556 149.063396,215.95648 L88.4195556,180.079502 C89.8082133,191.652693 94.9006222,202.763093 103.233138,210.864356 C104.853618,212.484551 106.473813,213.873493 108.325547,215.262151 C106.936604,215.95648 105.316409,216.651093 103.927751,217.57696 C91.6599467,225.215147 46.9873778,250.907876 42.5895822,252.990862 C38.1917867,255.074133 36.1085156,256 32.4050489,256 C24.0723342,255.074133 16.4340053,251.370667 10.8788338,245.352676 C4.86075733,239.565938 0.925858133,231.927751 0,223.594951 C0.231464676,220.123022 1.1573248,216.651093 3.00905244,213.641956 C5.09223822,209.24416 30.7848533,164.571307 38.42304,152.303787 C42.82112,145.128391 45.1356444,136.795591 45.1356444,128.231538 C45.1356444,119.6672 42.82112,111.3344 38.42304,104.159004 C30.7848533,91.4286933 4.86075733,46.75584 3.00905244,42.3580444 C1.1573248,39.3489067 0.231464676,35.8769778 0,32.4050489 C0.925858133,24.0723342 4.62930489,16.4340053 10.6473813,10.6473813 C16.4340053,4.62930489 24.0723342,0.925858133 32.4050489,0 C35.8769778,0.231464676 39.3489067,1.1573248 42.5895822,3.00905244 C46.2930489,4.62930489 78.9293511,23.6094009 96.28928,33.7939911 L100.224284,36.1085156 C101.612942,37.0343822 102.770347,37.7287111 103.696213,38.1917867 L105.547947,39.3489067 L167.348907,75.9204978 C165.960249,62.0324978 158.784853,49.3019022 147.674453,40.7378489 C149.063396,40.04352 150.683591,39.3489067 152.072249,38.42304 C164.340053,30.7848533 209.012622,4.86075733 213.410418,3.00905244 C216.419556,1.1573248 219.891484,0.231464676 223.594951,0 C231.696213,0.925858133 239.334684,4.62930489 245.121138,10.6473813 Z M131.240391,144.434062 L144.434062,131.240391 C146.285796,129.388658 146.285796,126.611342 144.434062,124.759609 L131.240391,111.565938 C129.388658,109.714204 126.611342,109.714204 124.759609,111.565938 L111.565938,124.759609 C109.714204,126.611342 109.714204,129.388658 111.565938,131.240391 L124.759609,144.434062 C126.379804,146.054258 129.388658,146.054258 131.240391,144.434062 Z"
        fill="#FF694A"
      ></path>
    </g>
  </svg>
);

export default function Node({
  node,
  style,
  dragHandle,
}: { node: any; style: any; dragHandle: any }) {
  const {
    openFile,
    createFileAndRefresh,
    deleteFileAndRefresh,
    closeFile,
    renameFile,
    createDirectoryAndRefresh,
<<<<<<< HEAD
  } = useFiles();
  const [contextMenuOpen, setContextMenuOpen] = useState(false);
  const contextMenuRef = useRef<ContextMenuTriggerElement>(null);
=======
    downloadFile,
  } = useFiles();
  const [contextMenuOpen, setContextMenuOpen] = useState(false);
  const contextMenuRef =
    useRef<ContextMenuPrimitive.ContextMenuTriggerElement>(null);
>>>>>>> 8ebb1df6

  const handleCreateFile = async (e: React.MouseEvent) => {
    e.stopPropagation();
    const newFileName = prompt("Enter new file name:");
    if (newFileName) {
      const newPath = `${node.data.path}/${newFileName}`;
      await createFileAndRefresh(newPath, "", false); // Call your backend API to create the file
      openFile({
        name: newFileName,
        path: newPath,
        type: "file",
      });
    }
  };

  const handleDelete = async (e: React.MouseEvent) => {
    e.stopPropagation();
    if (confirm(`Are you sure you want to delete ${node.data.name}?`)) {
      await deleteFileAndRefresh(node.data.path);
      closeFile({
        node: {
          name: node.data.name,
          path: node.data.path,
          type: "file",
        },
        content: "",
        isDirty: false,
        view: "new",
      });
    }
  };

  const handleRename = async (e: React.MouseEvent) => {
    e.stopPropagation();
    const newName = prompt("Enter new name:", node.data.name);
    if (newName && newName !== node.data.name) {
      const success = await renameFile(
        node.data.path,
        node.data.path.substring(0, node.data.path.lastIndexOf("/") + 1) +
          newName,
      );
      if (success) {
        closeFile({
          node: {
            name: node.data.name,
            path: node.data.path,
            type: "file",
          },
        } as OpenedFile);
        openFile({
          name: newName,
          path:
            node.data.path.substring(0, node.data.path.lastIndexOf("/") + 1) +
            newName,
          type: "file",
        });
      }
    }
  };

  const handleDownload = async (e: React.MouseEvent) => {
    e.stopPropagation();
    await downloadFile(node.data.path);
  };

  const handleCreateDirectory = async (e: React.MouseEvent) => {
    e.stopPropagation();
    const newDirName = prompt("Enter new directory name:");
    if (newDirName) {
      const newPath = `${node.data.path}/${newDirName}`;
      await createDirectoryAndRefresh(newPath);
    }
  };

  const openContextMenu = (e: React.MouseEvent) => {
    e.stopPropagation();
    // Simulate a right click at the element's position
    const rect = contextMenuRef.current?.getBoundingClientRect();
    if (rect) {
      const event = new MouseEvent("contextmenu", {
        bubbles: true,
        clientX: rect.right,
        clientY: rect.top,
      });
      contextMenuRef.current?.dispatchEvent(event);
    }
  };

  return (
    <ContextMenu onOpenChange={setContextMenuOpen}>
      <ContextMenuTrigger ref={contextMenuRef} asChild>
        <div
          style={style}
          onClick={() => {
            if (node.isLeaf) {
              openFile(node.data);
            } else {
              node.toggle();
            }
          }}
          ref={dragHandle}
          className={`${node.isSelected ? "rounded font-medium bg-accent text-accent-foreground" : ""} hover:bg-white hover:cursor-pointer ${contextMenuOpen ? "bg-white" : ""} flex items-center rounded`}
        >
          {!node.isLeaf &&
            (node.isOpen ? (
              <FolderOpen className="mr-1 size-4 flex-shrink-0 dark:text-zinc-100" />
            ) : (
              <Folder className="mr-1 size-4 flex-shrink-0 dark:text-zinc-100" />
            ))}
          {node.isLeaf && node.data.name.endsWith(".sql") && (
            <div
              className={`mr-1 ${node.isSelected ? "opacity-100" : "opacity-70"}`}
            >
              <DbtLogo />
            </div>
          )}
          {node.isLeaf && node.data.name.endsWith(".yml") && (
            <FileText className="mr-1 size-4 flex-shrink-0 dark:text-zinc-100" />
          )}
          {node.isLeaf &&
            !node.data.name.endsWith(".sql") &&
            !node.data.name.endsWith(".yml") && (
<<<<<<< HEAD
              <File className="mr-1 size-4 flex-shrink-0 dark:text-zinc-100" />
=======
              <File className="mr-1 size-4 flex-shrink-0" />
>>>>>>> 8ebb1df6
            )}
          {node.isEditing ? (
            <input
              type="text"
              defaultValue={node.data.name}
              onFocus={(e) => e.currentTarget.select()}
              onBlur={() => node.reset()}
              onKeyDown={(e) => {
                if (e.key === "Escape") node.reset();
                if (e.key === "Enter") node.submit(e.currentTarget.value);
              }}
              autoFocus
            />
          ) : (
            <div className="w-full flex items-center justify-between group">
              <div className="truncate">{node.data.name}</div>
              <div className="flex items-center opacity-0 group-hover:opacity-100 transition-opacity">
<<<<<<< HEAD
                <Ellipsis
                  className="mr-1 size-4 dark:text-zinc-100"
                  onClick={openContextMenu}
                />
=======
                <Ellipsis className="mr-1 size-4" onClick={openContextMenu} />
>>>>>>> 8ebb1df6
              </div>
            </div>
          )}
        </div>
      </ContextMenuTrigger>
      <ContextMenuContent align="end" alignOffset={-5}>
        <ContextMenuItem onClick={handleCreateFile}>
          <div className="flex items-center text-xs">
            <FilePlus2 className="mr-2 h-3 w-3" />
            Add File
          </div>
        </ContextMenuItem>
        <ContextMenuItem onClick={handleCreateDirectory}>
          <div className="flex items-center text-xs">
            <FolderPlus className="mr-2 h-3 w-3" />
            Add Folder
          </div>
        </ContextMenuItem>
        <ContextMenuItem onClick={handleRename}>
          <div className="flex items-center text-xs">
            <Pencil className="mr-2 h-3 w-3" />
            Rename
          </div>
        </ContextMenuItem>
        <ContextMenuItem onClick={handleDownload}>
          <div className="flex items-center text-xs">
            <Download className="mr-2 h-3 w-3" />
            Download
          </div>
        </ContextMenuItem>
        <ContextMenuItem onClick={handleDelete}>
          <div className="flex items-center text-xs">
            <Trash className="mr-2 h-3 w-3" />
            Delete
          </div>
        </ContextMenuItem>
      </ContextMenuContent>
    </ContextMenu>
  );
}<|MERGE_RESOLUTION|>--- conflicted
+++ resolved
@@ -6,10 +6,7 @@
   ContextMenuTrigger,
 } from "@/components/ui/context-menu";
 import {
-<<<<<<< HEAD
-=======
   Download,
->>>>>>> 8ebb1df6
   Ellipsis,
   File,
   FilePlus2,
@@ -21,7 +18,6 @@
   Trash,
 } from "lucide-react";
 import { useState, useRef } from "react";
-import type { ContextMenuTriggerElement } from "@radix-ui/react-context-menu";
 
 const DbtLogo = () => (
   <svg
@@ -52,17 +48,10 @@
     closeFile,
     renameFile,
     createDirectoryAndRefresh,
-<<<<<<< HEAD
-  } = useFiles();
-  const [contextMenuOpen, setContextMenuOpen] = useState(false);
-  const contextMenuRef = useRef<ContextMenuTriggerElement>(null);
-=======
     downloadFile,
   } = useFiles();
   const [contextMenuOpen, setContextMenuOpen] = useState(false);
-  const contextMenuRef =
-    useRef<ContextMenuPrimitive.ContextMenuTriggerElement>(null);
->>>>>>> 8ebb1df6
+  const contextMenuRef = useRef<HTMLDivElement>(null);
 
   const handleCreateFile = async (e: React.MouseEvent) => {
     e.stopPropagation();
@@ -185,11 +174,7 @@
           {node.isLeaf &&
             !node.data.name.endsWith(".sql") &&
             !node.data.name.endsWith(".yml") && (
-<<<<<<< HEAD
               <File className="mr-1 size-4 flex-shrink-0 dark:text-zinc-100" />
-=======
-              <File className="mr-1 size-4 flex-shrink-0" />
->>>>>>> 8ebb1df6
             )}
           {node.isEditing ? (
             <input
@@ -207,14 +192,10 @@
             <div className="w-full flex items-center justify-between group">
               <div className="truncate">{node.data.name}</div>
               <div className="flex items-center opacity-0 group-hover:opacity-100 transition-opacity">
-<<<<<<< HEAD
                 <Ellipsis
                   className="mr-1 size-4 dark:text-zinc-100"
                   onClick={openContextMenu}
                 />
-=======
-                <Ellipsis className="mr-1 size-4" onClick={openContextMenu} />
->>>>>>> 8ebb1df6
               </div>
             </div>
           )}
