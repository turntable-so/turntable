import { OpenedFile, useFiles } from "@/app/contexts/FilesContext";
import { Button } from "@/components/ui/button";
import {
  Popover,
  PopoverContent,
  PopoverTrigger,
} from "@/components/ui/popover";
import {
  ContextMenu,
  ContextMenuContent,
  ContextMenuItem,
  ContextMenuTrigger,
} from "@/components/ui/context-menu";
import {
  ChevronDown,
  ChevronRight,
  Ellipsis,
  File,
  FilePlus2,
  FileText,
  Folder,
  FolderOpen,
  FolderPlus,
  Pencil,
  Plus,
  Trash,
} from "lucide-react";
import { useState, useRef } from "react";
import * as ContextMenuPrimitive from "@radix-ui/react-context-menu";

const DbtLogo = () => (
  <svg
    width="14px"
    height="14px"
    viewBox="0 0 256 256"
    version="1.1"
    preserveAspectRatio="xMidYMid"
  >
    <g>
      <path
        d="M245.121138,10.6473813 C251.139129,16.4340053 255.074133,24.0723342 256,32.4050489 C256,35.8769778 255.074133,38.1917867 252.990862,42.5895822 C250.907876,46.9873778 225.215147,91.4286933 217.57696,103.696213 C213.179164,110.871609 210.864356,119.435947 210.864356,127.768462 C210.864356,136.3328 213.179164,144.6656 217.57696,151.840996 C225.215147,164.108516 250.907876,208.781084 252.990862,213.179164 C255.074133,217.57696 256,219.659947 256,223.131876 C255.074133,231.464676 251.370667,239.103147 245.352676,244.658347 C239.565938,250.676338 231.927751,254.611342 223.826489,255.305671 C220.35456,255.305671 218.039751,254.379804 213.873493,252.296533 C209.706951,250.213262 164.340053,225.215147 152.072249,217.57696 C151.146382,217.113884 150.220516,216.419556 149.063396,215.95648 L88.4195556,180.079502 C89.8082133,191.652693 94.9006222,202.763093 103.233138,210.864356 C104.853618,212.484551 106.473813,213.873493 108.325547,215.262151 C106.936604,215.95648 105.316409,216.651093 103.927751,217.57696 C91.6599467,225.215147 46.9873778,250.907876 42.5895822,252.990862 C38.1917867,255.074133 36.1085156,256 32.4050489,256 C24.0723342,255.074133 16.4340053,251.370667 10.8788338,245.352676 C4.86075733,239.565938 0.925858133,231.927751 0,223.594951 C0.231464676,220.123022 1.1573248,216.651093 3.00905244,213.641956 C5.09223822,209.24416 30.7848533,164.571307 38.42304,152.303787 C42.82112,145.128391 45.1356444,136.795591 45.1356444,128.231538 C45.1356444,119.6672 42.82112,111.3344 38.42304,104.159004 C30.7848533,91.4286933 4.86075733,46.75584 3.00905244,42.3580444 C1.1573248,39.3489067 0.231464676,35.8769778 0,32.4050489 C0.925858133,24.0723342 4.62930489,16.4340053 10.6473813,10.6473813 C16.4340053,4.62930489 24.0723342,0.925858133 32.4050489,0 C35.8769778,0.231464676 39.3489067,1.1573248 42.5895822,3.00905244 C46.2930489,4.62930489 78.9293511,23.6094009 96.28928,33.7939911 L100.224284,36.1085156 C101.612942,37.0343822 102.770347,37.7287111 103.696213,38.1917867 L105.547947,39.3489067 L167.348907,75.9204978 C165.960249,62.0324978 158.784853,49.3019022 147.674453,40.7378489 C149.063396,40.04352 150.683591,39.3489067 152.072249,38.42304 C164.340053,30.7848533 209.012622,4.86075733 213.410418,3.00905244 C216.419556,1.1573248 219.891484,0.231464676 223.594951,0 C231.696213,0.925858133 239.334684,4.62930489 245.121138,10.6473813 Z M131.240391,144.434062 L144.434062,131.240391 C146.285796,129.388658 146.285796,126.611342 144.434062,124.759609 L131.240391,111.565938 C129.388658,109.714204 126.611342,109.714204 124.759609,111.565938 L111.565938,124.759609 C109.714204,126.611342 109.714204,129.388658 111.565938,131.240391 L124.759609,144.434062 C126.379804,146.054258 129.388658,146.054258 131.240391,144.434062 Z"
        fill="#FF694A"
      ></path>
    </g>
  </svg>
);

export default function Node({
  node,
  style,
  dragHandle,
}: { node: any; style: any; dragHandle: any }) {
<<<<<<< HEAD
  const {
    openFile,
    createFileAndRefresh,
    deleteFileAndRefresh,
    closeFile,
    renameFile,
  } = useFiles();
=======
  const { openFile, createFileAndRefresh, deleteFileAndRefresh, closeFile, renameFile, createDirectoryAndRefresh } =
    useFiles();
>>>>>>> e4e77ec6
  const [contextMenuOpen, setContextMenuOpen] = useState(false);
  const contextMenuRef =
    useRef<ContextMenuPrimitive.ContextMenuTriggerElement>(null);

  const handleCreateFile = async (e: React.MouseEvent) => {
    e.stopPropagation();
    const newFileName = prompt("Enter new file name:");
    if (newFileName) {
      const newPath = `${node.data.path}/${newFileName}`;
      await createFileAndRefresh(newPath, "", false); // Call your backend API to create the file
      openFile({
        name: newFileName,
        path: newPath,
        type: "file",
      });
    }
  };

  const handleDelete = async (e: React.MouseEvent) => {
    e.stopPropagation();
    if (confirm(`Are you sure you want to delete ${node.data.name}?`)) {
      await deleteFileAndRefresh(node.data.path);
      closeFile({
        node: {
          name: node.data.name,
          path: node.data.path,
          type: "file",
        },
        content: "",
        isDirty: false,
        view: "new",
      });
    }
  };

  const handleRename = async (e: React.MouseEvent) => {
    e.stopPropagation();
    const newName = prompt("Enter new name:", node.data.name);
    if (newName && newName !== node.data.name) {
      const success = await renameFile(
        node.data.path,
        node.data.path.substring(0, node.data.path.lastIndexOf("/") + 1) +
          newName,
      );
      if (success) {
        closeFile({
          node: {
            name: node.data.name,
            path: node.data.path,
            type: "file",
          },
        } as OpenedFile);
        openFile({
          name: newName,
          path:
            node.data.path.substring(0, node.data.path.lastIndexOf("/") + 1) +
            newName,
          type: "file",
        });
      }
    }
  };

  const handleCreateDirectory = async (e: React.MouseEvent) => {
    e.stopPropagation();
    const newDirName = prompt("Enter new directory name:");
    if (newDirName) {
      const newPath = `${node.data.path}/${newDirName}`;
      await createDirectoryAndRefresh(newPath);
    }
  };

  const openContextMenu = (e: React.MouseEvent) => {
    e.stopPropagation();
    // Simulate a right click at the element's position
    const rect = contextMenuRef.current?.getBoundingClientRect();
    if (rect) {
      const event = new MouseEvent("contextmenu", {
        bubbles: true,
        clientX: rect.right,
        clientY: rect.top,
      });
      contextMenuRef.current?.dispatchEvent(event);
    }
  };

  return (
    <ContextMenu onOpenChange={setContextMenuOpen}>
      <ContextMenuTrigger ref={contextMenuRef} asChild>
        <div
          style={style}
          onClick={() => {
            if (node.isLeaf) {
              openFile(node.data);
            } else {
              node.toggle();
            }
          }}
          ref={dragHandle}
          className={`${node.isSelected ? "rounded font-medium bg-accent text-accent-foreground dark:bg-zinc-700 dark:text-zinc-100" : ""} hover:bg-white dark:hover:bg-zinc-700 hover:cursor-pointer ${contextMenuOpen ? "bg-white" : ""} flex items-center rounded`}
        >
          {!node.isLeaf &&
            (node.isOpen ? (
<<<<<<< HEAD
              <FolderOpen className="mr-1 size-4 dark:text-zinc-100" />
            ) : (
              <Folder className="mr-1 size-4 dark:text-zinc-100" />
=======
              <FolderOpen className="mr-1 size-4 flex-shrink-0" />
            ) : (
              <Folder className="mr-1 size-4 flex-shrink-0" />
>>>>>>> e4e77ec6
            ))}
          {node.isLeaf && node.data.name.endsWith(".sql") && (
            <div
              className={`mr-1 ${node.isSelected ? "opacity-100" : "opacity-70"}`}
            >
              <DbtLogo />
            </div>
          )}
          {node.isLeaf && node.data.name.endsWith(".yml") && (
<<<<<<< HEAD
            <FileText className="mr-1 h-4 w-4 flex-shrink-0 dark:text-zinc-100" />
          )}
          {node.isLeaf &&
            !node.data.name.endsWith(".sql") &&
            !node.data.name.endsWith(".yml") && (
              <File className="mr-1 size-4 dark:text-zinc-100" />
            )}
=======
            <FileText className="mr-1 size-4 flex-shrink-0" />
          )}
          {node.isLeaf &&
            !node.data.name.endsWith(".sql") &&
            !node.data.name.endsWith(".yml") && <File className="mr-1 size-4 flex-shrink-0" />}
>>>>>>> e4e77ec6
          {node.isEditing ? (
            <input
              type="text"
              defaultValue={node.data.name}
              onFocus={(e) => e.currentTarget.select()}
              onBlur={() => node.reset()}
              onKeyDown={(e) => {
                if (e.key === "Escape") node.reset();
                if (e.key === "Enter") node.submit(e.currentTarget.value);
              }}
              autoFocus
            />
          ) : (
            <div className="w-full flex items-center justify-between group">
              <div className="truncate dark:text-zinc-100">
                {node.data.name}
              </div>
              <div className="flex items-center opacity-0 group-hover:opacity-100 transition-opacity">
                <Ellipsis
                  className="mr-1 size-4 dark:text-zinc-100"
                  onClick={openContextMenu}
                />
<<<<<<< HEAD
                {!node.isLeaf && (
                  <>
                    <div
                      className="text-muted-foreground text-xs hover:cursor-pointer hover:text-foreground relative"
                      onClick={handleCreateFile}
                    >
                      <Plus className="mr-1 size-4 dark:text-zinc-100" />
                    </div>
                    {/* <div
                                    className='text-muted-foreground text-xs hover:cursor-pointer hover:text-foreground relative'
                                    onClick={handleCreateFolder}
                                >
                                    <Folder className='mr-1 size-4' />
                                    <span>New Folder</span>
                                </div> */}
                  </>
                )}
=======
>>>>>>> e4e77ec6
              </div>
            </div>
          )}
        </div>
      </ContextMenuTrigger>
<<<<<<< HEAD
      <ContextMenuContent align="end" alignOffset={-5}>
=======
      <ContextMenuContent
        align="end"
        alignOffset={-5}
      >
        <ContextMenuItem onClick={handleCreateFile}>
          <div className="flex items-center text-xs">
            <FilePlus2 className="mr-2 h-3 w-3" />
            Add File
          </div>
        </ContextMenuItem>
        <ContextMenuItem onClick={handleCreateDirectory}>
          <div className="flex items-center text-xs">
            <FolderPlus className="mr-2 h-3 w-3" />
            Add Folder
          </div>
        </ContextMenuItem>
>>>>>>> e4e77ec6
        <ContextMenuItem onClick={handleRename}>
          <div className="flex items-center text-xs">
            <Pencil className="mr-2 h-3 w-3" />
            Rename
          </div>
        </ContextMenuItem>
        <ContextMenuItem onClick={handleDelete}>
          <div className="flex items-center text-xs">
            <Trash className="mr-2 h-3 w-3" />
            Delete
          </div>
        </ContextMenuItem>
      </ContextMenuContent>
    </ContextMenu>
  );
}<|MERGE_RESOLUTION|>--- conflicted
+++ resolved
@@ -1,10 +1,4 @@
-import { OpenedFile, useFiles } from "@/app/contexts/FilesContext";
-import { Button } from "@/components/ui/button";
-import {
-  Popover,
-  PopoverContent,
-  PopoverTrigger,
-} from "@/components/ui/popover";
+import { type OpenedFile, useFiles } from "@/app/contexts/FilesContext";
 import {
   ContextMenu,
   ContextMenuContent,
@@ -12,8 +6,6 @@
   ContextMenuTrigger,
 } from "@/components/ui/context-menu";
 import {
-  ChevronDown,
-  ChevronRight,
   Ellipsis,
   File,
   FilePlus2,
@@ -22,11 +14,10 @@
   FolderOpen,
   FolderPlus,
   Pencil,
-  Plus,
   Trash,
 } from "lucide-react";
 import { useState, useRef } from "react";
-import * as ContextMenuPrimitive from "@radix-ui/react-context-menu";
+import type { ContextMenuTriggerElement } from "@radix-ui/react-context-menu";
 
 const DbtLogo = () => (
   <svg
@@ -50,21 +41,16 @@
   style,
   dragHandle,
 }: { node: any; style: any; dragHandle: any }) {
-<<<<<<< HEAD
   const {
     openFile,
     createFileAndRefresh,
     deleteFileAndRefresh,
     closeFile,
     renameFile,
+    createDirectoryAndRefresh,
   } = useFiles();
-=======
-  const { openFile, createFileAndRefresh, deleteFileAndRefresh, closeFile, renameFile, createDirectoryAndRefresh } =
-    useFiles();
->>>>>>> e4e77ec6
   const [contextMenuOpen, setContextMenuOpen] = useState(false);
-  const contextMenuRef =
-    useRef<ContextMenuPrimitive.ContextMenuTriggerElement>(null);
+  const contextMenuRef = useRef<ContextMenuTriggerElement>(null);
 
   const handleCreateFile = async (e: React.MouseEvent) => {
     e.stopPropagation();
@@ -161,19 +147,13 @@
             }
           }}
           ref={dragHandle}
-          className={`${node.isSelected ? "rounded font-medium bg-accent text-accent-foreground dark:bg-zinc-700 dark:text-zinc-100" : ""} hover:bg-white dark:hover:bg-zinc-700 hover:cursor-pointer ${contextMenuOpen ? "bg-white" : ""} flex items-center rounded`}
+          className={`${node.isSelected ? "rounded font-medium bg-accent text-accent-foreground" : ""} hover:bg-white hover:cursor-pointer ${contextMenuOpen ? "bg-white" : ""} flex items-center rounded`}
         >
           {!node.isLeaf &&
             (node.isOpen ? (
-<<<<<<< HEAD
-              <FolderOpen className="mr-1 size-4 dark:text-zinc-100" />
+              <FolderOpen className="mr-1 size-4 flex-shrink-0 dark:text-zinc-100" />
             ) : (
-              <Folder className="mr-1 size-4 dark:text-zinc-100" />
-=======
-              <FolderOpen className="mr-1 size-4 flex-shrink-0" />
-            ) : (
-              <Folder className="mr-1 size-4 flex-shrink-0" />
->>>>>>> e4e77ec6
+              <Folder className="mr-1 size-4 flex-shrink-0 dark:text-zinc-100" />
             ))}
           {node.isLeaf && node.data.name.endsWith(".sql") && (
             <div
@@ -183,21 +163,13 @@
             </div>
           )}
           {node.isLeaf && node.data.name.endsWith(".yml") && (
-<<<<<<< HEAD
-            <FileText className="mr-1 h-4 w-4 flex-shrink-0 dark:text-zinc-100" />
+            <FileText className="mr-1 size-4 flex-shrink-0 dark:text-zinc-100" />
           )}
           {node.isLeaf &&
             !node.data.name.endsWith(".sql") &&
             !node.data.name.endsWith(".yml") && (
-              <File className="mr-1 size-4 dark:text-zinc-100" />
+              <File className="mr-1 size-4 flex-shrink-0 dark:text-zinc-100" />
             )}
-=======
-            <FileText className="mr-1 size-4 flex-shrink-0" />
-          )}
-          {node.isLeaf &&
-            !node.data.name.endsWith(".sql") &&
-            !node.data.name.endsWith(".yml") && <File className="mr-1 size-4 flex-shrink-0" />}
->>>>>>> e4e77ec6
           {node.isEditing ? (
             <input
               type="text"
@@ -212,46 +184,18 @@
             />
           ) : (
             <div className="w-full flex items-center justify-between group">
-              <div className="truncate dark:text-zinc-100">
-                {node.data.name}
-              </div>
+              <div className="truncate">{node.data.name}</div>
               <div className="flex items-center opacity-0 group-hover:opacity-100 transition-opacity">
                 <Ellipsis
                   className="mr-1 size-4 dark:text-zinc-100"
                   onClick={openContextMenu}
                 />
-<<<<<<< HEAD
-                {!node.isLeaf && (
-                  <>
-                    <div
-                      className="text-muted-foreground text-xs hover:cursor-pointer hover:text-foreground relative"
-                      onClick={handleCreateFile}
-                    >
-                      <Plus className="mr-1 size-4 dark:text-zinc-100" />
-                    </div>
-                    {/* <div
-                                    className='text-muted-foreground text-xs hover:cursor-pointer hover:text-foreground relative'
-                                    onClick={handleCreateFolder}
-                                >
-                                    <Folder className='mr-1 size-4' />
-                                    <span>New Folder</span>
-                                </div> */}
-                  </>
-                )}
-=======
->>>>>>> e4e77ec6
               </div>
             </div>
           )}
         </div>
       </ContextMenuTrigger>
-<<<<<<< HEAD
       <ContextMenuContent align="end" alignOffset={-5}>
-=======
-      <ContextMenuContent
-        align="end"
-        alignOffset={-5}
-      >
         <ContextMenuItem onClick={handleCreateFile}>
           <div className="flex items-center text-xs">
             <FilePlus2 className="mr-2 h-3 w-3" />
@@ -264,7 +208,6 @@
             Add Folder
           </div>
         </ContextMenuItem>
->>>>>>> e4e77ec6
         <ContextMenuItem onClick={handleRename}>
           <div className="flex items-center text-xs">
             <Pencil className="mr-2 h-3 w-3" />
