import { AgGridReact } from "ag-grid-react";
import SkeletonLoadingTable from "./skeleton-loading-table";
import { useFiles } from "@/app/contexts/FilesContext";
import CsvPreview from "./csv-preview";
<<<<<<< HEAD
import { useTheme } from "next-themes";
=======
import ErrorMessage from "../error-message";
>>>>>>> b76166a1

interface PreviewPanelProps {
  isQueryLoading: boolean;
  queryPreviewError: string | null;
  bottomPanelHeight?: number;
  gridRef: any;
  rowData: any;
  colDefs: any;
}

export default function PreviewPanel({
  isQueryLoading,
  queryPreviewError,
  bottomPanelHeight,
  gridRef,
  rowData,
  colDefs,
}: PreviewPanelProps) {
  const { theme } = useTheme();
  const { activeFile } = useFiles();

  const activeFileContent = activeFile?.content;
  const isCsvPreviewable =
    activeFileContent &&
    typeof activeFileContent === "string" &&
    activeFile.node.name.endsWith(".csv") &&
    activeFile.node.type === "file";

  switch (true) {
    case isQueryLoading:
      return <SkeletonLoadingTable />;
    case !!queryPreviewError:
      return (
        <div
          style={{
            height: bottomPanelHeight,
          }}
          className="overflow-y-scroll p-6"
        >
          <ErrorMessage error={queryPreviewError} />
        </div>
      );
    case isCsvPreviewable:
      return <CsvPreview content={activeFileContent} gridRef={gridRef} />;
    default:
      return (
        <AgGridReact
          className={
            theme === "dark" ? "ag-theme-balham-dark" : "ag-theme-balham"
          }
          ref={gridRef}
          suppressRowHoverHighlight={true}
          columnHoverHighlight={true}
          pagination={true}
          rowData={rowData}
          columnDefs={colDefs}
        />
      );
  }
}<|MERGE_RESOLUTION|>--- conflicted
+++ resolved
@@ -2,11 +2,8 @@
 import SkeletonLoadingTable from "./skeleton-loading-table";
 import { useFiles } from "@/app/contexts/FilesContext";
 import CsvPreview from "./csv-preview";
-<<<<<<< HEAD
 import { useTheme } from "next-themes";
-=======
 import ErrorMessage from "../error-message";
->>>>>>> b76166a1
 
 interface PreviewPanelProps {
   isQueryLoading: boolean;
