import { type OpenedFile, useFiles } from "@/app/contexts/FilesContext";
import { Plus, X } from "lucide-react";
import type { RefObject } from "react";
import { Button } from "../ui/button";
import { ScrollArea, ScrollBar } from "../ui/scroll-area";

export default function FileTabs({
  topBarRef,
  topBarWidth,
}: {
  topBarRef: RefObject<HTMLDivElement>;
  topBarWidth: number;
}) {
<<<<<<< HEAD
    const { openedFiles, activeFile, setActiveFile, setActiveFilepath, closeFile, createNewFileTab } = useFiles();
    return (
        <div className='hover:cursor-pointer flex items-center space-x-0 py-0 bg-white'>
            <div className='' style={{
                maxWidth: topBarWidth ? topBarWidth - 50 : '100%'
            }}>
                <ScrollArea className='w-full flex whitespace-nowrap overflow-x-scroll'>
                    <div className='w-max flex overflow-x-scroll h-9'>
                        {openedFiles.map((file: OpenedFile, index: number) => (
                            <div
                                key={file.node.path}
                                onClick={() => {
                                    setActiveFile(file)
                                    setActiveFilepath(file.node.path)
                                }}
                                className={`px-2 py-1 text-xs font-medium flex items-center space-x-2 group select-none text-muted-foreground ${file.node.path === activeFile?.node.path ? 'text-black bg-white border-b-white border border-t-black' : 'border border-gray-200'} ${index === 0 ? 'border-l-0' : ''}`}
                            >
                                <div>
                                    {file.node.name}
                                </div>
                                <div className="relative h-3 w-3 hover:bg-gray-200">
                                    {file.isDirty ? (
                                        <div className="h-3 w-3 rounded-full bg-blue-300 group-hover:invisible"></div>
                                    ) : null}
                                    <div
                                        onClick={(e) => {
                                            e.stopPropagation();
                                            closeFile(file);
                                        }}
                                        className={`rounded-full   text-gray-400 w-3 h-3 flex justify-center items-center font-bold ${file.isDirty ? 'opacity-0 group-hover:opacity-100' : 'opacity-0 group-hover:opacity-100'} ${activeFile?.node.path === file.node.path ? 'opacity-100' : 'opacity-0'} transition-opacity absolute top-0 left-0`}
                                    >
                                        <X className='h-4 w-4' />
                                    </div>
                                </div>
                            </div>
                        ))}
                    </div>
                    <ScrollBar className='h-2' orientation="horizontal" />
                </ScrollArea>
            </div>
            <div>
                <Button onClick={() => createNewFileTab()} size='icon' variant='ghost' className='hover:bg-muted'>
                    <Plus className='h-3 w-3' />
                </Button>
            </div>
        </div>
    )
=======
  const {
    openedFiles,
    activeFile,
    setActiveFile,
    closeFile,
    createNewFileTab,
  } = useFiles();

  return (
    <div className="hover:cursor-pointer flex items-center space-x-0 py-0 bg-white">
      <div
        className=""
        style={{
          maxWidth: topBarWidth ? topBarWidth - 50 : "100%",
        }}
      >
        <ScrollArea className="w-full flex whitespace-nowrap overflow-x-scroll">
          <div className="w-max flex overflow-x-scroll h-9">
            {openedFiles.map((file: OpenedFile, index: number) => (
              <div
                key={file.node.path}
                onClick={() => {
                  console.log("Setting active file to", file);
                  setActiveFile(file);
                }}
                className={`px-2 py-1 text-xs font-medium flex items-center space-x-2 group select-none text-muted-foreground ${file.node.path === activeFile?.node.path ? "text-black bg-white border-b-white border border-t-black" : "border border-gray-200"} ${index === 0 ? "border-l-0" : ""}`}
              >
                <div>{file.node.name}</div>
                <div className="relative h-3 w-3 hover:bg-gray-200">
                  {file.isDirty ? (
                    <div className="h-3 w-3 rounded-full bg-blue-300 group-hover:invisible"></div>
                  ) : null}
                  <div
                    onClick={(e) => {
                      e.stopPropagation();
                      closeFile(file);
                    }}
                    className={`rounded-full   text-gray-400 w-3 h-3 flex justify-center items-center font-bold ${file.isDirty ? "opacity-0 group-hover:opacity-100" : "opacity-0 group-hover:opacity-100"} ${activeFile?.node.path === file.node.path ? "opacity-100" : "opacity-0"} transition-opacity absolute top-0 left-0`}
                  >
                    <X className="h-4 w-4" />
                  </div>
                </div>
              </div>
            ))}
          </div>
          <ScrollBar className="h-2" orientation="horizontal" />
        </ScrollArea>
      </div>
      <div>
        <Button
          onClick={() => createNewFileTab()}
          size="icon"
          variant="ghost"
          className="hover:bg-white"
        >
          <Plus className="h-3 w-3" />
        </Button>
      </div>
    </div>
  );
>>>>>>> 4ff208f5
}<|MERGE_RESOLUTION|>--- conflicted
+++ resolved
@@ -11,55 +11,6 @@
   topBarRef: RefObject<HTMLDivElement>;
   topBarWidth: number;
 }) {
-<<<<<<< HEAD
-    const { openedFiles, activeFile, setActiveFile, setActiveFilepath, closeFile, createNewFileTab } = useFiles();
-    return (
-        <div className='hover:cursor-pointer flex items-center space-x-0 py-0 bg-white'>
-            <div className='' style={{
-                maxWidth: topBarWidth ? topBarWidth - 50 : '100%'
-            }}>
-                <ScrollArea className='w-full flex whitespace-nowrap overflow-x-scroll'>
-                    <div className='w-max flex overflow-x-scroll h-9'>
-                        {openedFiles.map((file: OpenedFile, index: number) => (
-                            <div
-                                key={file.node.path}
-                                onClick={() => {
-                                    setActiveFile(file)
-                                    setActiveFilepath(file.node.path)
-                                }}
-                                className={`px-2 py-1 text-xs font-medium flex items-center space-x-2 group select-none text-muted-foreground ${file.node.path === activeFile?.node.path ? 'text-black bg-white border-b-white border border-t-black' : 'border border-gray-200'} ${index === 0 ? 'border-l-0' : ''}`}
-                            >
-                                <div>
-                                    {file.node.name}
-                                </div>
-                                <div className="relative h-3 w-3 hover:bg-gray-200">
-                                    {file.isDirty ? (
-                                        <div className="h-3 w-3 rounded-full bg-blue-300 group-hover:invisible"></div>
-                                    ) : null}
-                                    <div
-                                        onClick={(e) => {
-                                            e.stopPropagation();
-                                            closeFile(file);
-                                        }}
-                                        className={`rounded-full   text-gray-400 w-3 h-3 flex justify-center items-center font-bold ${file.isDirty ? 'opacity-0 group-hover:opacity-100' : 'opacity-0 group-hover:opacity-100'} ${activeFile?.node.path === file.node.path ? 'opacity-100' : 'opacity-0'} transition-opacity absolute top-0 left-0`}
-                                    >
-                                        <X className='h-4 w-4' />
-                                    </div>
-                                </div>
-                            </div>
-                        ))}
-                    </div>
-                    <ScrollBar className='h-2' orientation="horizontal" />
-                </ScrollArea>
-            </div>
-            <div>
-                <Button onClick={() => createNewFileTab()} size='icon' variant='ghost' className='hover:bg-muted'>
-                    <Plus className='h-3 w-3' />
-                </Button>
-            </div>
-        </div>
-    )
-=======
   const {
     openedFiles,
     activeFile,
@@ -120,5 +71,4 @@
       </div>
     </div>
   );
->>>>>>> 4ff208f5
 }