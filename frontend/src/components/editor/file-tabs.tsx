--- conflicted
+++ resolved
@@ -33,11 +33,7 @@
   const [copiedText, copy] = useCopyToClipboard();
 
   return (
-<<<<<<< HEAD
     <div className="hover:cursor-pointer flex items-center space-x-0 py-0 bg-white dark:bg-black">
-=======
-    <div className="hover:cursor-pointer flex items-center space-x-0  bg-white">
->>>>>>> b76166a1
       <div
         className=""
         style={{
@@ -54,11 +50,7 @@
                     onClick={() => {
                       setActiveFile(file);
                     }}
-<<<<<<< HEAD
-                    className={`px-2 py-[0.57rem] text-xs font-medium flex items-center space-x-1.5 group select-none text-muted-foreground dark:bg-zinc-800 ${file.node.path === activeFile?.node.path ? "text-black bg-white dark:bg-zinc-700 dark:text-zinc-100 border-b-white border border-t-black" : "border border-gray-200 dark:border-zinc-800"} ${index === 0 ? "border-l-0" : ""}`}
-=======
-                    className={`px-2 py-2 text-xs font-medium flex items-center space-x-1.5 group select-none text-muted-foreground ${file.node.path === activeFile?.node.path ? "text-black bg-white border-b-white border border-t-black" : "border border-gray-200"} ${index === 0 ? "border-l-0" : ""}`}
->>>>>>> b76166a1
+                    className={`px-2 py-[0.57rem] text-xs font-medium flex items-center space-x-1.5 group select-none text-muted-foreground ${file.node.path === activeFile?.node.path ? "text-black bg-white border-b-white border border-t-black" : "border border-gray-200"} ${index === 0 ? "border-l-0" : ""}`}
                   >
                     {getIcon(file.node)}
                     <div>{file.node.name}</div>
