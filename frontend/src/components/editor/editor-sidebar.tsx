--- conflicted
+++ resolved
@@ -137,13 +137,9 @@
               </div>
             </div>
             <div className="pt-2 h-full px-1" ref={treeContainerRef}>
-<<<<<<< HEAD
-              {filesLoading ? (
+              {filesLoading && !files.length ? (
                 <SkeletonFileTree />
               ) : (
-=======
-              {filesLoading && !files.length ? <SkeletonFileTree /> : (
->>>>>>> 8ebb1df6
                 <Tree
                   scrollTo={activeFile?.node.path}
                   selection={activeFile?.node.path}
