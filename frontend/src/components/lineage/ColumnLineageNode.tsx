--- conflicted
+++ resolved
@@ -345,25 +345,13 @@
                   <div
                     className={`
                     ${column.hasEdges ? "cursor-pointer" : "cursor-not-allowed"}
-<<<<<<< HEAD
                     px-2 rounded-md ${selectedColumn === column.columnId
-                        ? "bg-gray-200"
-                        : "hover:bg-gray-200"
+                        ? "bg-card"
+                        : "hover:bg-card"
                       } ${selectedColumn != null &&
                         !data.collapsed &&
                         !column.hasFilteredEdges &&
                         hoveredNode?.nodeId !== id
-=======
-                    px-2 rounded-md ${
-                      selectedColumn === column.columnId
-                        ? "bg-card"
-                        : "hover:bg-card"
-                    } ${
-                      selectedColumn != null &&
-                      !data.collapsed &&
-                      !column.hasFilteredEdges &&
-                      hoveredNode?.nodeId !== id
->>>>>>> 55b8eda2
                         ? "opacity-40"
                         : column.hasEdges
                           ? "opacity-100"
