import "@xyflow/react/dist/style.css";

import type React from "react";
import {
  useContext,
  useEffect,
  useLayoutEffect,
  useMemo,
  useState,
} from "react";
import {
  ReactFlow,
  Background,
  Panel,
  type ReactFlowInstance,
  useNodesInitialized,
} from "@xyflow/react";

import { getColumnLineageForAsset } from "../../lib/lineage";
import ColumnConnectionEdge from "./ColumnConnectionEdge";
import ColumnLineageNode from "./ColumnLineageNode";
import ErrorNode from "./ErrorNode";
import { LineageViewContext } from "@/app/contexts/LineageView";
import LoadingNode from "./LoadingNode";
import buildLineageReactFlow from "./renderLineage";
import { FilterPanel } from "./FilterPanel";
import "./lineage.css";
import { Loader2 } from "lucide-react";
import { useAppContext } from "../../contexts/AppContext";
import { LineageControls } from "./LineageControls";
import LineageOptionsPanel from "./LineageOptionsPanel";
import { useTheme } from "next-themes";
import { useFiles } from "@/app/contexts/FilesContext";
import { usePathname } from "next/navigation";

const nodeTypes = {
  custom: ColumnLineageNode,
  loading: LoadingNode,
  error: ErrorNode,
};

export type LineageEdgeType =
  | "filter"
  | "group_by"
  | "join_key"
  | "e2e"
  | "as_is"
  | "transform";

const edgeTypes = {
  column_connection_edge: ColumnConnectionEdge,
};

const ColumnLineageFlow = () => {
  const [reactFlowInstance, setReactFlowInstance] =
    useState<ReactFlowInstance | null>(null);
  const nodesInitialized = useNodesInitialized();

  const { resolvedTheme } = useTheme();
  const { lineageData, branchId, activeFile, files, openFile } = useFiles();
  const {
    error,
    lineage,
    selectedColumn,
    hoveredColumn,
    expandedNodes,
    hoveredNode,
    updateHoveredEdge,
    updateSelectedEdge,
    reactFlowWrapper,
    isFilterOpen,
    toggleFilter,
    setIsLineageOptionsPanelOpen,
  } = useContext(LineageViewContext);

  const { isLineageLoading, setIsLineageLoading } = useAppContext();

  const pathname = usePathname();
  const isInEditor = pathname.includes("editor");
  const showFilterPanel =
    isInEditor && activeFile
      ? !lineageData[activeFile.node.path]?.showColumns
      : true;

  const onReactFlowInit = (reactFlowInstance: ReactFlowInstance) => {
    setReactFlowInstance(reactFlowInstance);
  };

  useEffect(() => {
    if (lineage) {
      setIsLineageLoading(false);
    }
  }, [lineage]);

  const columnLineage: any = useMemo(() => {
    if (lineage) {
      return getColumnLineageForAsset({
        assetId: lineage.asset_id,
        links: lineage.asset_links,
        nodes: lineage.assets,
        columnLinks: lineage.column_links,
      });
    }
    return null;
  }, [lineage]);

  const { nodes, edges } = useMemo(() => {
    let nodes = [] as any;
    let edges = [] as any;

    if (error) {
      nodes = [
        {
          id: "error-node",
          type: "error",
          position: { x: 0, y: 0 },
        },
      ];
      edges = [];

      return {
        nodes,
        edges,
        presentEdgeTypes: [],
      };
    }

    if (columnLineage) {
      const { finalNodes, filteredEdges, tableEdges } = buildLineageReactFlow({
        columnLineage,
        selectedColumn,
        hoveredColumn: hoveredColumn,
        expandedNodes,
        hoveredNode,
      }) as any;
      nodes = finalNodes;
      edges = [...filteredEdges, ...tableEdges] as any;
    }

    return {
      nodes,
      edges,
    };
  }, [
    columnLineage,
    error,
    selectedColumn,
    expandedNodes,
    hoveredNode,
    hoveredColumn,
  ]);

  useLayoutEffect(() => {
    reactFlowInstance?.fitView({
      padding: 0.2,
    });
  }, [nodesInitialized, reactFlowInstance]);

  const handleCtrlClickOnNode = (node: any) => {
    if (!files || !files[0]?.children || !branchId) {
      return;
    }
    const nodeNameParts = node.name.split(".");
    const targetFileName = nodeNameParts[nodeNameParts.length - 1];

    const modelsFolder = files[0]?.children.find(
      (child) => child.path === "models",
    );

    const findFileByName = (items: any[]): any => {
      for (const item of items) {
        const itemBaseName = item.name.split(".")[0];
        if (item.type === "file" && itemBaseName === targetFileName) {
          return item;
        }
        if (item.children) {
          const found = findFileByName(item.children);
          if (found) return found;
        }
      }
      return null;
    };

    const targetFile = modelsFolder?.children
      ? findFileByName(modelsFolder.children)
      : null;

    if (targetFile) {
      openFile(targetFile);
    }
  };

  const onNodeClick = (event: React.MouseEvent, node: any) => {
    if (event.ctrlKey || event.metaKey) {
      handleCtrlClickOnNode(node);
    }
  };

  return (
    <ReactFlow
      onlyRenderVisibleElements={true}
      ref={reactFlowWrapper}
<<<<<<< HEAD
      // key={lineage?.asset_id || ""}
=======
>>>>>>> 37c55e0c
      nodes={nodes}
      edges={edges}
      edgeTypes={edgeTypes}
      onEdgeMouseEnter={(e, edge) => {
        if (edge.type !== "column_connection_edge") {
          return;
        }

        if (!reactFlowInstance) {
          return;
        }

        const position = reactFlowInstance.screenToFlowPosition({
          x: e.clientX + 8,
          y: e.clientY,
        });

        updateHoveredEdge({
          ...edge,
          mousePosition: position,
        });
      }}
      onEdgeMouseLeave={() => updateHoveredEdge(null)}
      onEdgeClick={(e, edge) => {
        updateHoveredEdge(null);

        if (edge.type !== "column_connection_edge") {
          updateSelectedEdge(null);
          return;
        }

        if (!reactFlowInstance) {
          return;
        }

        const position = reactFlowInstance?.screenToFlowPosition({
          x: e.clientX + 8,
          y: e.clientY,
        });

        updateSelectedEdge({
          ...edge,
          mousePosition: position,
        });
      }}
      onNodeClick={onNodeClick}
      onPaneClick={() => {
        updateHoveredEdge(null);
        updateSelectedEdge(null);

        if (isFilterOpen) {
          toggleFilter();
        }

        setIsLineageOptionsPanelOpen(false);
      }}
      minZoom={0.1}
      defaultViewport={{
        x: 100,
        y: 60,
        zoom: 1,
      }}
      onInit={onReactFlowInit}
      attributionPosition="top-right"
      nodeTypes={nodeTypes}
      proOptions={{
        account: "paid-pro",
        hideAttribution: true,
      }}
    >
      <LineageOptionsPanel />
      <LineageControls />
      {showFilterPanel && <FilterPanel />}
      {isLineageLoading && (
        <Panel
          className="flex flex-col w-full h-full items-center justify-center"
          position="top-left"
        >
          <div>
            <Loader2 className="mr-2 h-8 w-8 animate-spin opacity-50" />
          </div>
        </Panel>
      )}
      <Background
        bgColor={resolvedTheme === "dark" ? "black" : "white"}
        size={1.5}
      />
    </ReactFlow>
  );
};

export default ColumnLineageFlow;<|MERGE_RESOLUTION|>--- conflicted
+++ resolved
@@ -1,5 +1,12 @@
 import "@xyflow/react/dist/style.css";
 
+import {
+  Background,
+  Panel,
+  ReactFlow,
+  type ReactFlowInstance,
+  useNodesInitialized,
+} from "@xyflow/react";
 import type React from "react";
 import {
   useContext,
@@ -8,30 +15,23 @@
   useMemo,
   useState,
 } from "react";
-import {
-  ReactFlow,
-  Background,
-  Panel,
-  type ReactFlowInstance,
-  useNodesInitialized,
-} from "@xyflow/react";
-
+
+import { useFiles } from "@/app/contexts/FilesContext";
+import { LineageViewContext } from "@/app/contexts/LineageView";
+import { Loader2 } from "lucide-react";
+import { useTheme } from "next-themes";
+import { usePathname } from "next/navigation";
+import { useAppContext } from "../../contexts/AppContext";
 import { getColumnLineageForAsset } from "../../lib/lineage";
 import ColumnConnectionEdge from "./ColumnConnectionEdge";
 import ColumnLineageNode from "./ColumnLineageNode";
 import ErrorNode from "./ErrorNode";
-import { LineageViewContext } from "@/app/contexts/LineageView";
+import { FilterPanel } from "./FilterPanel";
+import "./lineage.css";
+import { LineageControls } from "./LineageControls";
+import LineageOptionsPanel from "./LineageOptionsPanel";
 import LoadingNode from "./LoadingNode";
 import buildLineageReactFlow from "./renderLineage";
-import { FilterPanel } from "./FilterPanel";
-import "./lineage.css";
-import { Loader2 } from "lucide-react";
-import { useAppContext } from "../../contexts/AppContext";
-import { LineageControls } from "./LineageControls";
-import LineageOptionsPanel from "./LineageOptionsPanel";
-import { useTheme } from "next-themes";
-import { useFiles } from "@/app/contexts/FilesContext";
-import { usePathname } from "next/navigation";
 
 const nodeTypes = {
   custom: ColumnLineageNode,
@@ -200,10 +200,6 @@
     <ReactFlow
       onlyRenderVisibleElements={true}
       ref={reactFlowWrapper}
-<<<<<<< HEAD
-      // key={lineage?.asset_id || ""}
-=======
->>>>>>> 37c55e0c
       nodes={nodes}
       edges={edges}
       edgeTypes={edgeTypes}
