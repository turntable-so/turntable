'use client'
import dayjs from 'dayjs';
import relativeTime from 'dayjs/plugin/relativeTime';
import { Loader2 } from 'lucide-react';
import { useRouter } from 'next/navigation';
import { getResourceIcon } from "../../lib/utils";
<<<<<<< HEAD
import { useRouter } from 'next/navigation'
import dayjs from 'dayjs'
import relativeTime from 'dayjs/plugin/relativeTime'
import { EllipsisVertical, Loader2 } from 'lucide-react'
import { Button } from '@/components/ui/button'
import React, { useEffect } from "react";
import useSWR from "swr";
import useWorkflowUpdates from "@/app/hooks/use-workflow-updates";
import useSession from "@/app/hooks/use-session";
=======
import { Badge } from "../ui/badge";
import { Card, CardDescription, CardHeader, CardTitle } from "../ui/card";
>>>>>>> b0d17c8a

dayjs.extend(relativeTime)


type Resource = {
    id: string,
    name: string,
    updated_at: string,
    type: string,
    last_synced: string
    status: string
    subtype: string
    has_dbt: boolean
}


export default function ConnectionCard({ resource }: {
    resource: Resource,
}) {
    const session = useSession();
    const router = useRouter()
    const [realStatus, setRealStatus] = React.useState(resource.status);

    const [status, resourceId] = useWorkflowUpdates(
        session.user.current_workspace.id
    );

    useEffect(() => {
        if (resourceId === resource.id) {
          setRealStatus(status);
        }
      }, [status, resourceId]);

    return (
        <Card className='rounded-md hover:border-black hover:cursor-pointer' onClick={() => {
            router.push(`/connections/${resource.id}`)
        }}>
            <CardHeader>
                <div className='flex items-center space-x-4'>
                    <div className='mb-1 space-y-1'>
                        {getResourceIcon(resource.subtype)}
                        {resource.has_dbt && getResourceIcon('dbt')}
                    </div>
                    <div className='w-full flex justify-between items-center'>
                        <div className='space-y-1'>
                            <CardTitle>{resource.name}</CardTitle>
                            {resource.last_synced ? (
                                <CardDescription>{`Synced ${dayjs(resource.last_synced).fromNow()} `}</CardDescription>
                            ) : (
                                <CardDescription>{`Not synced`}</CardDescription>
                            )}
                        </div>

                        <div className='float-right space-y-0'>
                            <div className='flex justify-end items-center space-x-2'>
                                <div>
                                    {realStatus === 'RUNNING' && (
                                        <Badge variant='secondary' className="flex space-x-2 items-center font-medium text-sm">
                                            <Loader2 className="h-3 w-3 animate-spin opacity-50" />
                                            <div>Syncing </div>
                                        </Badge>
                                    )}
                                    {realStatus === 'FAILED' && (
                                        <Badge variant='secondary' className="flex space-x-2 items-center font-medium text-sm">
                                            <div className='w-2 h-2 rounded-full bg-red-500'></div>
                                            <div>Failed to sync </div>
                                        </Badge>
                                    )}
                                    {realStatus === 'SUCCESS' && (
                                        <Badge variant='secondary' className="flex space-x-2 items-center font-medium text-sm">
                                            <div className='w-2 h-2 rounded-full bg-green-500'></div>
                                            <div>Connected </div>
                                        </Badge>
                                    )}
                                </div>
                            </div>
                        </div>

                    </div>
                </div>
            </CardHeader>
        </Card >
    )
}<|MERGE_RESOLUTION|>--- conflicted
+++ resolved
@@ -2,22 +2,15 @@
 import dayjs from 'dayjs';
 import relativeTime from 'dayjs/plugin/relativeTime';
 import { Loader2 } from 'lucide-react';
-import { useRouter } from 'next/navigation';
 import { getResourceIcon } from "../../lib/utils";
-<<<<<<< HEAD
 import { useRouter } from 'next/navigation'
-import dayjs from 'dayjs'
-import relativeTime from 'dayjs/plugin/relativeTime'
-import { EllipsisVertical, Loader2 } from 'lucide-react'
 import { Button } from '@/components/ui/button'
 import React, { useEffect } from "react";
 import useSWR from "swr";
 import useWorkflowUpdates from "@/app/hooks/use-workflow-updates";
 import useSession from "@/app/hooks/use-session";
-=======
 import { Badge } from "../ui/badge";
 import { Card, CardDescription, CardHeader, CardTitle } from "../ui/card";
->>>>>>> b0d17c8a
 
 dayjs.extend(relativeTime)
 
