--- conflicted
+++ resolved
@@ -17,15 +17,14 @@
 import { z } from "zod";
 
 const FormSchema = z.object({
-<<<<<<< HEAD
   name: z.string().min(2, {
     message: "Name can't be empty",
   }),
   host: z.string().min(1, {
     message: "Hostname account can't be empty",
   }),
-  port: z.number().min(1, {
-    message: "Port can't be empty",
+  port: z.coerce.number().min(1, {
+      message: "Port can't be empty",
   }),
   database: z.string().min(1, {
     message: "Database can't be empty",
@@ -37,31 +36,6 @@
     message: "Password can't be empty",
   }),
 });
-=======
-    name: z.string().min(2, {
-        message: "Name can't be empty",
-    }),
-    host: z.string().min(1, {
-        message: "Hostname account can't be empty",
-    }),
-    port: z.coerce.number().min(1, {
-        message: "Port can't be empty",
-    }),
-    database: z.string().min(1, {
-        message: "Database can't be empty",
-    }),
-    username: z.string().min(1, {
-        message: "Username can't be empty",
-    }),
-    password: z.string().min(1, {
-        message: "Password can't be empty",
-    }),
-})
-
-export default function PostgresForm({ resource, details }: { resource?: any, details?: any }) {
-    const router = useRouter()
-
->>>>>>> dae4c83e
 
 export default function PostgresForm({
   resource,
