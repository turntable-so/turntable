"use client";

import type {
  Job,
  JobAnalytics,
  PaginatedResponse,
  Run,
} from "@/app/actions/actions";
<<<<<<< HEAD
import { Button } from "@/components/ui/button";
import { AlarmClock, CircleHelp, Edit, Play } from "lucide-react";
=======
>>>>>>> 115803b4
import { Card, CardContent, CardHeader, CardTitle } from "@/components/ui/card";
import dayjs from "dayjs";
import { AlarmClock, CircleHelp } from "lucide-react";
import RunsList from "../runs/runs-list";
import { useRouter } from "next/navigation";

type JobIdPageProps = {
  job: Job;
  paginatedRuns: PaginatedResponse<Run>;
  page: number;
  pageSize: number;
  jobAnalytics: JobAnalytics;
};

export default function JobIdPage({
  job,
  paginatedRuns,
  page,
  pageSize,
  jobAnalytics,
}: JobIdPageProps) {
  const runsWithJob = paginatedRuns.results.map((run) => ({
    ...run,
    job_name: job.name,
    job_id: job.id,
  }));

<<<<<<< HEAD
  const RunNowButton = () => {
    return (
      <Button
        className="rounded-full"
        onClick={() => {
          console.log("Run job");
        }}
      >
        <Play className="w-4 h-4 mr-2" />
        Run Now
      </Button>
    );
  };

  const EditJobButton = () => {
    const router = useRouter()
    return (
      <Button
        variant='outline'
        className="rounded-full"
        onClick={() => {
          router.push(`/jobs/${job.id}/edit`);
        }}
      >
        <Edit className="w-4 h-4 mr-2" />
        Edit Job
      </Button>
    );
  };

  return (
    <FullWidthPageLayout title={job.name} button={<RunNowButton />} secondaryButton={<EditJobButton />}>
      <div className="flex flex-col gap-4">
        <div className="flex flex-col gap-2">
          <p className="text-sm font-medium">Next Run</p>
          <p className="flex items-center gap-2 text-muted-foreground">
            <AlarmClock className="w-4 h-4" />
            {job.next_run
              ? dayjs(job.next_run).format("MMM D, YYYY, h:mma")
              : "No next run"}
          </p>
        </div>
=======
  return (
    <div className="flex flex-col gap-4">
      <div className="flex flex-col gap-2">
        <p className="text-sm font-medium">Next Run</p>
        <p className="flex items-center gap-2 text-muted-foreground">
          <AlarmClock className="w-4 h-4" />
          {job.next_run
            ? dayjs.utc(job.next_run).local().format("MMM D, YYYY, h:mma")
            : "No next run"}
        </p>
      </div>
>>>>>>> 115803b4

      <Card>
        <CardContent className="p-6">
          <p className="text-xs text-muted-foreground mb-4">Last 100 runs</p>
          <div className="grid grid-cols-4 gap-4">
            <div className="flex flex-col">
              <p className="text-sm font-medium text-muted-foreground">
                Success rate
              </p>
              <p className="text-xl font-bold">{jobAnalytics.success_rate}%</p>
            </div>
            <div className="flex flex-col">
              <p className="text-sm font-medium text-muted-foreground">
                Completed
              </p>
              <p className="text-xl font-bold">{jobAnalytics.completed}</p>
            </div>
            <div className="flex flex-col">
              <p className="text-sm font-medium text-muted-foreground">
                Succeeded
              </p>
              <p className="text-xl font-bold">{jobAnalytics.succeeded}</p>
            </div>
            <div className="flex flex-col">
              <p className="text-sm font-medium text-muted-foreground">
                Errored
              </p>
              <p className="text-xl font-bold">{jobAnalytics.errored}</p>
            </div>
          </div>
        </CardContent>
      </Card>

      <Card>
        <CardHeader>
          <div className="flex items-center justify-between">
            <CardTitle>Run history</CardTitle>
            {/* <Select defaultValue="all">
                <SelectTrigger className="w-32">
                  <SelectValue placeholder="Status" />
                </SelectTrigger>
                <SelectContent>
                  <SelectItem value="all">All</SelectItem>
                  <SelectItem value="succeeded">Succeeded</SelectItem>
                  <SelectItem value="errored">Errored</SelectItem>
                </SelectContent>
              </Select> */}
          </div>
        </CardHeader>
        <CardContent>
          <div className="flex items-center justify-center">
            {runsWithJob.length > 0 ? (
              <RunsList
                runs={runsWithJob}
                page={page}
                pageSize={pageSize}
                count={paginatedRuns.count}
              />
            ) : (
              <div className="flex flex-col items-center text-muted-foreground">
                <CircleHelp className="w-6 h-6" />
                <p>No runs</p>
              </div>
            )}
          </div>
        </CardContent>
      </Card>
    </div>
  );
}<|MERGE_RESOLUTION|>--- conflicted
+++ resolved
@@ -6,16 +6,10 @@
   PaginatedResponse,
   Run,
 } from "@/app/actions/actions";
-<<<<<<< HEAD
-import { Button } from "@/components/ui/button";
-import { AlarmClock, CircleHelp, Edit, Play } from "lucide-react";
-=======
->>>>>>> 115803b4
 import { Card, CardContent, CardHeader, CardTitle } from "@/components/ui/card";
 import dayjs from "dayjs";
 import { AlarmClock, CircleHelp } from "lucide-react";
 import RunsList from "../runs/runs-list";
-import { useRouter } from "next/navigation";
 
 type JobIdPageProps = {
   job: Job;
@@ -38,50 +32,6 @@
     job_id: job.id,
   }));
 
-<<<<<<< HEAD
-  const RunNowButton = () => {
-    return (
-      <Button
-        className="rounded-full"
-        onClick={() => {
-          console.log("Run job");
-        }}
-      >
-        <Play className="w-4 h-4 mr-2" />
-        Run Now
-      </Button>
-    );
-  };
-
-  const EditJobButton = () => {
-    const router = useRouter()
-    return (
-      <Button
-        variant='outline'
-        className="rounded-full"
-        onClick={() => {
-          router.push(`/jobs/${job.id}/edit`);
-        }}
-      >
-        <Edit className="w-4 h-4 mr-2" />
-        Edit Job
-      </Button>
-    );
-  };
-
-  return (
-    <FullWidthPageLayout title={job.name} button={<RunNowButton />} secondaryButton={<EditJobButton />}>
-      <div className="flex flex-col gap-4">
-        <div className="flex flex-col gap-2">
-          <p className="text-sm font-medium">Next Run</p>
-          <p className="flex items-center gap-2 text-muted-foreground">
-            <AlarmClock className="w-4 h-4" />
-            {job.next_run
-              ? dayjs(job.next_run).format("MMM D, YYYY, h:mma")
-              : "No next run"}
-          </p>
-        </div>
-=======
   return (
     <div className="flex flex-col gap-4">
       <div className="flex flex-col gap-2">
@@ -93,7 +43,6 @@
             : "No next run"}
         </p>
       </div>
->>>>>>> 115803b4
 
       <Card>
         <CardContent className="p-6">
